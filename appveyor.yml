--- conflicted
+++ resolved
@@ -35,11 +35,7 @@
   - cmd: ci\find_ip.bat
   - cmd: cd Tests\ExamplesTest
   - cmd: python -m pip install -r requirements.txt
-<<<<<<< HEAD
-  - cmd: python -m pytest --interface %NetworkIP%
+  - cmd: python -m pytest --interface %NetworkIP% --root-path=..\..\%BUILD_DIR%\examples_bin\%config%
   - cmd: cd ..\..\
   - ps: Invoke-WebRequest -Uri https://uploader.codecov.io/latest/windows/codecov.exe -Outfile codecov.exe
-  - cmd: .\codecov.exe -v -f ./Tests/Pcap++Test/Pcap++Coverage.xml -f ./Tests/Packet++Test/Packet++Coverage.xml -F %compiler% -F unittest -B %APPVEYOR_PULL_REQUEST_HEAD_REPO_BRANCH%
-=======
-  - cmd: python -m pytest --interface %NetworkIP% --root-path=..\..\%BUILD_DIR%\examples_bin\%config%
->>>>>>> 9cb5846a
+  - cmd: .\codecov.exe -v -f ./Tests/Pcap++Test/Pcap++Coverage.xml -f ./Tests/Packet++Test/Packet++Coverage.xml -F %compiler% -F unittest -B %APPVEYOR_PULL_REQUEST_HEAD_REPO_BRANCH%