--- conflicted
+++ resolved
@@ -1,6731 +1,6662 @@
-#include <memory>
-#include <fstream>
-#include <sstream>
-#include <algorithm>
-#include <map>
-#include <Logger.h>
-#include <IpAddress.h>
-#include <MacAddress.h>
-#include <Packet.h>
-#include <PacketUtils.h>
-#include <IPv4Layer.h>
-#include <IPv6Layer.h>
-#include <TcpLayer.h>
-#include <HttpLayer.h>
-#include <VlanLayer.h>
-#include <UdpLayer.h>
-#include <DnsLayer.h>
-#include <PayloadLayer.h>
-#include <TcpReassembly.h>
-#include <IPReassembly.h>
-#include <PcapFileDevice.h>
-#include <PcapLiveDeviceList.h>
-#include <WinPcapLiveDevice.h>
-#include <PcapLiveDevice.h>
-#include <PcapRemoteDevice.h>
-#include <PcapRemoteDeviceList.h>
-#include <PfRingDevice.h>
-#include <PfRingDeviceList.h>
-#include <stdio.h>
-#include <string.h>
-#include <iostream>
-#include <string>
-#include <PcapFilter.h>
-#include <PlatformSpecificUtils.h>
-#include <PcapPlusPlusVersion.h>
-#include <getopt.h>
-#include <stdlib.h>
-#include <SystemUtils.h>
-#include <DpdkDeviceList.h>
-#include <DpdkDevice.h>
-#include <KniDevice.h>
-#include <KniDeviceList.h>
-#include <NetworkUtils.h>
-#include <RawSocketDevice.h>
-#include "PcppTestFramework.h"
-#if !defined(WIN32) && !defined(WINx64) && !defined(PCAPPP_MINGW_ENV)  //for using ntohl, ntohs, etc.
-#include <in.h>
-#endif
-
-#pragma warning(push)
-#pragma warning(disable: 4996)	//Disable this warning - deprecated warning - for this file
-
-using namespace std;
-using namespace pcpp;
-
-#define EXAMPLE_PCAP_WRITE_PATH "PcapExamples/example_copy.pcap"
-#define EXAMPLE_PCAP_PATH "PcapExamples/example.pcap"
-#define EXAMPLE2_PCAP_PATH "PcapExamples/example2.pcap"
-#define EXAMPLE_PCAP_HTTP_REQUEST "PcapExamples/4KHttpRequests.pcap"
-#define EXAMPLE_PCAP_HTTP_RESPONSE "PcapExamples/650HttpResponses.pcap"
-#define EXAMPLE_PCAP_VLAN "PcapExamples/VlanPackets.pcap"
-#define EXAMPLE_PCAP_DNS "PcapExamples/DnsPackets.pcap"
-#define DPDK_PCAP_WRITE_PATH "PcapExamples/DpdkPackets.pcap"
-#define SLL_PCAP_WRITE_PATH "PcapExamples/sll_copy.pcap"
-#define SLL_PCAP_PATH "PcapExamples/sll.pcap"
-#define RAW_IP_PCAP_WRITE_PATH "PcapExamples/raw_ip_copy.pcap"
-#define RAW_IP_PCAP_PATH "PcapExamples/raw_ip.pcap"
-#define RAW_IP_PCAPNG_PATH "PcapExamples/raw_ip.pcapng"
-#define EXAMPLE_PCAPNG_PATH "PcapExamples/many_interfaces-1.pcapng"
-#define EXAMPLE2_PCAPNG_PATH "PcapExamples/pcapng-example.pcapng"
-#define EXAMPLE_PCAPNG_WRITE_PATH "PcapExamples/many_interfaces_copy.pcapng"
-#define EXAMPLE2_PCAPNG_WRITE_PATH "PcapExamples/pcapng-example-write.pcapng"
-#define EXAMPLE_PCAP_GRE "PcapExamples/GrePackets.cap"
-#define EXAMPLE_PCAP_IGMP "PcapExamples/IgmpPackets.pcap"
-
-#define KNI_TEST_NAME "tkni%d"
-
-struct PcapTestArgs
-{
-	string ipToSendReceivePackets;
-	bool debugMode;
-	string remoteIp;
-	uint16_t remotePort;
-	int dpdkPort;
-	string kniIp;
-	char* errString;
-};
-
-static PcapTestArgs PcapGlobalArgs;
-
-void packetArrives(RawPacket* pRawPacket, PcapLiveDevice* pDevice, void* userCookie)
-{
-	(*(int*)userCookie)++;
-}
-
-#ifdef USE_PF_RING
-struct PfRingPacketData
-{
-	uint8_t ThreadId;
-	int PacketCount;
-	int EthCount;
-	int IpCount;
-	int TcpCount;
-	int UdpCount;
-	map<uint32_t, RawPacketVector> FlowKeys;
-
-	PfRingPacketData() : ThreadId(-1), PacketCount(0), EthCount(0), IpCount(0), TcpCount(0), UdpCount(0) {}
-	void clear() { ThreadId = -1; PacketCount = 0; EthCount = 0; IpCount = 0; TcpCount = 0; UdpCount = 0; FlowKeys.clear(); }
-};
-
-void pfRingPacketsArrive(RawPacket* packets, uint32_t numOfPackets, uint8_t threadId, PfRingDevice* device, void* userCookie)
-{
-	PfRingPacketData* data = (PfRingPacketData*)userCookie;
-
-	data->ThreadId = threadId;
-	data->PacketCount += numOfPackets;
-
-	for (int i = 0; i < (int)numOfPackets; i++)
-	{
-		Packet packet(&packets[i]);
-		if (packet.isPacketOfType(Ethernet))
-			data->EthCount++;
-		if (packet.isPacketOfType(IPv4))
-			data->IpCount++;
-		if (packet.isPacketOfType(TCP))
-			data->TcpCount++;
-		if (packet.isPacketOfType(UDP))
-			data->UdpCount++;
-	}
-}
-
-void pfRingPacketsArriveMultiThread(RawPacket* packets, uint32_t numOfPackets, uint8_t threadId, PfRingDevice* device, void* userCookie)
-{
-	PfRingPacketData* data = (PfRingPacketData*)userCookie;
-
-	data[threadId].ThreadId = threadId;
-	data[threadId].PacketCount += numOfPackets;
-
-	for (int i = 0; i < (int)numOfPackets; i++)
-	{
-		Packet packet(&packets[i]);
-		if (packet.isPacketOfType(Ethernet))
-			data[threadId].EthCount++;
-		if (packet.isPacketOfType(IPv4))
-			data[threadId].IpCount++;
-		if (packet.isPacketOfType(TCP))
-		{
-			data[threadId].TcpCount++;
-			if (packet.isPacketOfType(IPv4))
-			{
-				RawPacket* newRawPacket = new RawPacket(packets[i]);
-				data[threadId].FlowKeys[hash5Tuple(&packet)].pushBack(newRawPacket);
-			}
-		}
-		if (packet.isPacketOfType(UDP))
-			data[threadId].UdpCount++;
-
-	}
-}
-
-struct SetFilterInstruction
-{
-	int Instruction;
-	string Data;
-};
-
-void pfRingPacketsArriveSetFilter(RawPacket* packets, uint32_t numOfPackets, uint8_t threadId, PfRingDevice* device, void* userCookie)
-{
-	SetFilterInstruction* instruction = (SetFilterInstruction*)userCookie;
-	switch(instruction->Instruction)
-	{
-	case 1: //verify TCP packet
-		for (uint32_t i = 0; i < numOfPackets; i++)
-		{
-			Packet packet(&packets[i]);
-			if (!packet.isPacketOfType(TCP))
-			{
-				instruction->Instruction = 0;
-			}
-		}
-		break;
-
-	case 2: //verify IP filter
-		IPv4Address addr(instruction->Data);
-		for (uint32_t i = 0; i < numOfPackets; i++)
-		{
-			Packet packet(&packets[i]);
-			if (!packet.isPacketOfType(IPv4))
-			{
-				instruction->Instruction = 0;
-			}
-			IPv4Layer* ipv4Layer = packet.getLayerOfType<IPv4Layer>();
-			if (!(ipv4Layer->getSrcIpAddress() == addr))
-			{
-				instruction->Instruction = 0;
-			}
-		}
-		break;
-	}
-}
-
-#endif
-
-#ifdef USE_DPDK
-struct DpdkPacketData
-{
-	uint8_t ThreadId;
-	int PacketCount;
-	int EthCount;
-	int ArpCount;
-	int Ip4Count;
-	int Ip6Count;
-	int TcpCount;
-	int UdpCount;
-	int HttpCount;
-
-	map<uint32_t, RawPacketVector> FlowKeys;
-
-	DpdkPacketData() : ThreadId(-1), PacketCount(0), EthCount(0), ArpCount(0), Ip4Count(0), Ip6Count(0), TcpCount(0), UdpCount(0), HttpCount(0) {}
-	void clear() { ThreadId = -1; PacketCount = 0; EthCount = 0; ArpCount = 0; Ip4Count = 0; Ip6Count = 0; TcpCount = 0; UdpCount = 0; HttpCount = 0; FlowKeys.clear(); }
-};
-
-void dpdkPacketsArrive(MBufRawPacket* packets, uint32_t numOfPackets, uint8_t threadId, DpdkDevice* device, void* userCookie)
-{
-	DpdkPacketData* data = (DpdkPacketData*)userCookie;
-
-	data->ThreadId = threadId;
-	data->PacketCount += numOfPackets;
-
-	for (int i = 0; i < (int)numOfPackets; i++)
-	{
-		Packet packet(&packets[i]);
-		if (packet.isPacketOfType(Ethernet))
-			data->EthCount++;
-		if (packet.isPacketOfType(ARP))
-			data->ArpCount++;
-		if (packet.isPacketOfType(IPv4))
-			data->Ip4Count++;
-		if (packet.isPacketOfType(IPv6))
-			data->Ip6Count++;
-		if (packet.isPacketOfType(TCP))
-			data->TcpCount++;
-		if (packet.isPacketOfType(UDP))
-			data->UdpCount++;
-		if (packet.isPacketOfType(HTTP))
-			data->HttpCount++;
-
-	}
-}
-
-void dpdkPacketsArriveMultiThread(MBufRawPacket* packets, uint32_t numOfPackets, uint8_t threadId, DpdkDevice* device, void* userCookie)
-{
-	DpdkPacketData* data = (DpdkPacketData*)userCookie;
-
-	data[threadId].ThreadId = threadId;
-	data[threadId].PacketCount += numOfPackets;
-
-	for (int i = 0; i < (int)numOfPackets; i++)
-	{
-		Packet packet(&packets[i]);
-		if (packet.isPacketOfType(Ethernet))
-			data[threadId].EthCount++;
-		if (packet.isPacketOfType(ARP))
-			data[threadId].ArpCount++;
-		if (packet.isPacketOfType(IPv4))
-			data[threadId].Ip4Count++;
-		if (packet.isPacketOfType(IPv6))
-			data[threadId].Ip6Count++;
-		if (packet.isPacketOfType(TCP))
-		{
-			data[threadId].TcpCount++;
-			if (packet.isPacketOfType(IPv4))
-			{
-				RawPacket* newRawPacket = new RawPacket(packets[i]);
-				data[threadId].FlowKeys[hash5Tuple(&packet)].pushBack(newRawPacket);
-			}
-		}
-		if (packet.isPacketOfType(UDP))
-		{
-			data[threadId].UdpCount++;
-			if (packet.isPacketOfType(IPv4))
-			{
-				RawPacket* newRawPacket = new RawPacket(packets[i]);
-				data[threadId].FlowKeys[hash5Tuple(&packet)].pushBack(newRawPacket);
-			}
-		}
-		if (packet.isPacketOfType(HTTP))
-			data[threadId].HttpCount++;
-
-
-	}
-}
-
-class DpdkTestWorkerThread : public DpdkWorkerThread
-{
-private:
-	uint32_t m_CoreId;
-	DpdkDevice* m_DpdkDevice;
-	bool m_Stop;
-	pthread_mutex_t* m_QueueLock;
-	uint16_t m_QueueId;
-	int m_PacketCount;
-	bool m_Initialized;
-	bool m_RanAndStopped;
-public:
-	DpdkTestWorkerThread()
-	{
-		m_DpdkDevice = NULL;
-		m_QueueId = -1;
-		m_QueueLock = NULL;
-		m_CoreId = -1;
-		m_Stop = false;
-		m_PacketCount = 0;
-		m_Initialized = false;
-		m_RanAndStopped = false;
-	}
-
-	void init(DpdkDevice* dpdkDevice, uint16_t queueId, pthread_mutex_t* queueLock)
-	{
-		m_DpdkDevice = dpdkDevice;
-		m_QueueId = queueId;
-		m_QueueLock = queueLock;
-		m_Initialized = true;
-	}
-
-	bool run(uint32_t coreId)
-	{
-		if (!m_Initialized)
-		{
-			printf("Error: Thread %d was not initialized\n", coreId);
-			return false;
-		}
-
-		m_CoreId = coreId;
-
-		if (m_DpdkDevice == NULL)
-		{
-			printf("Error: DpdkDevice is NULL");
-			return false;
-		}
-
-		PTF_PRINT_VERBOSE("Worker thread on core %d is starting", m_CoreId);
-
-		m_PacketCount = 0;
-		MBufRawPacket* mBufArr[32] = {};
-
-		while (!m_Stop)
-		{
-			pthread_mutex_lock(m_QueueLock);
-			uint16_t packetReceived = m_DpdkDevice->receivePackets(mBufArr, 32, m_QueueId);
-			pthread_mutex_unlock(m_QueueLock);
-			m_PacketCount += packetReceived;
-			pthread_mutex_lock(m_QueueLock);
-			uint16_t packetsSent = m_DpdkDevice->sendPackets(mBufArr, packetReceived, m_QueueId);
-			if (packetsSent != packetReceived)
-			{
-				printf("Error: Couldn't send all received packets on thread %d", m_CoreId);
-				pthread_mutex_unlock(m_QueueLock);
-				return false;
-			}
-			pthread_mutex_unlock(m_QueueLock);
-		}
-
-		for (int i = 0; i < 32; i++)
-		{
-			if (mBufArr[i] != NULL)
-				delete mBufArr[i];
-		}
-
-		PTF_PRINT_VERBOSE("Worker thread on %d stopped", m_CoreId);
-
-		m_RanAndStopped = true;
-		return true;
-	}
-
-	void stop() { m_Stop = true; }
-
-	uint32_t getCoreId() { return m_CoreId; }
-
-	int getPacketCount() { return m_PacketCount; }
-
-	bool threadRanAndStopped() { return m_RanAndStopped; }
-};
-
-#ifdef LINUX
-struct KniRequestsCallbacksMock
-{
-	static int change_mtu_new(uint16_t, unsigned int) { return 0; }
-	static int change_mtu_old(uint8_t, unsigned int) { return 0; }
-	static int config_network_if_new(uint16_t, uint8_t) { return 0; }
-	static int config_network_if_old(uint8_t, uint8_t) { return 0; }
-	static int config_mac_address(uint16_t, uint8_t[]) { return 0; }
-	static int config_promiscusity(uint16_t, uint8_t) { return 0; }
-
-	static bool onPacketsCallbackSingleBurst(MBufRawPacket*, uint32_t numOfPackets, KniDevice*, void* userCookie)
-	{
-		unsigned int* counter = (unsigned int*)userCookie;
-		*counter = numOfPackets;
-		// Break after first burst
-		return false;
-	}
-	static bool onPacketsMock(MBufRawPacket*, uint32_t, KniDevice*, void*)
-	{
-		return true;
-	}
-	static bool onPacketsCallback(MBufRawPacket*, uint32_t numOfPackets, KniDevice*, void* userCookie)
-	{
-		unsigned int* counter = (unsigned int*)userCookie;
-		*counter = *counter + numOfPackets;
-		return true;
-	}
-
-	static KniDevice::KniIoctlCallbacks cb_new;
-	static KniDevice::KniOldIoctlCallbacks cb_old;
-	static void setCallbacks()
-	{
-		cb_new.change_mtu = change_mtu_new;
-		cb_new.config_network_if = config_network_if_new;
-		cb_new.config_mac_address = config_mac_address;
-		cb_new.config_promiscusity = config_promiscusity;
-		cb_old.change_mtu = change_mtu_old;
-		cb_old.config_network_if = config_network_if_old;
-	}
-};
-KniDevice::KniIoctlCallbacks KniRequestsCallbacksMock::cb_new;
-KniDevice::KniOldIoctlCallbacks KniRequestsCallbacksMock::cb_old;
-
-namespace KNI {
-enum
-{
-	TEST_PORT_ID0 = 42,
-	TEST_PORT_ID1 = 43,
-	DEVICE0 = 0,
-	DEVICE1 = 1,
-	TEST_MEMPOOL_CAPACITY = 512
-};
-
-inline bool setKniDeviceIp(const pcpp::IPAddress& ip, int kniDeviceId)
-{
-	char buff[256];
-	snprintf(buff, sizeof(buff), "ip a add %s/30 dev " KNI_TEST_NAME, ip.toString().c_str(), kniDeviceId);
-	(void)executeShellCommand(buff);
-	snprintf(buff, sizeof(buff), "ip a | grep %s", ip.toString().c_str());
-	std::string result = executeShellCommand(buff);
-	return result != "" && result != "ERROR";
-}
-} // namespace KNI
-#endif /* LINUX */
-#endif /* USE_DPDK */
-
-template<typename KeyType, typename LeftValue, typename RightValue>
-void intersectMaps(const map<KeyType, LeftValue> & left, const map<KeyType, RightValue> & right, map<KeyType, pair<LeftValue, RightValue> >& result)
-{
-    typename map<KeyType, LeftValue>::const_iterator il = left.begin();
-    typename map<KeyType, RightValue>::const_iterator ir = right.begin();
-    while (il != left.end() && ir != right.end())
-    {
-        if (il->first < ir->first)
-            ++il;
-        else if (ir->first < il->first)
-            ++ir;
-        else
-        {
-            result.insert(make_pair(il->first, make_pair(il->second, ir->second)));
-            ++il;
-            ++ir;
-        }
-    }
-}
-
-void statsUpdate(pcap_stat& stats, void* userCookie)
-{
-	(*(int*)userCookie)++;
-}
-
-int getFileLength(const char* filename)
-{
-	ifstream infile(filename, ifstream::binary);
-	if (!infile)
-		return -1;
-	infile.seekg(0, infile.end);
-    int length = infile.tellg();
-    infile.close();
-    return length;
-}
-
-uint8_t* readFileIntoBuffer(const char* filename, int& bufferLength)
-{
-	int fileLength = getFileLength(filename);
-	if (fileLength == -1)
-		return NULL;
-
-	ifstream infile(filename);
-	if (!infile)
-		return NULL;
-
-	bufferLength = fileLength/2 + 2;
-	uint8_t* result = new uint8_t[bufferLength];
-	int i = 0;
-	while (!infile.eof())
-	{
-		char byte[3];
-		memset(byte, 0, 3);
-		infile.read(byte, 2);
-		result[i] = (uint8_t)strtol(byte, NULL, 16);
-		i++;
-	}
-	infile.close();
-	bufferLength -= 2;
-	return result;
-}
-
-void printBufferDifferences(const uint8_t* buffer1, size_t buffer1Len, const uint8_t* buffer2, size_t buffer2Len)
-{
-	printf("\n\n\n");
-	for(int i = 0; i<(int)buffer1Len; i++)
-		printf(" 0x%2X  ", buffer1[i]);
-	printf("\n\n\n");
-	for(int i = 0; i<(int)buffer2Len; i++)
-	{
-		if (buffer2[i] != buffer1[i])
-			printf("*0x%2X* ", buffer2[i]);
-		else
-			printf(" 0x%2X  ", buffer2[i]);
-	}
-	printf("\n\n\n");
-}
-
-bool sendURLRequest(string url)
-{
-	//TODO: what about windows 64?
-#ifdef WIN32
-	string cmd = "cUrl\\curl_win32.exe -s -o cUrl\\curl_output.txt";
-#elif LINUX
-	string cmd = "cUrl/curl.linux32 -s -o cUrl/curl_output.txt";
-#elif MAC_OS_X
-	string cmd = "curl -s -o cUrl/curl_output.txt";
-#endif
-
-	cmd += " " + url;
-	if (system(cmd.c_str()) == -1)
-		return false;
-	return true;
-}
-
-#ifdef WIN32
-HANDLE activateRpcapdServer(string ip, uint16_t port)
-{
-	char portAsString[10];
-	sprintf(portAsString, "%d", port);
-	string cmd = "rpcapd\\rpcapd.exe";
-	string args = "rpcapd\\rpcapd.exe -b " + ip + " -p " + string(portAsString) + " -n";
-
-	STARTUPINFO si;
-	PROCESS_INFORMATION pi;
-
-	ZeroMemory( &si, sizeof(si) );
-	si.cb = sizeof(si);
-	ZeroMemory( &pi, sizeof(pi) );
-	if (!CreateProcess
-			(
-			TEXT(cmd.c_str()),
-			(char*)TEXT(args.c_str()),
-			NULL,NULL,FALSE,
-			CREATE_NEW_CONSOLE,
-			NULL,NULL,
-			&si,
-			&pi
-			)
-			)
-		{
-			return NULL;
-		}
-
-	return pi.hProcess;
-}
-
-void terminateRpcapdServer(HANDLE processHandle)
-{
-	if (processHandle != NULL)
-		TerminateProcess(processHandle, 0);
-}
-
-#endif
-
-bool packetArrivesBlockingModeTimeout(RawPacket* pRawPacket, PcapLiveDevice* dev, void* userCookie)
-{
-	return false;
-}
-
-bool packetArrivesBlockingModeNoTimeout(RawPacket* pRawPacket, PcapLiveDevice* dev, void* userCookie)
-{
-	int* packetCount = (int*)userCookie;
-	if ((*packetCount) == 5)
-		return true;
-
-	(*packetCount)++;
-	return false;
-}
-
-bool packetArrivesBlockingModeNoTimeoutPacketCount(RawPacket* pRawPacket, PcapLiveDevice* dev, void* userCookie)
-{
-	int* packetCount = (int*)userCookie;
-	(*packetCount)++;
-	return false;
-}
-
-
-bool packetArrivesBlockingModeStartCapture(RawPacket* pRawPacket, PcapLiveDevice* dev, void* userCookie)
-{
-	LoggerPP::getInstance().supressErrors();
-	if (dev->startCaptureBlockingMode(packetArrivesBlockingModeTimeout, NULL, 5) != 0)
-		return false;
-
-	int temp = 0;
-	if (dev->startCapture(packetArrives, &temp) != 0)
-		return false;
-
-	LoggerPP::getInstance().enableErrors();
-
-	int* packetCount = (int*)userCookie;
-	if ((*packetCount) == 5)
-		return true;
-
-	(*packetCount)++;
-	return false;
-}
-
-
-bool packetArrivesBlockingModeStopCapture(RawPacket* pRawPacket, PcapLiveDevice* dev, void* userCookie)
-{
-	// shouldn't do anything
-	dev->stopCapture();
-
-	int* packetCount = (int*)userCookie;
-	if ((*packetCount) == 5)
-		return true;
-
-	(*packetCount)++;
-	return false;
-}
-
-
-
-PTF_TEST_CASE(TestIPAddress)
-{
-	IPAddress::Ptr_t ip4Addr = IPAddress::fromString((char*)"10.0.0.4");
-	PTF_ASSERT(ip4Addr.get() != NULL, "IPv4 address is NULL");
-	PTF_ASSERT(ip4Addr->getType() == IPAddress::IPv4AddressType, "IPv4 address is not of type IPv4Address");
-	PTF_ASSERT(strcmp(ip4Addr->toString().c_str(), "10.0.0.4") == 0, "IPv4 toString doesn't return the correct string");
-	IPv4Address* ip4AddrAfterCast = static_cast<IPv4Address*>(ip4Addr.get());
-	PTF_ASSERT(ntohl(ip4AddrAfterCast->toInt()) == 0x0A000004, "toInt() gave wrong result: %X", ip4AddrAfterCast->toInt());
-	IPv4Address secondIPv4Address(string("1.1.1.1"));
-	secondIPv4Address = *ip4AddrAfterCast;
-	PTF_ASSERT(secondIPv4Address.isValid() == true, "Valid address identified as non-valid");
-	PTF_ASSERT((*ip4AddrAfterCast) == secondIPv4Address, "IPv4Address assignment operator didn't work");
-
-	IPv4Address ipv4Addr("10.0.0.4"), subnet1("10.0.0.0"), subnet2("10.10.0.0"), mask("255.255.255.0");
-	PTF_ASSERT(ipv4Addr.isValid() == true, "Valid ipv4Addr identified as non-valid");
-	PTF_ASSERT(subnet1.isValid() == true, "Valid subnet1 identified as non-valid");
-	PTF_ASSERT(subnet2.isValid() == true, "Valid subnet2 identified as non-valid");
-	PTF_ASSERT(mask.isValid() == true, "Valid mask identified as non-valid");
-	PTF_ASSERT(ipv4Addr.matchSubnet(subnet1, mask) == true, "Incorrect result: ipv4Addr address does not belong to subnet1");
-	PTF_ASSERT(ipv4Addr.matchSubnet(subnet2, mask) == false, "Incorrect result: ipv4Addr address belongs to subnet2");
-
-	IPv4Address badAddress(std::string("sdgdfgd"));
-	PTF_ASSERT(badAddress.isValid() == false, "Non-valid address identified as valid");
-	IPv4Address anotherBadAddress = IPv4Address(std::string("321.123.1000.1"));
-	PTF_ASSERT(anotherBadAddress.isValid() == false, "Non-valid address copied by copy c'tor identified as valid");
-
-	string ip6AddrString("2607:f0d0:1002:51::4");
-	IPAddress::Ptr_t ip6Addr = IPAddress::fromString(ip6AddrString);
-	PTF_ASSERT(ip6Addr.get() != NULL, "IPv6 address is NULL");
-	PTF_ASSERT(ip6Addr->getType() == IPAddress::IPv6AddressType, "IPv6 address is not of type IPv6Address");
-	PTF_ASSERT(strcmp(ip6Addr->toString().c_str(), "2607:f0d0:1002:51::4") == 0, "IPv6 toString doesn't return the correct string");
-	IPv6Address* ip6AddrAfterCast = static_cast<IPv6Address*>(ip6Addr.get());
-	size_t length = 0;
-	uint8_t* addrAsByteArray;
-	ip6AddrAfterCast->copyTo(&addrAsByteArray, length);
-	PTF_ASSERT(length == 16, "IPv6 packet length is wrong. Expected 16, got %d", (int)length);
-	uint8_t expectedByteArray[16] = { 0x26, 0x07, 0xF0, 0xD0, 0x10, 0x02, 0x00, 0x51, 0x00, 0x00 , 0x00, 0x00, 0x00, 0x00, 0x00, 0x04 };
-	for (int i = 0; i < 16; i++)
-		PTF_ASSERT_AND_RUN_COMMAND(addrAsByteArray[i] == expectedByteArray[i], delete [] addrAsByteArray, "Failed to convert IPv6 address to byte array; byte #%d: expected 0x%X got 0x%X", i, expectedByteArray[i], addrAsByteArray[i]);
-
-	delete [] addrAsByteArray;
-	ip6Addr = IPAddress::fromString(string("2607:f0d0:1002:0051:0000:0000:0000:0004"));
-	PTF_ASSERT(ip6Addr.get() != NULL, "IPv6 address is NULL");
-	PTF_ASSERT(ip6Addr->getType() == IPAddress::IPv6AddressType, "IPv6 address is not of type IPv6Address");
-	PTF_ASSERT(strcmp(ip6Addr->toString().c_str(), "2607:f0d0:1002:0051:0000:0000:0000:0004") == 0, "IPv6 toString doesn't return the correct string");
-	IPv6Address secondIPv6Address(string("2607:f0d0:1002:52::5"));
-	ip6AddrAfterCast = static_cast<IPv6Address*>(ip6Addr.get());
-	secondIPv6Address = *ip6AddrAfterCast;
-	PTF_ASSERT(ip6Addr->isValid() == true, "Valid IPv6 address identified as non-valid");
-	PTF_ASSERT((*ip6AddrAfterCast) == secondIPv6Address, "IPv6Address assignment operator didn't work");
-
-	char badIp6AddressStr[] = "lasdfklsdkfdls";
-	IPv6Address badIp6Address(badIp6AddressStr);
-	PTF_ASSERT(badIp6Address.isValid() == false, "Non-valid IPv6 address identified as valid");
-	IPv6Address anotherBadIp6Address = badIp6Address;
-	PTF_ASSERT(anotherBadIp6Address.isValid() == false, "Non-valid IPv6 address copied by copy c'tor identified as valid");
-}
-
-PTF_TEST_CASE(TestMacAddress)
-{
-	MacAddress macAddr1(0x11,0x2,0x33,0x4,0x55,0x6);
-	PTF_ASSERT(macAddr1.isValid(), "macAddr1 is not valid");
-	MacAddress macAddr2(0x11,0x2,0x33,0x4,0x55,0x6);
-	PTF_ASSERT(macAddr2.isValid(), "macAddr2 is not valid");
-	PTF_ASSERT(macAddr1 == macAddr2, "Equal operator failed");
-
-	MacAddress macAddr3(string("11:02:33:04:55:06"));
-	PTF_ASSERT(macAddr3.isValid(), "macAddr3 is not valid");
-	PTF_ASSERT(macAddr1 == macAddr3, "Different c'tors with same MAC address (string and by octets) give different addresses");
-
-	uint8_t addrAsArr[6] = { 0x11, 0x2, 0x33, 0x4, 0x55, 0x6 };
-	MacAddress macAddr4(addrAsArr);
-	PTF_ASSERT(macAddr4.isValid(), "macAddr4 is not valid");
-	PTF_ASSERT(macAddr1 == macAddr4, "Different c'tors with same MAC address (from arr and by octets) give different addresses");
-
-	string macAsStr = macAddr1.toString();
-	PTF_ASSERT(macAsStr == string("11:02:33:04:55:06"), "String representation failure: expected '%s', got '%s'", "11:02:33:04:55:06", macAddr1.toString().c_str());
-
-	uint8_t* arrToCopyTo = NULL;
-	macAddr3.copyTo(&arrToCopyTo);
-	PTF_ASSERT(arrToCopyTo[0] == 0x11 && arrToCopyTo[1] == 0x02 && arrToCopyTo[2] == 0x33 && arrToCopyTo[3] == 0x04 && arrToCopyTo[4] == 0x55 && arrToCopyTo[5] == 0x06, "Copy MacAddress to array failed");
-	delete [] arrToCopyTo;
-
-	uint8_t macBytes[6];
-	macAddr3.copyTo(macBytes);
-	PTF_ASSERT(memcmp(macBytes, addrAsArr, sizeof addrAsArr) == 0, "Incorrect result of calling copyTo(uint8_t* ptr)");
-
-	#if __cplusplus > 199711L || _MSC_VER >= 1800
-	MacAddress macCpp11Valid { 0xBB, 0xBB, 0xBB, 0xBB, 0xBB, 0xBB };
-	MacAddress macCpp11Wrong { 0xBB, 0xBB, 0xBB, 0xBB, 0xBB };
-	PTF_ASSERT(macCpp11Valid.isValid(), "macCpp11Valid is not valid");
-	PTF_ASSERT(!macCpp11Wrong.isValid(), "macCpp11Wrong is valid");
-	#endif
-
-	MacAddress mac6(macAddr1);
-	PTF_ASSERT(mac6.isValid(), "Incorrect copy constructing: mac6 is not valid");
-	PTF_ASSERT(mac6 == macAddr1, "Incorrect copy constructing: mac6 is not equal to macAddr1");
-	mac6 = macAddr2;
-	PTF_ASSERT(mac6.isValid(), "Incorrect copy assignment: mac6 is not valid");
-	PTF_ASSERT(mac6 == macAddr2, "Incorrect copy assignment: mac6 is not equal to macAddr2");
-
-	MacAddress macWithZero("aa:aa:00:aa:00:aa");
-	MacAddress macWrong1("aa:aa:aa:aa:aa:aa:bb:bb:bb:bb");
-	MacAddress macWrong2("aa:aa:aa");
-	MacAddress macWrong3("aa:aa:aa:ZZ:aa:aa");
-	PTF_ASSERT(macWithZero.isValid(), "macWithZero is not valid");
-	PTF_ASSERT(!macWrong1.isValid(), "macWrong1 is valid");
-	PTF_ASSERT(!macWrong2.isValid(), "macWrong2 is valid");
-	PTF_ASSERT(!macWrong3.isValid(), "macWrong3 is valid");
-}
-
-
-PTF_TEST_CASE(TestPcapFileReadWrite)
-{
-    PcapFileReaderDevice readerDev(EXAMPLE_PCAP_PATH);
-    PcapFileWriterDevice writerDev(EXAMPLE_PCAP_WRITE_PATH);
-    PTF_ASSERT(readerDev.open(), "cannot open reader device");
-    PTF_ASSERT(writerDev.open(), "cannot open writer device");
-    PTF_ASSERT(readerDev.getFileName() == EXAMPLE_PCAP_PATH, "Reader file name different than expected");
-    PTF_ASSERT(writerDev.getFileName() == EXAMPLE_PCAP_WRITE_PATH, "Writer file name different than expected");
-    PTF_ASSERT(readerDev.getFileSize() == 3812643, "Reader file size different than expected. Expected: %d, got: %d", 3812643, (int)readerDev.getFileSize());
-    RawPacket rawPacket;
-    int packetCount = 0;
-    int ethCount = 0;
-    int sllCount = 0;
-    int ipCount = 0;
-    int tcpCount = 0;
-    int udpCount = 0;
-    while (readerDev.getNextPacket(rawPacket))
-    {
-    	packetCount++;
-    	Packet packet(&rawPacket);
-		if (packet.isPacketOfType(Ethernet))
-			ethCount++;
-		if (packet.isPacketOfType(SLL))
-			sllCount++;
-		if (packet.isPacketOfType(IPv4))
-			ipCount++;
-		if (packet.isPacketOfType(TCP))
-			tcpCount++;
-		if (packet.isPacketOfType(UDP))
-			udpCount++;
-
-		writerDev.writePacket(rawPacket);
-    }
-
-
-    pcap_stat readerStatistics;
-    pcap_stat writerStatistics;
-
-    readerDev.getStatistics(readerStatistics);
-    PTF_ASSERT(readerStatistics.ps_recv == 4631, "Incorrect number of packets read from file. Expected: 4631; read: %d", readerStatistics.ps_recv);
-    PTF_ASSERT(readerStatistics.ps_drop == 0, "Packets were not read properly from file. Number of packets dropped: %d", readerStatistics.ps_drop);
-
-    writerDev.getStatistics(writerStatistics);
-    PTF_ASSERT(writerStatistics.ps_recv == 4631, "Incorrect number of packets written to file. Expected: 4631; read: %d", writerStatistics.ps_recv);
-    PTF_ASSERT(writerStatistics.ps_drop == 0, "Packets were not written properly to file. Number of packets dropped: %d", writerStatistics.ps_drop);
-
-    PTF_ASSERT(ethCount == 4631, "Incorrect number of Ethernet packets read. Expected: 4631; read: %d", ethCount);
-    PTF_ASSERT(sllCount == 0, "Incorrect number of SLL packets read. Expected: 0; read: %d", sllCount);
-    PTF_ASSERT(ipCount == 4631, "Incorrect number of IPv4 packets read. Expected: 4631; read: %d", ipCount);
-    PTF_ASSERT(tcpCount == 4492, "Incorrect number of IPv4 packets read. Expected: 4492; read: %d", tcpCount);
-    PTF_ASSERT(udpCount == 139, "Incorrect number of IPv4 packets read. Expected: 139; read: %d", udpCount);
-
-    readerDev.close();
-    writerDev.close();
-
-    // read all packets in a bulk
-    PcapFileReaderDevice readerDev2(EXAMPLE_PCAP_PATH);
-    PTF_ASSERT(readerDev2.open(), "cannot open reader device 2");
-
-    RawPacketVector packetVec;
-    int numOfPacketsRead = readerDev2.getNextPackets(packetVec);
-    PTF_ASSERT(numOfPacketsRead == 4631, "Bulk read: num of packets read isn't 4631");
-    PTF_ASSERT(packetVec.size() == 4631, "Bulk read: num of packets in vec isn't 4631");
-
-    readerDev2.close();
-}
-
-PTF_TEST_CASE(TestPcapSllFileReadWrite)
-{
-    PcapFileReaderDevice readerDev(SLL_PCAP_PATH);
-    PcapFileWriterDevice writerDev(SLL_PCAP_WRITE_PATH, LINKTYPE_LINUX_SLL);
-    PTF_ASSERT(readerDev.open(), "cannot open reader device");
-    PTF_ASSERT(writerDev.open(), "cannot open writer device");
-    RawPacket rawPacket;
-    int packetCount = 0;
-    int sllCount = 0;
-    int ethCount = 0;
-    int ipCount = 0;
-    int tcpCount = 0;
-    int udpCount = 0;
-    while (readerDev.getNextPacket(rawPacket))
-    {
-    	packetCount++;
-    	Packet packet(&rawPacket);
-		if (packet.isPacketOfType(Ethernet))
-			ethCount++;
-		if (packet.isPacketOfType(SLL))
-			sllCount++;
-		if (packet.isPacketOfType(IPv4))
-			ipCount++;
-		if (packet.isPacketOfType(TCP))
-			tcpCount++;
-		if (packet.isPacketOfType(UDP))
-			udpCount++;
-
-		writerDev.writePacket(rawPacket);
-    }
-
-    pcap_stat readerStatistics;
-    pcap_stat writerStatistics;
-
-    readerDev.getStatistics(readerStatistics);
-    PTF_ASSERT(readerStatistics.ps_recv == 518, "Incorrect number of packets read from file. Expected: 518; read: %d", readerStatistics.ps_recv);
-    PTF_ASSERT(readerStatistics.ps_drop == 0, "Packets were not read properly from file. Number of packets dropped: %d", readerStatistics.ps_drop);
-
-    writerDev.getStatistics(writerStatistics);
-    PTF_ASSERT(writerStatistics.ps_recv == 518, "Incorrect number of packets written to file. Expected: 518; written: %d", writerStatistics.ps_recv);
-    PTF_ASSERT(writerStatistics.ps_drop == 0, "Packets were not written properly to file. Number of packets dropped: %d", writerStatistics.ps_drop);
-
-    PTF_ASSERT(ethCount == 0, "Incorrect number of Ethernet packets read. Expected: 0; read: %d", ethCount);
-    PTF_ASSERT(sllCount == 518, "Incorrect number of SLL packets read. Expected: 518; read: %d", sllCount);
-    PTF_ASSERT(ipCount == 510, "Incorrect number of IPv4 packets read. Expected: 510; read: %d", ipCount);
-    PTF_ASSERT(tcpCount == 483, "Incorrect number of TCP packets read. Expected: 483; read: %d", tcpCount);
-    PTF_ASSERT(udpCount == 28, "Incorrect number of UDP packets read. Expected: 28; read: %d", udpCount);
-
-    readerDev.close();
-    writerDev.close();
-}
-
-PTF_TEST_CASE(TestPcapRawIPFileReadWrite)
-{
-	LoggerPP::getInstance().supressErrors();
-	PcapFileWriterDevice tempWriter(RAW_IP_PCAP_WRITE_PATH, LINKTYPE_RAW);
-	PTF_ASSERT(tempWriter.open() == false, "managed to open pcap writer device with link type LINKTYPE_RAW");
-	LoggerPP::getInstance().enableErrors();
-
-    PcapFileReaderDevice readerDev(RAW_IP_PCAP_PATH);
-    PcapFileWriterDevice writerDev(RAW_IP_PCAP_WRITE_PATH, LINKTYPE_DLT_RAW1);
-    PcapNgFileWriterDevice writerNgDev(RAW_IP_PCAPNG_PATH);
-    PTF_ASSERT(readerDev.open(), "cannot open reader device");
-    PTF_ASSERT(writerDev.open(), "cannot open writer device");
-    PTF_ASSERT(writerNgDev.open(), "cannot open writer-ng device");
-    RawPacket rawPacket;
-    int packetCount = 0;
-    int ethCount = 0;
-    int ipv4Count = 0;
-    int ipv6Count = 0;
-    int tcpCount = 0;
-    int udpCount = 0;
-    while (readerDev.getNextPacket(rawPacket))
-    {
-    	packetCount++;
-    	Packet packet(&rawPacket);
-		if (packet.isPacketOfType(Ethernet))
-			ethCount++;
-		if (packet.isPacketOfType(IPv4))
-			ipv4Count++;
-		if (packet.isPacketOfType(IPv6))
-			ipv6Count++;
-		if (packet.isPacketOfType(TCP))
-			tcpCount++;
-		if (packet.isPacketOfType(UDP))
-			udpCount++;
-
-		writerDev.writePacket(rawPacket);
-		writerNgDev.writePacket(rawPacket);
-    }
-
-    pcap_stat readerStatistics;
-    pcap_stat writerStatistics;
-    pcap_stat writerNgStatistics;
-
-    readerDev.getStatistics(readerStatistics);
-    PTF_ASSERT(readerStatistics.ps_recv == 100, "Incorrect number of packets read from file. Expected: 100; read: %d", readerStatistics.ps_recv);
-    PTF_ASSERT(readerStatistics.ps_drop == 0, "Packets were not read properly from file. Number of packets dropped: %d", readerStatistics.ps_drop);
-
-    writerDev.getStatistics(writerStatistics);
-    PTF_ASSERT(writerStatistics.ps_recv == 100, "Incorrect number of packets written to file. Expected: 100; written: %d", writerStatistics.ps_recv);
-    PTF_ASSERT(writerStatistics.ps_drop == 0, "Packets were not written properly to file. Number of packets dropped: %d", writerStatistics.ps_drop);
-
-    writerNgDev.getStatistics(writerNgStatistics);
-    PTF_ASSERT(writerNgStatistics.ps_recv == 100, "Incorrect number of packets written to pcap-ng file. Expected: 100; written: %d", writerNgStatistics.ps_recv);
-    PTF_ASSERT(writerNgStatistics.ps_drop == 0, "Packets were not written properly to pcap-ng file. Number of packets dropped: %d", writerNgStatistics.ps_drop);
-
-    PTF_ASSERT(ethCount == 0, "Incorrect number of Ethernet packets read. Expected: 0; read: %d", ethCount);
-    PTF_ASSERT(ipv4Count == 50, "Incorrect number of IPv4 packets read. Expected: 50; read: %d", ipv4Count);
-    PTF_ASSERT(ipv6Count == 50, "Incorrect number of IPv6 packets read. Expected: 50; read: %d", ipv6Count);
-    PTF_ASSERT(tcpCount == 92, "Incorrect number of TCP packets read. Expected: 92; read: %d", tcpCount);
-    PTF_ASSERT(udpCount == 8, "Incorrect number of UDP packets read. Expected: 8; read: %d", udpCount);
-
-    readerDev.close();
-    writerDev.close();
-    writerNgDev.close();
-}
-
-PTF_TEST_CASE(TestPcapFileAppend)
-{
-	// opening the file for the first time just to delete all packets in it
-	PcapFileWriterDevice wd(EXAMPLE_PCAP_WRITE_PATH);
-	PTF_ASSERT(wd.open() == true, "Cannot open writer dev");
-	wd.close();
-
-	for (int i = 0; i < 5; i++)
-	{
-		PcapFileReaderDevice readerDev(EXAMPLE_PCAP_PATH);
-		PcapFileWriterDevice writerDev(EXAMPLE_PCAP_WRITE_PATH);
-		PTF_ASSERT(writerDev.open(true) == true, "Cannot open the pcap file in append mode, iteration #%d", i);
-		PTF_ASSERT(readerDev.open(), "cannot open reader device, iteration #%d", i);
-
-		RawPacket rawPacket;
-	    while (readerDev.getNextPacket(rawPacket))
-	    {
-	    	writerDev.writePacket(rawPacket);
-	    }
-
-	    writerDev.close();
-	    readerDev.close();
-	}
-
-	PcapFileReaderDevice readerDev(EXAMPLE_PCAP_WRITE_PATH);
-	PTF_ASSERT(readerDev.open(), "cannot open reader device to read result file");
-	int counter = 0;
-	RawPacket rawPacket;
-    while (readerDev.getNextPacket(rawPacket))
-    	counter++;
-
-    PTF_ASSERT(counter == (4631*5), "Number of read packets different than expected. Read: %d, expected: %d", counter, 4631*6);
-
-    LoggerPP::getInstance().supressErrors();
-    PcapFileWriterDevice writerDev2(EXAMPLE_PCAP_WRITE_PATH, LINKTYPE_LINUX_SLL);
-    PTF_ASSERT(writerDev2.open(true) == false, "Managed to open file in append mode even though link layer types are different");
-    LoggerPP::getInstance().enableErrors();
-
-}
-
-PTF_TEST_CASE(TestPcapNgFileReadWrite)
-{
-    PcapNgFileReaderDevice readerDev(EXAMPLE_PCAPNG_PATH);
-    PcapNgFileWriterDevice writerDev(EXAMPLE_PCAPNG_WRITE_PATH);
-    PTF_ASSERT(readerDev.open(), "cannot open reader device");
-    PTF_ASSERT(writerDev.open(), "cannot open writer device");
-    PTF_ASSERT(readerDev.getFileName() == EXAMPLE_PCAPNG_PATH, "Reader file name different than expected");
-    PTF_ASSERT(writerDev.getFileName() == EXAMPLE_PCAPNG_WRITE_PATH, "Writer file name different than expected");
-    PTF_ASSERT(readerDev.getFileSize() == 20704, "Reader file size different than expected. Expected: %d, got: %d", 20704, (int)readerDev.getFileSize());
-    PTF_ASSERT(readerDev.getOS() == "Mac OS X 10.10.4, build 14E46 (Darwin 14.4.0)", "OS read incorrectly");
-    PTF_ASSERT(readerDev.getCaptureApplication() == "Dumpcap 1.12.6 (v1.12.6-0-gee1fce6 from master-1.12)", "User app read incorrectly");
-    PTF_ASSERT(readerDev.getCaptureFileComment() == "", "File comment isn't empty");
-    PTF_ASSERT(readerDev.getHardware() == "", "Hardware string isn't empty");
-    RawPacket rawPacket;
-    int packetCount = 0;
-    int ethLinkLayerCount = 0;
-    int nullLinkLayerCount = 0;
-    int otherLinkLayerCount = 0;
-    int ethCount = 0;
-    int nullLoopbackCount = 0;
-    int ipCount = 0;
-    int tcpCount = 0;
-    int udpCount = 0;
-    while (readerDev.getNextPacket(rawPacket))
-    {
-    	packetCount++;
-
-    	LinkLayerType linkType = rawPacket.getLinkLayerType();
-    	if (linkType == LINKTYPE_ETHERNET)
-    		ethLinkLayerCount++;
-    	else if (linkType == LINKTYPE_NULL)
-    		nullLinkLayerCount++;
-    	else
-    		otherLinkLayerCount++;
-
-    	Packet packet(&rawPacket);
-		if (packet.isPacketOfType(Ethernet))
-			ethCount++;
-		if (packet.isPacketOfType(NULL_LOOPBACK))
-			nullLoopbackCount++;
-		if (packet.isPacketOfType(IPv4))
-			ipCount++;
-		if (packet.isPacketOfType(TCP))
-			tcpCount++;
-		if (packet.isPacketOfType(UDP))
-			udpCount++;
-
-		PTF_ASSERT(writerDev.writePacket(rawPacket) == true, "Couldn't write packet #%d", packetCount);
-    }
-
-    pcap_stat readerStatistics;
-    pcap_stat writerStatistics;
-
-    readerDev.getStatistics(readerStatistics);
-    PTF_ASSERT(readerStatistics.ps_recv == 64, "Incorrect number of packets read from file. Expected: 64; read: %d", readerStatistics.ps_recv);
-    PTF_ASSERT(readerStatistics.ps_drop == 0, "Packets were not read properly from file. Number of packets dropped: %d", readerStatistics.ps_drop);
-
-    writerDev.getStatistics(writerStatistics);
-    PTF_ASSERT(writerStatistics.ps_recv == 64, "Incorrect number of packets written to file. Expected: 64; written: %d", writerStatistics.ps_recv);
-    PTF_ASSERT(writerStatistics.ps_drop == 0, "Packets were not written properly to file. Number of packets dropped: %d", writerStatistics.ps_drop);
-
-    PTF_ASSERT(ethLinkLayerCount == 62, "Incorrect number of Ethernet link-type packets read. Expected: 62; read: %d", ethLinkLayerCount);
-    PTF_ASSERT(nullLinkLayerCount == 2, "Incorrect number of Null link-type packets read. Expected: 2; read: %d", nullLinkLayerCount);
-    PTF_ASSERT(otherLinkLayerCount == 0, "Incorrect number of other link-type packets read. Expected: 0; read: %d", otherLinkLayerCount);
-    PTF_ASSERT(ethCount == 62, "Incorrect number of Ethernet packets read. Expected: 62; read: %d", ethCount);
-    PTF_ASSERT(nullLoopbackCount == 2, "Incorrect number of Null/Loopback packets read. Expected: 2; read: %d", nullLoopbackCount);
-    PTF_ASSERT(ipCount == 64, "Incorrect number of IPv4 packets read. Expected: 64; read: %d", ipCount);
-    PTF_ASSERT(tcpCount == 32, "Incorrect number of TCP packets read. Expected: 32; read: %d", tcpCount);
-    PTF_ASSERT(udpCount == 32, "Incorrect number of UDP packets read. Expected: 32; read: %d", udpCount);
-
-    readerDev.close();
-    writerDev.close();
-
-}
-
-PTF_TEST_CASE(TestPcapNgFileReadWriteAdv)
-{
-	PcapNgFileReaderDevice readerDev(EXAMPLE2_PCAPNG_PATH);
-
-	// negative tests
-	readerDev.close();
-	LoggerPP::getInstance().supressErrors();
-	PTF_ASSERT(readerDev.getOS() == "", "Managed to read OS before device is opened");
-	LoggerPP::getInstance().enableErrors();
-	// --------------
-
-	PTF_ASSERT(readerDev.open(), "cannot open reader device");
-    PTF_ASSERT(readerDev.getOS() == "Linux 3.18.1-1-ARCH", "OS read incorrectly");
-    PTF_ASSERT(readerDev.getCaptureApplication() == "Dumpcap (Wireshark) 1.99.1 (Git Rev Unknown from unknown)", "User app read incorrectly");
-    PTF_ASSERT(readerDev.getCaptureFileComment() == "CLIENT_RANDOM E39B5BF4903C68684E8512FB2F60213E9EE843A0810B4982B607914D8092D482 95A5D39B02693BC1FB39254B179E9293007F6D37C66172B1EE4EF0D5E25CE1DABE878B6143DC3B266883E51A75E99DF9                                                   ", "File comment read incorrectly");
-    PTF_ASSERT(readerDev.getHardware() == "", "Hardware string isn't empty");
-
-    PcapNgFileWriterDevice writerDev(EXAMPLE2_PCAPNG_WRITE_PATH);
-
-	// negative tests
-    writerDev.close();
-    // --------------
-
-    PTF_ASSERT(writerDev.open(readerDev.getOS().c_str(), "My Hardware", readerDev.getCaptureApplication().c_str(), "This is a comment in a pcap-ng file") == true, "Couldn't open writer file");
-
-    RawPacket rawPacket;
-    int packetCount = 0;
-    int capLenNotMatchOrigLen = 0;
-    int ethCount = 0;
-    int sllCount = 0;
-    int ip4Count = 0;
-    int ip6Count = 0;
-    int tcpCount = 0;
-    int udpCount = 0;
-    int httpCount = 0;
-    int commentCount = 0;
-    std::string pktComment;
-
-    while (readerDev.getNextPacket(rawPacket, pktComment))
-    {
-    	packetCount++;
-
-    	if (rawPacket.getRawDataLen() != rawPacket.getFrameLength())
-    		capLenNotMatchOrigLen++;
-
-    	Packet packet(&rawPacket);
-		if (packet.isPacketOfType(Ethernet))
-			ethCount++;
-		if (packet.isPacketOfType(SLL))
-			sllCount++;
-		if (packet.isPacketOfType(IPv4))
-			ip4Count++;
-		if (packet.isPacketOfType(IPv6))
-			ip6Count++;
-		if (packet.isPacketOfType(TCP))
-			tcpCount++;
-		if (packet.isPacketOfType(UDP))
-			udpCount++;
-		if (packet.isPacketOfType(HTTP))
-			httpCount++;
-
-		if (pktComment != "")
-		{
-			PTF_ASSERT(pktComment.compare(0, 8, "Packet #") == 0, "Packet comment is '%s' and is not the expected one", pktComment.c_str());
-			commentCount++;
-		}
-
-		PTF_ASSERT(writerDev.writePacket(rawPacket, pktComment.c_str()) == true, "Couldn't write packet #%d", packetCount);
-    }
-
-    PTF_ASSERT(packetCount == 159, "Incorrect number of packets read. Expected: 159; read: %d", packetCount);
-    PTF_ASSERT(capLenNotMatchOrigLen == 39, "Incorrect number of packets where captured length doesn't match original length. Expected: 39; read: %d", capLenNotMatchOrigLen);
-    PTF_ASSERT(ethCount == 59, "Incorrect number of Ethernet packets read. Expected: 59; read: %d", ethCount);
-    PTF_ASSERT(sllCount == 100, "Incorrect number of SLL packets read. Expected: 100; read: %d", sllCount);
-    PTF_ASSERT(ip4Count == 155, "Incorrect number of IPv4 packets read. Expected: 155; read: %d", ip4Count);
-    PTF_ASSERT(ip6Count == 4, "Incorrect number of IPv6 packets read. Expected: 4; read: %d", ip6Count);
-    PTF_ASSERT(tcpCount == 159, "Incorrect number of TCP packets read. Expected: 159; read: %d", tcpCount);
-    PTF_ASSERT(udpCount == 0, "Incorrect number of UDP packets read. Expected: 0; read: %d", udpCount);
-    PTF_ASSERT(httpCount == 1, "Incorrect number of HTTP packets read. Expected: 1; read: %d", httpCount);
-    PTF_ASSERT(commentCount == 100, "Incorrect number of packets with comment read. Expected: 100; read: %d", commentCount);
-
-    pcap_stat readerStatistics;
-    pcap_stat writerStatistics;
-
-    readerDev.getStatistics(readerStatistics);
-    PTF_ASSERT(readerStatistics.ps_recv == 159, "Incorrect number of packets read from file. Expected: 159; read: %d", readerStatistics.ps_recv);
-    PTF_ASSERT(readerStatistics.ps_drop == 0, "Packets were not read properly from file. Number of packets dropped: %d", readerStatistics.ps_drop);
-
-    writerDev.getStatistics(writerStatistics);
-    PTF_ASSERT(writerStatistics.ps_recv == 159, "Incorrect number of packets written to file. Expected: 159; written: %d", writerStatistics.ps_recv);
-    PTF_ASSERT(writerStatistics.ps_drop == 0, "Packets were not written properly to file. Number of packets dropped: %d", writerStatistics.ps_drop);
-
-    readerDev.close();
-    writerDev.close();
-
-    // -------
-
-    PcapNgFileReaderDevice readerDev2(EXAMPLE2_PCAPNG_WRITE_PATH);
-    PcapNgFileReaderDevice readerDev3(EXAMPLE2_PCAPNG_PATH);
-
-    PTF_ASSERT(readerDev2.open(), "cannot open reader device 2");
-    PTF_ASSERT(readerDev3.open(), "cannot open reader device 3");
-
-    PTF_ASSERT(readerDev2.getOS() == "Linux 3.18.1-1-ARCH\0", "OS read incorrectly");
-    PTF_ASSERT(readerDev2.getCaptureApplication() == "Dumpcap (Wireshark) 1.99.1 (Git Rev Unknown from unknown)", "User app read incorrectly");
-    PTF_ASSERT(readerDev2.getCaptureFileComment() == "This is a comment in a pcap-ng file", "File comment read incorrectly");
-    PTF_ASSERT(readerDev2.getHardware() == "My Hardware", "Hardware read incorrectly");
-
-    packetCount = 0;
-    ethCount = 0;
-    sllCount = 0;
-    ip4Count = 0;
-    ip6Count = 0;
-    tcpCount = 0;
-    udpCount = 0;
-    httpCount = 0;
-    commentCount = 0;
-
-
-    RawPacket rawPacket2;
-
-    while (readerDev2.getNextPacket(rawPacket, pktComment))
-    {
-    	packetCount++;
-    	Packet packet(&rawPacket);
-		if (packet.isPacketOfType(Ethernet))
-			ethCount++;
-		if (packet.isPacketOfType(SLL))
-			sllCount++;
-		if (packet.isPacketOfType(IPv4))
-			ip4Count++;
-		if (packet.isPacketOfType(IPv6))
-			ip6Count++;
-		if (packet.isPacketOfType(TCP))
-			tcpCount++;
-		if (packet.isPacketOfType(UDP))
-			udpCount++;
-		if (packet.isPacketOfType(HTTP))
-			httpCount++;
-
-		if (pktComment != "")
-		{
-			PTF_ASSERT(pktComment.compare(0, 8, "Packet #") == 0, "Packet comment is '%s' and is not the expected one", pktComment.c_str());
-			commentCount++;
-		}
-
-		readerDev3.getNextPacket(rawPacket2);
-
-		if (rawPacket.getPacketTimeStamp().tv_sec < rawPacket2.getPacketTimeStamp().tv_sec)
-		{
-			PTF_ASSERT((rawPacket2.getPacketTimeStamp().tv_sec - rawPacket.getPacketTimeStamp().tv_sec) < 2, "Timestamps are differ in more than 2 secs");
-		}
-		else
-		{
-			PTF_ASSERT((rawPacket.getPacketTimeStamp().tv_sec - rawPacket2.getPacketTimeStamp().tv_sec) < 2, "Timestamps are differ in more than 2 secs");
-		}
-
-		if (rawPacket.getPacketTimeStamp().tv_usec < rawPacket2.getPacketTimeStamp().tv_usec)
-		{
-			PTF_ASSERT((rawPacket2.getPacketTimeStamp().tv_usec - rawPacket.getPacketTimeStamp().tv_usec) < 100, "Timestamps are differ in more than 100 usecs");
-		}
-		else
-		{
-			PTF_ASSERT((rawPacket.getPacketTimeStamp().tv_usec - rawPacket2.getPacketTimeStamp().tv_usec) < 100, "Timestamps are differ in more than 100 usecs");
-		}
-
-    }
-
-    PTF_ASSERT(packetCount == 159, "Read cycle 2: Incorrect number of packets read. Expected: 159; read: %d", packetCount);
-    PTF_ASSERT(ethCount == 59, "Read cycle 2: Incorrect number of Ethernet packets read. Expected: 59; read: %d", ethCount);
-    PTF_ASSERT(sllCount == 100, "Read cycle 2: Incorrect number of SLL packets read. Expected: 100; read: %d", sllCount);
-    PTF_ASSERT(ip4Count == 155, "Read cycle 2: Incorrect number of IPv4 packets read. Expected: 155; read: %d", ip4Count);
-    PTF_ASSERT(ip6Count == 4, "Read cycle 2: Incorrect number of IPv6 packets read. Expected: 4; read: %d", ip6Count);
-    PTF_ASSERT(tcpCount == 159, "Read cycle 2: Incorrect number of TCP packets read. Expected: 159; read: %d", tcpCount);
-    PTF_ASSERT(udpCount == 0, "Read cycle 2: Incorrect number of UDP packets read. Expected: 0; read: %d", udpCount);
-    PTF_ASSERT(httpCount == 1, "Read cycle 2: Incorrect number of HTTP packets read. Expected: 1; read: %d", httpCount);
-    PTF_ASSERT(commentCount == 100, "Read cycle 2: Incorrect number of packets with comment read. Expected: 100; read: %d", commentCount);
-
-    readerDev2.close();
-    readerDev3.close();
-
-    PcapNgFileWriterDevice appendDev(EXAMPLE2_PCAPNG_WRITE_PATH);
-    PTF_ASSERT(appendDev.open(true) == true, "Couldn't open file in append mode");
-
-    PTF_ASSERT(appendDev.writePacket(rawPacket2, "Additional packet #1") == true, "Couldn't append packet #1");
-    PTF_ASSERT(appendDev.writePacket(rawPacket2, "Additional packet #2") == true, "Couldn't append packet #2");
-
-    appendDev.close();
-
-
-    PcapNgFileReaderDevice readerDev4(EXAMPLE2_PCAPNG_WRITE_PATH);
-    PTF_ASSERT(readerDev4.open(), "cannot open reader device 4");
-
-    packetCount = 0;
-
-    while (readerDev4.getNextPacket(rawPacket, pktComment))
-    {
-    	packetCount++;
-    }
-
-    PTF_ASSERT(packetCount == 161, "Number of packets after append != 161, it's %d", packetCount);
-
-    // -------
-
-    IFileReaderDevice* genericReader = IFileReaderDevice::getReader(EXAMPLE2_PCAP_PATH);
-    PTF_ASSERT_AND_RUN_COMMAND(dynamic_cast<PcapFileReaderDevice*>(genericReader) != NULL, delete genericReader, "Reader isn't of type PcapFileReaderDevice");
-    PTF_ASSERT_AND_RUN_COMMAND(dynamic_cast<PcapNgFileReaderDevice*>(genericReader) == NULL, delete genericReader, "Reader is wrongly of type PcapNgFileReaderDevice");
-    delete genericReader;
-
-    genericReader = IFileReaderDevice::getReader(EXAMPLE2_PCAPNG_PATH);
-    PTF_ASSERT_AND_RUN_COMMAND(dynamic_cast<PcapNgFileReaderDevice*>(genericReader) != NULL, delete genericReader, "Reader isn't of type PcapNgFileReaderDevice");
-    delete genericReader;
-
-    // -------
-
-    PcapNgFileReaderDevice readerDev5(EXAMPLE2_PCAPNG_PATH);
-	PTF_ASSERT(readerDev5.open(), "cannot open reader device 5");
-    PTF_ASSERT(readerDev5.setFilter("bla bla bla") == false, "Managed to set illegal filter to reader device");
-    PTF_ASSERT(readerDev5.setFilter("src net 130.217.250.129") == true, "Couldn't set filter to reader device");
-
-	PcapNgFileWriterDevice writerDev2(EXAMPLE2_PCAPNG_WRITE_PATH);
-    PTF_ASSERT(writerDev2.open(true) == true, "Couldn't writer dev 2 in append mode");
-    PTF_ASSERT(writerDev2.setFilter("bla bla bla") == false, "Managed to set illegal filter to writer device");
-    PTF_ASSERT(writerDev2.setFilter("dst port 35938") == true, "Couldn't set filter to writer device");
-
-    int filteredReadPacketCount = 0;
-    int filteredWritePacketCount = 0;
-
-    while (readerDev5.getNextPacket(rawPacket, pktComment))
-    {
-        filteredReadPacketCount++;
-    	if(writerDev2.writePacket(rawPacket))
-			filteredWritePacketCount++;
-    }
-
-    PTF_ASSERT(filteredReadPacketCount == 14, "Number of packets matched to reader filter != 14, it's %d", filteredReadPacketCount);
-    PTF_ASSERT(filteredWritePacketCount == 3, "Number of packets matched to writer filter != 3, it's %d", filteredWritePacketCount);
-
-	readerDev5.close();
-	writerDev2.close();
-}
-
-PTF_TEST_CASE(TestPcapLiveDeviceList)
-{
-    vector<PcapLiveDevice*> devList = PcapLiveDeviceList::getInstance().getPcapLiveDevicesList();
-    PTF_ASSERT(!devList.empty(), "Device list is empty");
-
-    IPv4Address defaultGateway = IPv4Address::Zero;
-    for(vector<PcapLiveDevice*>::iterator iter = devList.begin(); iter != devList.end(); iter++)
-    {
-    	PTF_ASSERT(!((*iter)->getName() == NULL), "Device name is NULL");
-    	if (defaultGateway == IPv4Address::Zero)
-    		defaultGateway = (*iter)->getDefaultGateway();
-
-    }
-
-    PTF_ASSERT(defaultGateway != IPv4Address::Zero, "Couldn't find default gateway for any of the interfaces");
-
-    std::vector<IPv4Address> dnsServers = PcapLiveDeviceList::getInstance().getDnsServers();
-	size_t dnsServerCount = dnsServers.size();
-    //PTF_ASSERT(dnsServers.size() > 0, "DNS server list is empty");
-
-	// reset the device list and make sure devices are back and there is no memory leak
-	PcapLiveDeviceList::getInstance().reset();
-
-	devList = PcapLiveDeviceList::getInstance().getPcapLiveDevicesList();
-	PTF_ASSERT(!devList.empty(), "Device list is empty after reset");
-
-    for(vector<PcapLiveDevice*>::iterator iter = devList.begin(); iter != devList.end(); iter++)
-    {
-    	PTF_ASSERT(!((*iter)->getName() == NULL), "Device name is NULL after reset");
-	}
-
-	PTF_ASSERT(PcapLiveDeviceList::getInstance().getDnsServers().size() == dnsServerCount, "DNS server list before and after reset are not equal");
-}
-
-PTF_TEST_CASE(TestPcapLiveDeviceListSearch)
-{
-	PcapLiveDevice* liveDev = NULL;
-    liveDev = PcapLiveDeviceList::getInstance().getPcapLiveDeviceByIp(PcapGlobalArgs.ipToSendReceivePackets.c_str());
-    PTF_ASSERT(liveDev != NULL, "Device used in this test %s doesn't exist", PcapGlobalArgs.ipToSendReceivePackets.c_str());
-
-    string devName(liveDev->getName());
-    PcapLiveDevice* liveDev2 = NULL;
-    liveDev2 = PcapLiveDeviceList::getInstance().getPcapLiveDeviceByName(devName);
-    PTF_ASSERT(liveDev2 != NULL, "Couldn't find device by name (search returned null)");
-    PTF_ASSERT(strcmp(liveDev->getName(), liveDev2->getName()) == 0, "Search by device name didn't bring the right result");
-
-    liveDev = PcapLiveDeviceList::getInstance().getPcapLiveDeviceByIp("255.255.255.250");
-    PTF_ASSERT(liveDev == NULL, "Illegal device found with IP=255.255.255.250");
-}
-
-PTF_TEST_CASE(TestPcapLiveDevice)
-{
-	PcapLiveDevice* liveDev = NULL;
-    IPv4Address ipToSearch(PcapGlobalArgs.ipToSendReceivePackets.c_str());
-    liveDev = PcapLiveDeviceList::getInstance().getPcapLiveDeviceByIp(ipToSearch);
-    PTF_ASSERT(liveDev != NULL, "Device used in this test %s doesn't exist", PcapGlobalArgs.ipToSendReceivePackets.c_str());
-    PTF_ASSERT(liveDev->getMtu() > 0, "Could not get live device MTU");
-    PTF_ASSERT(liveDev->open(), "Cannot open live device");
-    int packetCount = 0;
-    int numOfTimeStatsWereInvoked = 0;
-    PTF_ASSERT(liveDev->startCapture(&packetArrives, (void*)&packetCount, 1, &statsUpdate, (void*)&numOfTimeStatsWereInvoked), "Cannot start capture");
-    PCAP_SLEEP(20);
-    liveDev->stopCapture();
-    PTF_ASSERT(packetCount > 0, "No packets were captured");
-    PTF_ASSERT(numOfTimeStatsWereInvoked > 18, "Stat callback was called less than expected: %d", numOfTimeStatsWereInvoked);
-    pcap_stat statistics;
-    liveDev->getStatistics(statistics);
-    //Bad test - on high traffic libpcap/winpcap sometimes drop packets
-    //PTF_ASSERT(statistics.ps_drop == 0, "Packets were dropped: %d", statistics.ps_drop);
-    liveDev->close();
-}
-
-PTF_TEST_CASE(TestPcapLiveDeviceByInvalidIp)
-{
-	PcapLiveDevice* liveDev = NULL;
-	LoggerPP::getInstance().supressErrors();
-	liveDev = PcapLiveDeviceList::getInstance().getPcapLiveDeviceByIp("eth0");
-	LoggerPP::getInstance().enableErrors();
-	PTF_ASSERT(liveDev == NULL, "Cannot get live device by invalid Ip");
-
-}
-
-PTF_TEST_CASE(TestPcapLiveDeviceNoNetworking)
-{
-	PTF_ASSERT(IPcapDevice::getPcapLibVersionInfo() != "", "Cannot get pcap lib version info");
-
-	PcapLiveDevice* liveDev = NULL;
-
-    vector<PcapLiveDevice*> devList = PcapLiveDeviceList::getInstance().getPcapLiveDevicesList();
-    PTF_ASSERT(!devList.empty(), "Device list is empty");
-
-    for(vector<PcapLiveDevice*>::iterator iter = devList.begin(); iter != devList.end(); iter++)
-    {
-    	if (!(*iter)->getLoopback() && (*iter)->getIPv4Address() != IPv4Address::Zero)
-    	{
-    		liveDev = *iter;
-    		break;
-    	}
-    }
-
-    PTF_ASSERT(liveDev != NULL, "Cannot find a non-loopback device with IPv4 address");
-    PTF_ASSERT(liveDev->getName() != NULL, "Device has no name");
-    PTF_ASSERT(liveDev->getMtu() > 0, "Cannot get MTU for device '%s'", liveDev->getName());
-    PTF_ASSERT(liveDev->getMacAddress() != MacAddress::Zero, "Cannot find MAC address for device '%s'", liveDev->getName());
-}
-
-PTF_TEST_CASE(TestPcapLiveDeviceStatsMode)
-{
-	PcapLiveDevice* liveDev = PcapLiveDeviceList::getInstance().getPcapLiveDeviceByIp(PcapGlobalArgs.ipToSendReceivePackets.c_str());
-	PTF_ASSERT(liveDev != NULL, "Device used in this test %s doesn't exist", PcapGlobalArgs.ipToSendReceivePackets.c_str());
-	PTF_ASSERT(liveDev->open(), "Cannot open live device");
-	int numOfTimeStatsWereInvoked = 0;
-	PTF_ASSERT(liveDev->startCapture(1, &statsUpdate, (void*)&numOfTimeStatsWereInvoked), "Cannot start capture");
-	sendURLRequest("www.ebay.com");
-	PCAP_SLEEP(5);
-	liveDev->stopCapture();
-	PTF_ASSERT(numOfTimeStatsWereInvoked >= 4, "Stat callback was called less than expected: %d", numOfTimeStatsWereInvoked);
-    pcap_stat statistics;
-    liveDev->getStatistics(statistics);
-    PTF_ASSERT(statistics.ps_recv > 2, "No packets were captured");
-    //Bad test - on high traffic libpcap/winpcap sometimes drop packets
-    //PTF_ASSERT(statistics.ps_drop == 0, "Packets were dropped: %d", statistics.ps_drop);
-    liveDev->close();
-}
-
-PTF_TEST_CASE(TestPcapLiveDeviceBlockingMode)
-{
-	// open device
-	PcapLiveDevice* liveDev = PcapLiveDeviceList::getInstance().getPcapLiveDeviceByIp(PcapGlobalArgs.ipToSendReceivePackets.c_str());
-	PTF_ASSERT(liveDev != NULL, "Step 0: Device used in this test %s doesn't exist", PcapGlobalArgs.ipToSendReceivePackets.c_str());
-	PTF_ASSERT(liveDev->open(), "Step 0: Cannot open live device");
-
-	// sanity - test blocking mode returns with timeout
-	PTF_ASSERT(liveDev->startCaptureBlockingMode(packetArrivesBlockingModeTimeout, NULL, 5) == -1, "Step 1: Capture blocking mode with timeout 5 sec didn't return on timeout");
-
-	// sanity - test blocking mode returns before timeout
-	int packetCount = 0;
-	PTF_ASSERT(liveDev->startCaptureBlockingMode(packetArrivesBlockingModeNoTimeout, &packetCount, 30) == 1, "Step 2: Capture blocking mode didn't return on callback");
-	PTF_ASSERT(packetCount == 5, "Step 2: Capture blocking mode didn't return packet count 5");
-
-	// verify stop capture doesn't do any effect on blocking mode
-	liveDev->stopCapture();
-	PTF_ASSERT(liveDev->startCaptureBlockingMode(packetArrivesBlockingModeTimeout, NULL, 1) == -1, "Step 3: Capture blocking mode with timeout 1 sec after stop capture didn't return on timeout");
-	packetCount = 0;
-	PTF_ASSERT(liveDev->startCaptureBlockingMode(packetArrivesBlockingModeNoTimeout, &packetCount, 30) == 1, "Step 3: Testing capture blocking mode after stop capture didn't return on callback");
-	PTF_ASSERT(packetCount == 5, "Step 3: Capture blocking mode after stop capture didn't return packet count 5");
-
-	// verify it's possible to capture non-blocking mode after blocking mode
-	packetCount = 0;
-	PTF_ASSERT(liveDev->startCapture(packetArrives, &packetCount) == true, "Step 4: Couldn't start non-blocking capture");
-	PCAP_SLEEP(5);
-	liveDev->stopCapture();
-	PTF_ASSERT(packetCount > 0, "Step 4: Couldn't capture any packet on non-blocking capture");
-
-	// verify it's possible to capture blocking mode after non-blocking mode
-	packetCount = 0;
-	PTF_ASSERT(liveDev->startCaptureBlockingMode(packetArrivesBlockingModeNoTimeout, &packetCount, 30) == 1, "Step 5: Capture blocking mode after non-blocking mode didn't return on callback");
-	PTF_ASSERT(packetCount == 5, "Step 5: Capture blocking mode after non-blocking mode didn't return packet count 5, it returned %d", packetCount);
-
-	// try to start capture from within the callback, verify no error
-	packetCount = 0;
-	PTF_ASSERT(liveDev->startCaptureBlockingMode(packetArrivesBlockingModeStartCapture, &packetCount, 30) == 1, "Step 6: Capture blocking mode when trying start capture from callback didn't return on callback");
-	PTF_ASSERT(packetCount == 5, "Step 6: Capture blocking mode when callback calls start capture didn't return packet count 5");
-
-	// try to stop capture from within the callback, verify no impact on capturing
-	packetCount = 0;
-	PTF_ASSERT(liveDev->startCaptureBlockingMode(packetArrivesBlockingModeStopCapture, &packetCount, 10) == 1, "Step 7: Capture blocking mode when trying to stop capture from callback didn't return on callback");
-	PTF_ASSERT(packetCount == 5, "Step 7: Capture blocking mode when callback calls stop capture didn't return packet count 5");
-
-	// verify it's possible to capture non-blocking after the mess done in previous lines
-	packetCount = 0;
-	PTF_ASSERT(liveDev->startCapture(packetArrives, &packetCount) == true, "Step 8: Couldn't start non-blocking capture after blocking mode with stop capture in callback");
-
-	// verify an error returns if trying capture blocking while non-blocking is running
-	LoggerPP::getInstance().supressErrors();
-	PTF_ASSERT(liveDev->startCaptureBlockingMode(packetArrivesBlockingModeTimeout, NULL, 1) == 0, "Step 9: Capture blocking mode while non-blocking is running didn't return an error");
-	LoggerPP::getInstance().enableErrors();
-	PCAP_SLEEP(5);
-	liveDev->stopCapture();
-	PTF_ASSERT(packetCount > 0, "Step 9: Couldn't capture any packet on non-blocking capture 2");
-
-}
-
-PTF_TEST_CASE(TestPcapLiveDeviceSpecialCfg)
-{
-	PcapLiveDevice* liveDev = PcapLiveDeviceList::getInstance().getPcapLiveDeviceByIp(PcapGlobalArgs.ipToSendReceivePackets.c_str());
-	PTF_ASSERT(liveDev != NULL, "Step 0: Device used in this test %s doesn't exist", PcapGlobalArgs.ipToSendReceivePackets.c_str());
-
-	// open device in default mode
-	PTF_ASSERT(liveDev->open(), "Step 0: Cannot open live device");
-
-	// sanity test - make sure packets are captured in default mode
-	int packetCount = 0;
-	PTF_ASSERT(liveDev->startCaptureBlockingMode(packetArrivesBlockingModeNoTimeoutPacketCount, &packetCount, 7) == -1, "Step 2: Capture blocking mode didn't return on callback");
-
-	liveDev->close();
-
-	PTF_ASSERT(packetCount > 0, "No packets are captured in default configuration mode");
-
-	packetCount = 0;
-
-	// create a non-default configuration with timeout of 10ms and open the device again
-	PcapLiveDevice::DeviceConfiguration devConfig(PcapLiveDevice::Promiscuous, 10, 2000000);
-	liveDev->open(devConfig);
-
-	// start capturing in non-default configuration
-	PTF_ASSERT(liveDev->startCaptureBlockingMode(packetArrivesBlockingModeNoTimeoutPacketCount, &packetCount, 7) == -1, "Step 2: Capture blocking mode didn't return on callback");
-
-	liveDev->close();
-
-	PTF_ASSERT(packetCount > 0, "No packets are captured in non-default configuration mode");
-
-#ifdef HAS_SET_DIRECTION_ENABLED
-	// create a non-default configuration with only cpturing incoming packets and open the device again
-	PcapLiveDevice::DeviceConfiguration devConfgWithDirection(PcapLiveDevice::Promiscuous, 10, 2000000, PcapLiveDevice::PCPP_IN);
-    	
-	liveDev->open(devConfgWithDirection);
-		
-	packetCount = 0;
-
-	// start capturing in non-default configuration witch only captures incoming traffics
-	PTF_ASSERT(liveDev->startCaptureBlockingMode(packetArrivesBlockingModeNoTimeoutPacketCount, &packetCount, 7) == -1, "Step 2: Capture blocking mode didn't return on callback");
-
-	PTF_ASSERT(packetCount > 0, "No packets are captured in non-default configuration mode");
-	liveDev->close();
-#endif 
-
-}
-
-
-PTF_TEST_CASE(TestWinPcapLiveDevice)
-{
-#ifdef WIN32
-	PcapLiveDevice* liveDev = PcapLiveDeviceList::getInstance().getPcapLiveDeviceByIp(PcapGlobalArgs.ipToSendReceivePackets.c_str());
-	PTF_ASSERT(liveDev != NULL, "Device used in this test %s doesn't exist", PcapGlobalArgs.ipToSendReceivePackets.c_str());
-	PTF_ASSERT(liveDev->getDeviceType() == PcapLiveDevice::WinPcapDevice, "Live device is not of type LibPcapDevice");
-
-	WinPcapLiveDevice* pWinPcapLiveDevice = static_cast<WinPcapLiveDevice*>(liveDev);
-	int defaultDataToCopy = pWinPcapLiveDevice->getMinAmountOfDataToCopyFromKernelToApplication();
-	PTF_ASSERT(defaultDataToCopy == 16000, "Data to copy isn't at its default size (16000)");
-	PTF_ASSERT(pWinPcapLiveDevice->open(), "Cannot open live device");
-	PTF_ASSERT(pWinPcapLiveDevice->setMinAmountOfDataToCopyFromKernelToApplication(100000), "Set data to copy to 100000 failed. Error string: %s", PcapGlobalArgs.errString);
-    int packetCount = 0;
-    int numOfTimeStatsWereInvoked = 0;
-    PTF_ASSERT(pWinPcapLiveDevice->startCapture(&packetArrives, (void*)&packetCount, 1, &statsUpdate, (void*)&numOfTimeStatsWereInvoked), "Cannot start capture");
-	for (int i = 0; i < 5; i++)
-		sendURLRequest("www.ebay.com");
-	pcap_stat statistics;
-	pWinPcapLiveDevice->getStatistics(statistics);
-    PTF_ASSERT(statistics.ps_recv > 20, "No packets were captured");
-    PTF_ASSERT(statistics.ps_drop == 0, "Packets were dropped: %d", statistics.ps_drop);
-    pWinPcapLiveDevice->stopCapture();
-	PTF_ASSERT(pWinPcapLiveDevice->setMinAmountOfDataToCopyFromKernelToApplication(defaultDataToCopy), "Could not set data to copy back to default value. Error string: %s", PcapGlobalArgs.errString);
-	pWinPcapLiveDevice->close();
-#else
-	PcapLiveDevice* liveDev = PcapLiveDeviceList::getInstance().getPcapLiveDeviceByIp(PcapGlobalArgs.ipToSendReceivePackets.c_str());
-	PTF_ASSERT(liveDev->getDeviceType() == PcapLiveDevice::LibPcapDevice, "Live device is not of type LibPcapDevice");
-#endif
-
-
-}
-
-PTF_TEST_CASE(TestPcapFiltersLive)
-{
-	PcapLiveDevice* liveDev = NULL;
-    IPv4Address ipToSearch(PcapGlobalArgs.ipToSendReceivePackets.c_str());
-    liveDev = PcapLiveDeviceList::getInstance().getPcapLiveDeviceByIp(ipToSearch);
-    PTF_ASSERT(liveDev != NULL, "Device used in this test %s doesn't exist", PcapGlobalArgs.ipToSendReceivePackets.c_str());
-
-    string filterAsString;
-    PTF_ASSERT(liveDev->open(), "Cannot open live device");
-    RawPacketVector capturedPackets;
-
-    //-----------
-    //IP filter
-    //-----------
-    string filterAddrAsString(PcapGlobalArgs.ipToSendReceivePackets);
-    IPFilter ipFilter(filterAddrAsString, DST);
-    ipFilter.parseToString(filterAsString);
-    PTF_ASSERT(liveDev->setFilter(ipFilter), "Could not set filter: %s", filterAsString.c_str());
-    PTF_ASSERT(liveDev->startCapture(capturedPackets), "Cannot start capture for filter '%s'", filterAsString.c_str());
-    PTF_ASSERT(sendURLRequest("www.google.com"), "Could not send URL request for filter '%s'", filterAsString.c_str());
-    //let the capture work for couple of seconds
-	PCAP_SLEEP(2);
-	liveDev->stopCapture();
-	PTF_ASSERT(capturedPackets.size() >= 2, "Captured less than 2 packets (HTTP request and response)");
-
-
-	for (RawPacketVector::VectorIterator iter = capturedPackets.begin(); iter != capturedPackets.end(); iter++)
-	{
-		Packet packet(*iter);
-		PTF_ASSERT(packet.isPacketOfType(IPv4), "Filter '%s', Packet captured isn't of type IP", filterAsString.c_str());
-		IPv4Layer* ipv4Layer = packet.getLayerOfType<IPv4Layer>();
-		PTF_ASSERT(ipv4Layer->getIPv4Header()->ipDst == ipToSearch.toInt(), "'IP Filter' failed. Packet IP dst is %X, expected %X", ipv4Layer->getIPv4Header()->ipDst, ipToSearch.toInt());
-	}
-
-
-    //------------
-    //Port filter
-    //------------
-    uint16_t filterPort = 80;
-    PortFilter portFilter(filterPort, SRC);
-    portFilter.parseToString(filterAsString);
-    PTF_ASSERT(liveDev->setFilter(portFilter), "Could not set filter: %s", filterAsString.c_str());
-    PTF_ASSERT(liveDev->startCapture(capturedPackets), "Cannot start capture for filter '%s'", filterAsString.c_str());
-    PTF_ASSERT(sendURLRequest("www.yahoo.com"), "Could not send URL request for filter '%s'", filterAsString.c_str());
-    //let the capture work for couple of seconds
-	PCAP_SLEEP(2);
-	liveDev->stopCapture();
-	PTF_ASSERT(capturedPackets.size() >= 2, "Captured less than 2 packets (HTTP request and response)");
-	for (RawPacketVector::VectorIterator iter = capturedPackets.begin(); iter != capturedPackets.end(); iter++)
-	{
-		Packet packet(*iter);
-		PTF_ASSERT(packet.isPacketOfType(TCP), "Filter '%s', Packet captured isn't of type TCP", filterAsString.c_str());
-		TcpLayer* pTcpLayer = packet.getLayerOfType<TcpLayer>();
-		PTF_ASSERT(ntohs(pTcpLayer->getTcpHeader()->portSrc) == 80, "'Port Filter' failed. Packet port src is %d, expected 80", pTcpLayer->getTcpHeader()->portSrc);
-	}
-	capturedPackets.clear();
-
-
-    //----------------
-    //IP & Port filter
-    //----------------
-    std::vector<GeneralFilter*> andFilterFilters;
-    andFilterFilters.push_back(&ipFilter);
-    andFilterFilters.push_back(&portFilter);
-    AndFilter andFilter(andFilterFilters);
-    andFilter.parseToString(filterAsString);
-    PTF_ASSERT(liveDev->setFilter(andFilter), "Could not set filter: %s", filterAsString.c_str());
-    PTF_ASSERT(liveDev->startCapture(capturedPackets), "Cannot start capture for filter '%s'", filterAsString.c_str());
-    PTF_ASSERT(sendURLRequest("www.walla.co.il"), "Could not send URL request for filter '%s'", filterAsString.c_str());
-    //let the capture work for couple of seconds
-	PCAP_SLEEP(2);
-	liveDev->stopCapture();
-	PTF_ASSERT(capturedPackets.size() >= 2, "Captured less than 2 packets (HTTP request and response)");
-	for (RawPacketVector::VectorIterator iter = capturedPackets.begin(); iter != capturedPackets.end(); iter++)
-	{
-		Packet packet(*iter);
-		PTF_ASSERT(packet.isPacketOfType(TCP), "Filter '%s', Packet captured isn't of type TCP", filterAsString.c_str());
-		TcpLayer* pTcpLayer = packet.getLayerOfType<TcpLayer>();
-		IPv4Layer* pIPv4Layer = packet.getLayerOfType<IPv4Layer>();
-		PTF_ASSERT(ntohs(pTcpLayer->getTcpHeader()->portSrc) == 80, "'And Filter' failed. Packet port src is %d, expected 80", pTcpLayer->getTcpHeader()->portSrc);
-		PTF_ASSERT(pIPv4Layer->getIPv4Header()->ipDst == ipToSearch.toInt(), "Filter failed. Packet IP dst is %X, expected %X", pIPv4Layer->getIPv4Header()->ipDst, ipToSearch.toInt());
-	}
-	capturedPackets.clear();
-
-
-    //-----------------
-    //IP || Port filter
-    //-----------------
-    std::vector<GeneralFilter*> orFilterFilters;
-    ipFilter.setDirection(SRC);
-    orFilterFilters.push_back(&ipFilter);
-    orFilterFilters.push_back(&portFilter);
-    OrFilter orFilter(orFilterFilters);
-    orFilter.parseToString(filterAsString);
-    PTF_ASSERT(liveDev->setFilter(orFilter), "Could not set filter: %s", filterAsString.c_str());
-    PTF_ASSERT(liveDev->startCapture(capturedPackets), "Cannot start capture for filter '%s'", filterAsString.c_str());
-    PTF_ASSERT(sendURLRequest("www.youtube.com"), "Could not send URL request for filter '%s'", filterAsString.c_str());
-    //let the capture work for couple of seconds
-	PCAP_SLEEP(2);
-	liveDev->stopCapture();
-	PTF_ASSERT(capturedPackets.size() >= 2, "Captured less than 2 packets (HTTP request and response)");
-	for (RawPacketVector::VectorIterator iter = capturedPackets.begin(); iter != capturedPackets.end(); iter++)
-	{
-		Packet packet(*iter);
-		if (packet.isPacketOfType(TCP))
-		{
-			TcpLayer* pTcpLayer = packet.getLayerOfType<TcpLayer>();
-			bool srcPortMatch = ntohs(pTcpLayer->getTcpHeader()->portSrc) == 80;
-			bool srcIpMatch = false;
-			IPv4Layer* pIPv4Layer = packet.getLayerOfType<IPv4Layer>();
-			uint32_t ipSrcAddrAsInt = 0;
-			if (pIPv4Layer != NULL)
-			{
-				srcIpMatch = pIPv4Layer->getIPv4Header()->ipSrc == ipToSearch.toInt();
-				ipSrcAddrAsInt = pIPv4Layer->getIPv4Header()->ipSrc;
-			}
-			PTF_ASSERT(srcIpMatch || srcPortMatch, "'Or Filter' failed. Src port is: %d; Src IP is: %X, Expected: port 80 or IP %s", ntohs(pTcpLayer->getTcpHeader()->portSrc), ipSrcAddrAsInt, PcapGlobalArgs.ipToSendReceivePackets.c_str());
-		} else
-		if (packet.isPacketOfType(IP))
-		{
-			IPv4Layer* pIPv4Layer = packet.getLayerOfType<IPv4Layer>();
-			PTF_ASSERT(pIPv4Layer->getIPv4Header()->ipSrc == ipToSearch.toInt(), "Filter failed. Packet IP src is %X, expected %X", pIPv4Layer->getIPv4Header()->ipSrc, ipToSearch.toInt());
-		}
-		else
-			PTF_ASSERT(true, "Filter '%s', Packet isn't of type IP or TCP", filterAddrAsString.c_str());
-	}
-	capturedPackets.clear();
-
-    //----------
-    //Not filter
-    //----------
-    NotFilter notFilter(&ipFilter);
-    notFilter.parseToString(filterAsString);
-    PTF_ASSERT(liveDev->setFilter(notFilter), "Could not set filter: %s", filterAsString.c_str());
-    PTF_ASSERT(liveDev->startCapture(capturedPackets), "Cannot start capture for filter '%s'", filterAsString.c_str());
-    PTF_ASSERT(sendURLRequest("www.ebay.com"), "Could not send URL request for filter '%s'", filterAsString.c_str());
-    //let the capture work for couple of seconds
-	PCAP_SLEEP(2);
-	liveDev->stopCapture();
-	PTF_ASSERT(capturedPackets.size() >= 2, "Captured less than 2 packets (HTTP request and response)");
-	for (RawPacketVector::VectorIterator iter = capturedPackets.begin(); iter != capturedPackets.end(); iter++)
-	{
-		Packet packet(*iter);
-		if (packet.isPacketOfType(IPv4))
-		{
-			IPv4Layer* ipv4Layer = packet.getLayerOfType<IPv4Layer>();
-			PTF_ASSERT(ipv4Layer->getIPv4Header()->ipSrc != ipToSearch.toInt(), "'Not Filter' failed. Packet IP src is %X, the same as %X", ipv4Layer->getIPv4Header()->ipSrc, ipToSearch.toInt());
-		}
-	}
-	capturedPackets.clear();
-
-
-    liveDev->close();
-
-}
-
-PTF_TEST_CASE(TestPcapFiltersOffline)
-{
-	RawPacketVector rawPacketVec;
-	string filterAsString;
-
-    PcapFileReaderDevice fileReaderDev(EXAMPLE_PCAP_VLAN);
-    PcapFileReaderDevice fileReaderDev2(EXAMPLE_PCAP_PATH);
-	PcapFileReaderDevice fileReaderDev3(EXAMPLE_PCAP_GRE);
-	PcapFileReaderDevice fileReaderDev4(EXAMPLE_PCAP_IGMP);
-
-	//------------------
-	//Test GeneralFilter bpf_program + BPFStringFilter
-	//------------------
-	
-	//Try to make an invalid filter
-	BPFStringFilter badFilter("This is not a valid filter");
-	PTF_ASSERT(!badFilter.verifyFilter() || !IPcapDevice::verifyFilter("This is not a valid filter"), "Invalid BPFStringFilter was not caught!");
-
-	//Test stolen from MacAddress test below
-	MacAddress macAddr("00:13:c3:df:ae:18");
-	BPFStringFilter bpfStringFilter("ether dst " + macAddr.toString());
-	PTF_ASSERT(bpfStringFilter.verifyFilter(), "Cannot verify BPFStringFilter");
-	bpfStringFilter.parseToString(filterAsString);
-
-	PTF_ASSERT(fileReaderDev.open(), "Cannot open file reader device for filter '%s'", filterAsString.c_str());
-	fileReaderDev.getNextPackets(rawPacketVec);
-	fileReaderDev.close();
-
-	int validCounter = 0;
-		
-	for (RawPacketVector::VectorIterator iter = rawPacketVec.begin(); iter != rawPacketVec.end(); iter++)
-	{
-		//Check if match using static local variable is leaking?
-		//if (bpfStringFilter.matchPacketWithFilter(*iter) && IPcapDevice::matchPacketWithFilter(bpfStringFilter, *iter) && IPcapDevice::matchPacketWithFilter(filterAsString, *iter))
-		if (bpfStringFilter.matchPacketWithFilter(*iter) && IPcapDevice::matchPacketWithFilter(bpfStringFilter, *iter))
-		{
-			++validCounter;
-			Packet packet(*iter);
-			EthLayer* ethLayer = packet.getLayerOfType<EthLayer>();
-			PTF_ASSERT(ethLayer->getDestMac() == macAddr, "BPFStringFilter test: dest MAC different than expected, it's: '%s'", ethLayer->getDestMac().toString().c_str());
-		}
-	}
-
-	PTF_ASSERT(validCounter == 5, "BPFStringFilter test: Captured: %d packets. Expected: %d packets", validCounter, 5);
-
-	rawPacketVec.clear();
-	
-
-    //-----------------
-    //VLAN filter
-    //-----------------
-
-	VlanFilter vlanFilter(118);
-	vlanFilter.parseToString(filterAsString);
-
-	PTF_ASSERT(fileReaderDev.open(), "Cannot open file reader device for filter '%s'", filterAsString.c_str());
-    PTF_ASSERT(fileReaderDev.setFilter(vlanFilter), "Could not set filter: %s", filterAsString.c_str());
-    fileReaderDev.getNextPackets(rawPacketVec);
-    fileReaderDev.close();
-
-    PTF_ASSERT(rawPacketVec.size() == 12, "VLAN filter test: Captured: %d packets. Expected: > %d packets", (int)rawPacketVec.size(), 12);
-    for (RawPacketVector::VectorIterator iter = rawPacketVec.begin(); iter != rawPacketVec.end(); iter++)
-    {
-    	Packet packet(*iter);
-    	PTF_ASSERT(packet.isPacketOfType(VLAN), "VLAN filter test: one of the captured packets isn't of type VLAN");
-    	VlanLayer* vlanLayer = packet.getLayerOfType<VlanLayer>();
-    	PTF_ASSERT(vlanLayer->getVlanID() == 118, "VLAN filter test: VLAN ID != 118, it's: %d", vlanLayer->getVlanID());
-    }
-
-    rawPacketVec.clear();
-
-
-    //--------------------
-    //MacAddress filter
-    //--------------------
-    MacAddress macAddrToFilter("00:13:c3:df:ae:18");
-    MacAddressFilter macAddrFilter(macAddrToFilter, DST);
-    macAddrFilter.parseToString(filterAsString);
-
-    PTF_ASSERT(fileReaderDev.open(), "Cannot open file reader device for filter '%s'", filterAsString.c_str());
-    PTF_ASSERT(fileReaderDev.setFilter(macAddrFilter), "Could not set filter: %s", filterAsString.c_str());
-    fileReaderDev.getNextPackets(rawPacketVec);
-    fileReaderDev.close();
-
-    PTF_ASSERT(rawPacketVec.size() == 5, "MacAddress test: Captured: %d packets. Expected: %d packets", (int)rawPacketVec.size(), 5);
-    for (RawPacketVector::VectorIterator iter = rawPacketVec.begin(); iter != rawPacketVec.end(); iter++)
-    {
-    	Packet packet(*iter);
-    	EthLayer* ethLayer = packet.getLayerOfType<EthLayer>();
-    	PTF_ASSERT(ethLayer->getDestMac() == macAddrToFilter, "MacAddress test: dest MAC different than expected, it's: '%s'", ethLayer->getDestMac().toString().c_str());
-    }
-
-    rawPacketVec.clear();
-
-
-	//--------------------
-	//EtherType filter
-	//--------------------
-	EtherTypeFilter ethTypeFiler(PCPP_ETHERTYPE_VLAN);
-	ethTypeFiler.parseToString(filterAsString);
-
-    PTF_ASSERT(fileReaderDev.open(), "Cannot open file reader device for filter '%s'", filterAsString.c_str());
-    PTF_ASSERT(fileReaderDev.setFilter(ethTypeFiler), "Could not set filter: %s", filterAsString.c_str());
-    fileReaderDev.getNextPackets(rawPacketVec);
-    fileReaderDev.close();
-
-	PTF_ASSERT(rawPacketVec.size() == 24, "EthTypeFilter test: Captured less than %d packets", 24);
-	for (RawPacketVector::VectorIterator iter = rawPacketVec.begin(); iter != rawPacketVec.end(); iter++)
-	{
-		Packet packet(*iter);
-		PTF_ASSERT(packet.isPacketOfType(VLAN), "EthTypeFilter test: one of the captured packets isn't of type VLAN");
-	}
-
-	rawPacketVec.clear();
-
-
-	//--------------------
-	//IPv4 ID filter
-	//--------------------
-	uint16_t ipID(0x9900);
-	IPv4IDFilter ipIDFiler(ipID, GREATER_THAN);
-	ipIDFiler.parseToString(filterAsString);
-
-    PTF_ASSERT(fileReaderDev2.open(), "Cannot open file reader device for filter '%s'", filterAsString.c_str());
-    PTF_ASSERT(fileReaderDev2.setFilter(ipIDFiler), "Could not set filter: %s", filterAsString.c_str());
-    fileReaderDev2.getNextPackets(rawPacketVec);
-    fileReaderDev2.close();
-
-	PTF_ASSERT(rawPacketVec.size() == 1423, "IPv4IDFilter test: Captured less than %d packets", 1423);
-	for (RawPacketVector::VectorIterator iter = rawPacketVec.begin(); iter != rawPacketVec.end(); iter++)
-	{
-		Packet packet(*iter);
-		PTF_ASSERT(packet.isPacketOfType(IPv4), "IPv4IDFilter test: one of the captured packets isn't of type IPv4");
-		IPv4Layer* ipv4Layer = packet.getLayerOfType<IPv4Layer>();
-		PTF_ASSERT(ntohs(ipv4Layer->getIPv4Header()->ipId) > ipID, "IPv4IDFilter test: IP ID less than %d, it's %d", ipID, ntohs(ipv4Layer->getIPv4Header()->ipId));
-	}
-
-	rawPacketVec.clear();
-
-
-	//-------------------------
-	//IPv4 Total Length filter
-	//-------------------------
-	uint16_t totalLength(576);
-	IPv4TotalLengthFilter ipTotalLengthFiler(totalLength, LESS_OR_EQUAL);
-	ipTotalLengthFiler.parseToString(filterAsString);
-
-    PTF_ASSERT(fileReaderDev2.open(), "Cannot open file reader device for filter '%s'", filterAsString.c_str());
-    PTF_ASSERT(fileReaderDev2.setFilter(ipTotalLengthFiler), "Could not set filter: %s", filterAsString.c_str());
-    fileReaderDev2.getNextPackets(rawPacketVec);
-    fileReaderDev2.close();
-
-	PTF_ASSERT(rawPacketVec.size() == 2066, "IPv4TotalLengthFilter test: Captured less than %d packets", 2066);
-	for (RawPacketVector::VectorIterator iter = rawPacketVec.begin(); iter != rawPacketVec.end(); iter++)
-	{
-		Packet packet(*iter);
-		PTF_ASSERT(packet.isPacketOfType(IPv4), "IPv4TotalLengthFilter test: one of the captured packets isn't of type IPv4");
-		IPv4Layer* ipv4Layer = packet.getLayerOfType<IPv4Layer>();
-		PTF_ASSERT(ntohs(ipv4Layer->getIPv4Header()->totalLength) <= totalLength, "IPv4TotalLengthFilter test: IP total length more than %d, it's %d", totalLength, ntohs(ipv4Layer->getIPv4Header()->totalLength));
-	}
-
-	rawPacketVec.clear();
-
-
-	//-------------------------
-	//TCP window size filter
-	//-------------------------
-	uint16_t windowSize(8312);
-	TcpWindowSizeFilter tcpWindowSizeFilter(windowSize, NOT_EQUALS);
-	tcpWindowSizeFilter.parseToString(filterAsString);
-
-    PTF_ASSERT(fileReaderDev2.open(), "Cannot open file reader device for filter '%s'", filterAsString.c_str());
-    PTF_ASSERT(fileReaderDev2.setFilter(tcpWindowSizeFilter), "Could not set filter: %s", filterAsString.c_str());
-    fileReaderDev2.getNextPackets(rawPacketVec);
-    fileReaderDev2.close();
-
-	PTF_ASSERT(rawPacketVec.size() == 4249, "TcpWindowSizeFilter test: Captured less than %d packets", 4249);
-	for (RawPacketVector::VectorIterator iter = rawPacketVec.begin(); iter != rawPacketVec.end(); iter++)
-	{
-		Packet packet(*iter);
-		PTF_ASSERT(packet.isPacketOfType(TCP), "TcpWindowSizeFilter test: one of the captured packets isn't of type TCP");
-		TcpLayer* tcpLayer = packet.getLayerOfType<TcpLayer>();
-		PTF_ASSERT(ntohs(tcpLayer->getTcpHeader()->windowSize) != windowSize, "TcpWindowSizeFilter test: TCP window size equals %d", windowSize);
-	}
-
-	rawPacketVec.clear();
-
-
-	//-------------------------
-	//UDP length filter
-	//-------------------------
-	uint16_t udpLength(46);
-	UdpLengthFilter udpLengthFilter(udpLength, EQUALS);
-	udpLengthFilter.parseToString(filterAsString);
-
-    PTF_ASSERT(fileReaderDev2.open(), "Cannot open file reader device for filter '%s'", filterAsString.c_str());
-    PTF_ASSERT(fileReaderDev2.setFilter(udpLengthFilter), "Could not set filter: %s", filterAsString.c_str());
-    fileReaderDev2.getNextPackets(rawPacketVec);
-    fileReaderDev2.close();
-
-	PTF_ASSERT(rawPacketVec.size() == 4, "UdpLengthFilter test: Captured less than %d packets", 4);
-	for (RawPacketVector::VectorIterator iter = rawPacketVec.begin(); iter != rawPacketVec.end(); iter++)
-	{
-		Packet packet(*iter);
-		PTF_ASSERT(packet.isPacketOfType(UDP), "UdpLengthFilter test: one of the captured packets isn't of type UDP");
-		UdpLayer* udpLayer = packet.getLayerOfType<UdpLayer>();
-		PTF_ASSERT(ntohs(udpLayer->getUdpHeader()->length) == udpLength, "UdpLengthFilter test: UDP length != %d, it's %d", udpLength, ntohs(udpLayer->getUdpHeader()->length));
-	}
-
-	rawPacketVec.clear();
-
-
-	//-------------------------
-	//IP filter with mask
-	//-------------------------
-	IPFilter ipFilterWithMask("212.199.202.9", SRC, "255.255.255.0");
-	ipFilterWithMask.parseToString(filterAsString);
-
-    PTF_ASSERT(fileReaderDev2.open(), "Cannot open file reader device for filter '%s'", filterAsString.c_str());
-    PTF_ASSERT(fileReaderDev2.setFilter(ipFilterWithMask), "Could not set filter: %s", filterAsString.c_str());
-    fileReaderDev2.getNextPackets(rawPacketVec);
-    fileReaderDev2.close();
-
-	PTF_ASSERT(rawPacketVec.size() == 2536, "IPFilter with mask test: Captured less than %d packets", 2536);
-	for (RawPacketVector::VectorIterator iter = rawPacketVec.begin(); iter != rawPacketVec.end(); iter++)
-	{
-		Packet packet(*iter);
-		PTF_ASSERT(packet.isPacketOfType(IPv4), "IPFilter with mask test: one of the captured packets isn't of type IPv4");
-		IPv4Layer* ipLayer = packet.getLayerOfType<IPv4Layer>();
-		PTF_ASSERT(ipLayer->getSrcIpAddress().matchSubnet(IPv4Address(string("212.199.202.9")), string("255.255.255.0")), "IPFilter with mask test: packet doesn't match subnet mask. IP src: '%s'", ipLayer->getSrcIpAddress().toString().c_str());
-	}
-
-	rawPacketVec.clear();
-
-
-	ipFilterWithMask.setLen(24);
-	ipFilterWithMask.setAddr("212.199.202.9");
-	ipFilterWithMask.parseToString(filterAsString);
-
-    PTF_ASSERT(fileReaderDev2.open(), "Cannot open file reader device for filter '%s'", filterAsString.c_str());
-    PTF_ASSERT(fileReaderDev2.setFilter(ipFilterWithMask), "Could not set filter: %s", filterAsString.c_str());
-    fileReaderDev2.getNextPackets(rawPacketVec);
-    fileReaderDev2.close();
-
-	PTF_ASSERT(rawPacketVec.size() == 2536, "IPFilter with mask test #2: Captured less than %d packets", 2536);
-	for (RawPacketVector::VectorIterator iter = rawPacketVec.begin(); iter != rawPacketVec.end(); iter++)
-	{
-		Packet packet(*iter);
-		PTF_ASSERT(packet.isPacketOfType(IPv4), "IPFilter with mask test #2: one of the captured packets isn't of type IPv4");
-		IPv4Layer* ipLayer = packet.getLayerOfType<IPv4Layer>();
-		PTF_ASSERT(ipLayer->getSrcIpAddress().matchSubnet(IPv4Address(string("212.199.202.9")), string("255.255.255.0")), "IPFilter with mask test: packet doesn't match subnet mask. IP src: '%s'", ipLayer->getSrcIpAddress().toString().c_str());
-	}
-	rawPacketVec.clear();
-
-
-	//-------------
-	//Port range
-	//-------------
-	PortRangeFilter portRangeFilter(40000, 50000, SRC);
-	portRangeFilter.parseToString(filterAsString);
-
-    PTF_ASSERT(fileReaderDev2.open(), "Cannot open file reader device for filter '%s'", filterAsString.c_str());
-    PTF_ASSERT(fileReaderDev2.setFilter(portRangeFilter), "Could not set filter: %s", filterAsString.c_str());
-    fileReaderDev2.getNextPackets(rawPacketVec);
-    fileReaderDev2.close();
-
-	PTF_ASSERT(rawPacketVec.size() == 1464, "PortRangeFilter: Captured less than %d packets", 1464);
-
-	for (RawPacketVector::VectorIterator iter = rawPacketVec.begin(); iter != rawPacketVec.end(); iter++)
-	{
-		Packet packet(*iter);
-		PTF_ASSERT(packet.isPacketOfType(TCP) || packet.isPacketOfType(UDP), "PortRangeFilter: one of the captured packets isn't of type TCP or UDP");
-		if (packet.isPacketOfType(TCP))
-		{
-			TcpLayer* tcpLayer = packet.getLayerOfType<TcpLayer>();
-			uint16_t portSrc = ntohs(tcpLayer->getTcpHeader()->portSrc);
-			PTF_ASSERT(portSrc >= 40000 && portSrc <=50000, "PortRangeFilter: TCP packet source port is out of range (40000-50000). Src port: %d", portSrc);
-		}
-		else if (packet.isPacketOfType(UDP))
-		{
-			UdpLayer* udpLayer = packet.getLayerOfType<UdpLayer>();
-			uint16_t portSrc = ntohs(udpLayer->getUdpHeader()->portSrc);
-			PTF_ASSERT(portSrc >= 40000 && portSrc <=50000, "PortRangeFilter: UDP packet source port is out of range (40000-50000). Src port: %d", portSrc);
-		}
-	}
-	rawPacketVec.clear();
-
-
-	//-------------------------
-	//TCP flags filter
-	//-------------------------
-	uint8_t tcpFlagsBitMask(TcpFlagsFilter::tcpSyn|TcpFlagsFilter::tcpAck);
-	TcpFlagsFilter tcpFlagsFilter(tcpFlagsBitMask, TcpFlagsFilter::MatchAll);
-	tcpFlagsFilter.parseToString(filterAsString);
-
-    PTF_ASSERT(fileReaderDev2.open(), "Cannot open file reader device for filter '%s'", filterAsString.c_str());
-    PTF_ASSERT(fileReaderDev2.setFilter(tcpFlagsFilter), "Could not set filter: %s", filterAsString.c_str());
-    fileReaderDev2.getNextPackets(rawPacketVec);
-    fileReaderDev2.close();
-
-	PTF_ASSERT(rawPacketVec.size() == 65, "TcpFlagsFilter test #1: Captured less than 65 packets");
-	for (RawPacketVector::VectorIterator iter = rawPacketVec.begin(); iter != rawPacketVec.end(); iter++)
-	{
-		Packet packet(*iter);
-		PTF_ASSERT(packet.isPacketOfType(TCP), "TcpFlagsFilter test #1: one of the captured packets isn't of type TCP");
-		TcpLayer* tcpLayer = packet.getLayerOfType<TcpLayer>();
-		PTF_ASSERT(tcpLayer->getTcpHeader()->synFlag == 1 && tcpLayer->getTcpHeader()->ackFlag == 1, "TcpFlagsFilter test #1: TCP packet isn't a SYN/ACK packet");
-	}
-	rawPacketVec.clear();
-
-	tcpFlagsFilter.setTcpFlagsBitMask(tcpFlagsBitMask, TcpFlagsFilter::MatchOneAtLeast);
-	tcpFlagsFilter.parseToString(filterAsString);
-
-    PTF_ASSERT(fileReaderDev2.open(), "Cannot open file reader device for filter '%s'", filterAsString.c_str());
-    PTF_ASSERT(fileReaderDev2.setFilter(tcpFlagsFilter), "Could not set filter: %s", filterAsString.c_str());
-    fileReaderDev2.getNextPackets(rawPacketVec);
-    fileReaderDev2.close();
-
-    PTF_ASSERT(rawPacketVec.size() == 4489, "TcpFlagsFilter test #2: Captured less than 4489 packets");
-	for (RawPacketVector::VectorIterator iter = rawPacketVec.begin(); iter != rawPacketVec.end(); iter++)
-	{
-		Packet packet(*iter);
-		PTF_ASSERT(packet.isPacketOfType(TCP), "TcpFlagsFilter test #2: one of the captured packets isn't of type TCP");
-		TcpLayer* tcpLayer = packet.getLayerOfType<TcpLayer>();
-		PTF_ASSERT(tcpLayer->getTcpHeader()->synFlag == 1 || tcpLayer->getTcpHeader()->ackFlag == 1, "TcpFlagsFilter test #2: TCP packet isn't a SYN or ACK packet");
-	}
-
-	rawPacketVec.clear();
-
-
-	//------------
-	//Proto filter
-	//------------
-
-	// ARP proto
-	ProtoFilter protoFilter(ARP);
-	protoFilter.parseToString(filterAsString);
-
-    PTF_ASSERT(fileReaderDev3.open(), "Cannot open file reader device for filter '%s'", filterAsString.c_str());
-    PTF_ASSERT(fileReaderDev3.setFilter(protoFilter), "Could not set filter: %s", filterAsString.c_str());
-    fileReaderDev3.getNextPackets(rawPacketVec);
-    fileReaderDev3.close();
-
-	PTF_ASSERT(rawPacketVec.size() == 2, "ProtoFilter test #1: Captured less or more than 2 packets");
-	for (RawPacketVector::VectorIterator iter = rawPacketVec.begin(); iter != rawPacketVec.end(); iter++)
-	{
-		Packet packet(*iter);
-		PTF_ASSERT(packet.isPacketOfType(ARP), "ProtoFilter test #1: one of the captured packets isn't of type ARP");
-	}
-	rawPacketVec.clear();
-
-	// TCP proto
-	protoFilter.setProto(TCP);
-	protoFilter.parseToString(filterAsString);
-
-    PTF_ASSERT(fileReaderDev3.open(), "Cannot open file reader device for filter '%s'", filterAsString.c_str());
-    PTF_ASSERT(fileReaderDev3.setFilter(protoFilter), "Could not set filter: %s", filterAsString.c_str());
-    fileReaderDev3.getNextPackets(rawPacketVec);
-    fileReaderDev3.close();
-
-	PTF_ASSERT(rawPacketVec.size() == 9, "ProtoFilter test #2: Captured less or more than 9 packets");
-	for (RawPacketVector::VectorIterator iter = rawPacketVec.begin(); iter != rawPacketVec.end(); iter++)
-	{
-		Packet packet(*iter);
-		PTF_ASSERT(packet.isPacketOfType(TCP), "ProtoFilter test #2: one of the captured packets isn't of type TCP");
-	}
-	rawPacketVec.clear();
-
-	// GRE proto
-	protoFilter.setProto(GRE);
-	protoFilter.parseToString(filterAsString);
-
-    PTF_ASSERT(fileReaderDev3.open(), "Cannot open file reader device for filter '%s'", filterAsString.c_str());
-    PTF_ASSERT(fileReaderDev3.setFilter(protoFilter), "Could not set filter: %s", filterAsString.c_str());
-    fileReaderDev3.getNextPackets(rawPacketVec);
-    fileReaderDev3.close();
-
-	PTF_ASSERT(rawPacketVec.size() == 17, "ProtoFilter test #3: Captured less or more than 17 packets");
-	for (RawPacketVector::VectorIterator iter = rawPacketVec.begin(); iter != rawPacketVec.end(); iter++)
-	{
-		Packet packet(*iter);
-		PTF_ASSERT(packet.isPacketOfType(GRE), "ProtoFilter test #3: one of the captured packets isn't of type GRE");
-	}
-	rawPacketVec.clear();
-
-	// UDP proto
-	protoFilter.setProto(UDP);
-	protoFilter.parseToString(filterAsString);
-
-    PTF_ASSERT(fileReaderDev4.open(), "Cannot open file reader device for filter '%s'", filterAsString.c_str());
-    PTF_ASSERT(fileReaderDev4.setFilter(protoFilter), "Could not set filter: %s", filterAsString.c_str());
-    fileReaderDev4.getNextPackets(rawPacketVec);
-    fileReaderDev4.close();
-
-	PTF_ASSERT(rawPacketVec.size() == 38, "ProtoFilter test #4: Captured less or more than 38 packets");
-	for (RawPacketVector::VectorIterator iter = rawPacketVec.begin(); iter != rawPacketVec.end(); iter++)
-	{
-		Packet packet(*iter);
-		PTF_ASSERT(packet.isPacketOfType(UDP), "ProtoFilter test #4: one of the captured packets isn't of type UDP");
-	}
-	rawPacketVec.clear();
-
-	// IGMP proto
-	protoFilter.setProto(IGMP);
-	protoFilter.parseToString(filterAsString);
-
-    PTF_ASSERT(fileReaderDev4.open(), "Cannot open file reader device for filter '%s'", filterAsString.c_str());
-    PTF_ASSERT(fileReaderDev4.setFilter(protoFilter), "Could not set filter: %s", filterAsString.c_str());
-    fileReaderDev4.getNextPackets(rawPacketVec);
-    fileReaderDev4.close();
-
-	PTF_ASSERT(rawPacketVec.size() == 6, "ProtoFilter test #5: Captured less or more than 6 packets");
-	for (RawPacketVector::VectorIterator iter = rawPacketVec.begin(); iter != rawPacketVec.end(); iter++)
-	{
-		Packet packet(*iter);
-		PTF_ASSERT(packet.isPacketOfType(IGMP), "ProtoFilter test #5: one of the captured packets isn't of type IGMP");
-	}
-	rawPacketVec.clear();
-
-
-	//-----------------------
-	//And filter - Proto + IP
-	//-----------------------
-
-	IPFilter ipFilter("10.0.0.6", SRC);
-	protoFilter.setProto(UDP);
-    std::vector<GeneralFilter*> filterVec;
-    filterVec.push_back(&ipFilter);
-    filterVec.push_back(&protoFilter);
-    AndFilter andFilter(filterVec);
-    andFilter.parseToString(filterAsString);
-
-    PTF_ASSERT(fileReaderDev2.open(), "Cannot open file reader device for filter '%s'", filterAsString.c_str());
-    PTF_ASSERT(fileReaderDev2.setFilter(andFilter), "Could not set filter: %s", filterAsString.c_str());
-    fileReaderDev2.getNextPackets(rawPacketVec);
-    fileReaderDev2.close();
-
-	PTF_ASSERT(rawPacketVec.size() == 69, "IP + Proto test: Captured less than %d packets", 69);
-	for (RawPacketVector::VectorIterator iter = rawPacketVec.begin(); iter != rawPacketVec.end(); iter++)
-	{
-		Packet packet(*iter);
-		PTF_ASSERT(packet.isPacketOfType(UDP), "IP + Proto test: one of the captured packets isn't of type UDP");
-		PTF_ASSERT(packet.isPacketOfType(IPv4), "IP + Proto test: one of the captured packets isn't of type IPv4");
-		IPv4Layer* ipv4Layer = packet.getLayerOfType<IPv4Layer>();
-		PTF_ASSERT(ipv4Layer->getSrcIpAddress() == IPv4Address(std::string("10.0.0.6")), "IP + Proto test: srcIP is not 10.0.0.6");
-	}
-
-	rawPacketVec.clear();
-
-
-	//------------------------------------------
-	//Complex filter - (Proto1 and IP) || Proto2
-	//------------------------------------------
-
-	protoFilter.setProto(GRE);
-	ipFilter.setAddr("20.0.0.1");
-	ipFilter.setDirection(SRC_OR_DST);
-
-	filterVec.clear();
-	filterVec.push_back(&protoFilter);
-	filterVec.push_back(&ipFilter);
-	andFilter.setFilters(filterVec);
-
-	filterVec.clear();
-	ProtoFilter protoFilter2(ARP);
-	filterVec.push_back(&protoFilter2);
-	filterVec.push_back(&andFilter);
-	OrFilter orFilter(filterVec);
-
-	orFilter.parseToString(filterAsString);
-
-    PTF_ASSERT(fileReaderDev3.open(), "Cannot open file reader device for filter '%s'", filterAsString.c_str());
-    PTF_ASSERT(fileReaderDev3.setFilter(orFilter), "Could not set filter: %s", filterAsString.c_str());
-    fileReaderDev3.getNextPackets(rawPacketVec);
-    fileReaderDev3.close();
-
-	PTF_ASSERT(rawPacketVec.size() == 19, "Complex filter test: Captured less or more than 19 packets");
-	for (RawPacketVector::VectorIterator iter = rawPacketVec.begin(); iter != rawPacketVec.end(); iter++)
-	{
-		Packet packet(*iter);
-		if (packet.isPacketOfType(ARP))
-		{
-			continue;
-		}
-		else
-		{
-			PTF_ASSERT(packet.isPacketOfType(GRE), "Complex filter test: one of the captured packets isn't of type ARP or GRE");
-			PTF_ASSERT(packet.isPacketOfType(IPv4), "Complex filter test: one of the captured packets isn't of type IPv4");
-			IPv4Layer* ipv4Layer = packet.getLayerOfType<IPv4Layer>();
-			PTF_ASSERT(ipv4Layer->getSrcIpAddress() == IPv4Address(std::string("20.0.0.1"))
-					|| ipv4Layer->getDstIpAddress() == IPv4Address(std::string("20.0.0.1")),
-					"complex filter test: srcIP or dstIP is not 20.0.0.1");
-		}
-
-	}
-	rawPacketVec.clear();
-
-
-
-
-}
-
-PTF_TEST_CASE(TestSendPacket)
-{
-	PcapLiveDevice* liveDev = NULL;
-	IPv4Address ipToSearch(PcapGlobalArgs.ipToSendReceivePackets.c_str());
-	liveDev = PcapLiveDeviceList::getInstance().getPcapLiveDeviceByIp(ipToSearch);
-    PTF_ASSERT(liveDev != NULL, "Device used in this test %s doesn't exist", PcapGlobalArgs.ipToSendReceivePackets.c_str());
-    PTF_ASSERT(liveDev->open(), "Cannot open live device");
-
-    PcapFileReaderDevice fileReaderDev(EXAMPLE_PCAP_PATH);
-    PTF_ASSERT(fileReaderDev.open(), "Cannot open file reader device");
-
-    PTF_ASSERT(liveDev->getMtu() > 0, "Could not get live device MTU");
-    uint16_t mtu = liveDev->getMtu();
-    int buffLen = mtu+1;
-    uint8_t* buff = new uint8_t[buffLen];
-    memset(buff, 0, buffLen);
-    PTF_ASSERT(!liveDev->sendPacket(buff, buffLen), "Defected packet was sent successfully");
-
-    RawPacket rawPacket;
-    int packetsSent = 0;
-    int packetsRead = 0;
-    while(fileReaderDev.getNextPacket(rawPacket))
-    {
-    	packetsRead++;
-
-    	//send packet as RawPacket
-    	PTF_ASSERT(liveDev->sendPacket(rawPacket), "Could not send raw packet");
-
-    	//send packet as raw data
-    	PTF_ASSERT(liveDev->sendPacket(rawPacket.getRawData(), rawPacket.getRawDataLen()), "Could not send raw data");
-
-    	//send packet as parsed EthPacekt
-    	Packet packet(&rawPacket);
-    	PTF_ASSERT(liveDev->sendPacket(&packet), "Could not send parsed packet");
-
-   		packetsSent++;
-    }
-
-    PTF_ASSERT(packetsRead == packetsSent, "Unexpected number of packets sent. Expected (read from file): %d; Sent: %d", packetsRead, packetsSent);
-
-    liveDev->close();
-    fileReaderDev.close();
-
-	delete[] buff;
-}
-
-PTF_TEST_CASE(TestSendPackets)
-{
-	PcapLiveDevice* liveDev = NULL;
-	IPv4Address ipToSearch(PcapGlobalArgs.ipToSendReceivePackets.c_str());
-	liveDev = PcapLiveDeviceList::getInstance().getPcapLiveDeviceByIp(ipToSearch);
-    PTF_ASSERT(liveDev != NULL, "Device used in this test %s doesn't exist", PcapGlobalArgs.ipToSendReceivePackets.c_str());
-    PTF_ASSERT(liveDev->open(), "Cannot open live device");
-
-    PcapFileReaderDevice fileReaderDev(EXAMPLE_PCAP_PATH);
-    PTF_ASSERT(fileReaderDev.open(), "Cannot open file reader device");
-
-    RawPacket rawPacketArr[10000];
-    PointerVector<Packet> packetVec;
-    Packet* packetArr[10000];
-    int packetsRead = 0;
-    while(fileReaderDev.getNextPacket(rawPacketArr[packetsRead]))
-    {
-    	packetVec.pushBack(new Packet(&rawPacketArr[packetsRead]));
-    	packetsRead++;
-    }
-
-    //send packets as RawPacket array
-    int packetsSentAsRaw = liveDev->sendPackets(rawPacketArr, packetsRead);
-
-    //send packets as parsed EthPacekt array
-    std::copy(packetVec.begin(), packetVec.end(), packetArr);
-    int packetsSentAsParsed = liveDev->sendPackets(packetArr, packetsRead);
-
-    PTF_ASSERT(packetsSentAsRaw == packetsRead, "Not all packets were sent as raw. Expected (read from file): %d; Sent: %d", packetsRead, packetsSentAsRaw);
-    PTF_ASSERT(packetsSentAsParsed == packetsRead, "Not all packets were sent as parsed. Expected (read from file): %d; Sent: %d", packetsRead, packetsSentAsParsed);
-
-    liveDev->close();
-    fileReaderDev.close();
-}
-
-PTF_TEST_CASE(TestRemoteCapture)
-{
-#ifdef WIN32
-	bool useRemoteDevicesFromArgs = (PcapGlobalArgs.remoteIp != "") && (PcapGlobalArgs.remotePort > 0);
-	string remoteDeviceIP = (useRemoteDevicesFromArgs ? PcapGlobalArgs.remoteIp : PcapGlobalArgs.ipToSendReceivePackets);
-	uint16_t remoteDevicePort = (useRemoteDevicesFromArgs ? PcapGlobalArgs.remotePort : 12321);
-
-	HANDLE rpcapdHandle = NULL;
-	if (!useRemoteDevicesFromArgs)
-	{
-		rpcapdHandle = activateRpcapdServer(remoteDeviceIP, remoteDevicePort);
-		PTF_ASSERT(rpcapdHandle != NULL, "Could not create rpcapd process. Error was: %lu", GetLastError());
-
-	}
-
-	IPv4Address remoteDeviceIPAddr(remoteDeviceIP);
-	PcapRemoteDeviceList* remoteDevices = PcapRemoteDeviceList::getRemoteDeviceList(&remoteDeviceIPAddr, remoteDevicePort);
-	PTF_ASSERT_AND_RUN_COMMAND(remoteDevices != NULL, terminateRpcapdServer(rpcapdHandle), "Error on retrieving remote devices on IP: %s port: %d. Error string was: %s", remoteDeviceIP.c_str(), remoteDevicePort, PcapGlobalArgs.errString);
-	for (PcapRemoteDeviceList::RemoteDeviceListIterator remoteDevIter = remoteDevices->begin(); remoteDevIter != remoteDevices->end(); remoteDevIter++)
-	{
-		PTF_ASSERT_AND_RUN_COMMAND((*remoteDevIter)->getName() != NULL, terminateRpcapdServer(rpcapdHandle), "One of the remote devices has no name");
-	}
-	PTF_ASSERT_AND_RUN_COMMAND(remoteDevices->getRemoteMachineIpAddress()->toString() == remoteDeviceIP, terminateRpcapdServer(rpcapdHandle), "Remote machine IP got from device list doesn't match provided IP");
-	PTF_ASSERT_AND_RUN_COMMAND(remoteDevices->getRemoteMachinePort() == remoteDevicePort, terminateRpcapdServer(rpcapdHandle), "Remote machine port got from device list doesn't match provided port");
-
-	PcapRemoteDevice* pRemoteDevice = remoteDevices->getRemoteDeviceByIP(&remoteDeviceIPAddr);
-	PTF_ASSERT_AND_RUN_COMMAND(pRemoteDevice->getDeviceType() == PcapLiveDevice::RemoteDevice, terminateRpcapdServer(rpcapdHandle), "Remote device type isn't 'RemoteDevice'");
-	PTF_ASSERT_AND_RUN_COMMAND(pRemoteDevice->getMtu() == 0, terminateRpcapdServer(rpcapdHandle), "MTU of remote device isn't 0");
-	LoggerPP::getInstance().supressErrors();
-	PTF_ASSERT_AND_RUN_COMMAND(pRemoteDevice->getMacAddress() == MacAddress::Zero, terminateRpcapdServer(rpcapdHandle), "MAC address of remote device isn't zero");
-	LoggerPP::getInstance().enableErrors();
-	PTF_ASSERT_AND_RUN_COMMAND(pRemoteDevice->getRemoteMachineIpAddress()->toString() == remoteDeviceIP, terminateRpcapdServer(rpcapdHandle), "Remote machine IP got from device doesn't match provided IP");
-	PTF_ASSERT_AND_RUN_COMMAND(pRemoteDevice->getRemoteMachinePort() == remoteDevicePort, terminateRpcapdServer(rpcapdHandle), "Remote machine port got from device doesn't match provided port");
-	PTF_ASSERT_AND_RUN_COMMAND(pRemoteDevice->open(), terminateRpcapdServer(rpcapdHandle), "Could not open the remote device. Error was: %s", PcapGlobalArgs.errString);
-	RawPacketVector capturedPackets;
-	PTF_ASSERT_AND_RUN_COMMAND(pRemoteDevice->startCapture(capturedPackets), terminateRpcapdServer(rpcapdHandle), "Couldn't start capturing on remote device '%s'. Error was: %s", pRemoteDevice->getName(), PcapGlobalArgs.errString);
-
-	if (!useRemoteDevicesFromArgs)
-		PTF_ASSERT_AND_RUN_COMMAND(sendURLRequest("www.yahoo.com"), terminateRpcapdServer(rpcapdHandle), "Couldn't send URL");
-
-	PCAP_SLEEP(20);
-	pRemoteDevice->stopCapture();
-
-	//send single packet
-	PTF_ASSERT_AND_RUN_COMMAND(pRemoteDevice->sendPacket(*capturedPackets.front()), terminateRpcapdServer(rpcapdHandle), "Couldn't send a packet. Error was: %s", PcapGlobalArgs.errString);
-
-	//send multiple packets
-	RawPacketVector packetsToSend;
-	vector<RawPacket*>::iterator iter = capturedPackets.begin();
-
-	size_t capturedPacketsSize = capturedPackets.size();
-	while (iter != capturedPackets.end())
-	{
-		if ((*iter)->getRawDataLen() <= pRemoteDevice->getMtu())
-		{
-			packetsToSend.pushBack(capturedPackets.getAndRemoveFromVector(iter));
-		}
-		else
-			++iter;
-	}
-	int packetsSent = pRemoteDevice->sendPackets(packetsToSend);
-	PTF_ASSERT_AND_RUN_COMMAND(packetsSent == (int)packetsToSend.size(), terminateRpcapdServer(rpcapdHandle), "%d packets sent out of %d. Error was: %s", packetsSent, packetsToSend.size(), PcapGlobalArgs.errString);
-
-	//check statistics
-	pcap_stat stats;
-	pRemoteDevice->getStatistics(stats);
-	PTF_ASSERT_AND_RUN_COMMAND(stats.ps_recv == capturedPacketsSize, terminateRpcapdServer(rpcapdHandle),
-			"Statistics returned from rpcapd doesn't equal the captured packets vector size. Stats: %d; Vector size: %d",
-			stats.ps_recv, capturedPacketsSize);
-
-	pRemoteDevice->close();
-
-	terminateRpcapdServer(rpcapdHandle);
-
-	delete remoteDevices;
-#endif
-
-
-}
-
-PTF_TEST_CASE(TestHttpRequestParsing)
-{
-    PcapFileReaderDevice readerDev(EXAMPLE_PCAP_HTTP_REQUEST);
-    PTF_ASSERT(readerDev.open(), "cannot open reader device");
-
-    RawPacket rawPacket;
-    int packetCount = 0;
-
-    int httpPackets = 0;
-    int getReqs = 0;
-    int postReqs = 0;
-    int headReqs = 0;
-    int optionsReqs = 0;
-    int otherMethodReqs = 0;
-
-    int swfReqs = 0;
-    int homeReqs = 0;
-
-    int winwinReqs = 0;
-    int yad2Reqs = 0;
-    int googleReqs = 0;
-
-    int ieReqs = 0;
-    int ffReqs = 0;
-    int chromeReqs = 0;
-
-    while (readerDev.getNextPacket(rawPacket))
-    {
-    	packetCount++;
-    	Packet packet(&rawPacket);
-		if (packet.isPacketOfType(HTTPRequest))
-			httpPackets++;
-		else
-			continue;
-
-		HttpRequestLayer* httpReqLayer = packet.getLayerOfType<HttpRequestLayer>();
-		PTF_ASSERT(httpReqLayer->getFirstLine() != NULL, "HTTP first line is null in packet #%d, HTTP request #%d", packetCount, httpPackets);
-		switch (httpReqLayer->getFirstLine()->getMethod())
-		{
-		case HttpRequestLayer::HttpGET:
-			getReqs++;
-			break;
-		case HttpRequestLayer::HttpPOST:
-			postReqs++;
-			break;
-		case HttpRequestLayer::HttpOPTIONS:
-			optionsReqs++;
-			break;
-		case HttpRequestLayer::HttpHEAD:
-			headReqs++;
-			break;
-		default:
-			otherMethodReqs++;
-		}
-
-
-		if (httpReqLayer->getFirstLine()->isComplete())
-		{
-			PTF_ASSERT(httpReqLayer->getFirstLine()->getVersion() == OneDotOne, "HTTP version is different than 1.1 in packet #%d, HTTP request #%d", packetCount, httpPackets);
-		}
-
-		if (httpReqLayer->getFirstLine()->getUri().find(".swf") != std::string::npos)
-			swfReqs++;
-		else if (httpReqLayer->getFirstLine()->getUri().find("home") != std::string::npos)
-			homeReqs++;
-
-		HeaderField* hostField = httpReqLayer->getFieldByName("Host");
-		if (hostField != NULL)
-		{
-			std::string host = hostField->getFieldValue();
-			if (host == "www.winwin.co.il")
-				winwinReqs++;
-			else if (host == "www.yad2.co.il")
-				yad2Reqs++;
-			else if (host == "www.google.com")
-				googleReqs++;
-		}
-
-		HeaderField* userAgentField = httpReqLayer->getFieldByName("User-Agent");
-		if (userAgentField == NULL)
-			continue;
-
-		std::string userAgent = userAgentField->getFieldValue();
-		if (userAgent.find("Trident/7.0") != std::string::npos)
-			ieReqs++;
-		else if (userAgent.find("Firefox/33.0") != std::string::npos)
-			ffReqs++;
-		else if (userAgent.find("Chrome/38.0") != std::string::npos)
-			chromeReqs++;
-    }
-
-    readerDev.close();
-
-    PTF_ASSERT(packetCount == 385, "Packet count is wrong. Actual: %d; Expected: %d", packetCount, 385);
-
-    // Wireshark filter: (tcp.dstport == 80 || tcp.dstport == 8080) && (tcp contains "GET " || tcp contains "POST " || tcp contains "HEAD " || tcp contains "OPTIONS ")
-    PTF_ASSERT(httpPackets == 385, "HTTP packet count is wrong. Actual: %d; Expected: %d", httpPackets, 385);
-
-
-    PTF_ASSERT(otherMethodReqs == 0, "Parsed %d HTTP requests with unexpected method", otherMethodReqs);
-
-    // Wireshark filter: (tcp.dstport == 80 || tcp.dstport == 8080) && (tcp contains "GET ")
-    PTF_ASSERT(getReqs == 217, "Number of GET requests different than expected. Actual: %d; Expected: %d", getReqs, 217);
-    // Wireshark filter: (tcp.dstport == 80 || tcp.dstport == 8080) && (tcp contains "POST ")
-    PTF_ASSERT(postReqs == 156, "Number of POST requests different than expected. Actual: %d; Expected: %d", postReqs, 156);
-    // Wireshark filter: (tcp.dstport == 80 || tcp.dstport == 8080) && (tcp contains "OPTIONS ")
-    PTF_ASSERT(optionsReqs == 7, "Number of OPTIONS requests different than expected. Actual: %d; Expected: %d", optionsReqs, 7);
-    // Wireshark filter: (tcp.dstport == 80 || tcp.dstport == 8080) && (tcp contains "HEAD ")
-    PTF_ASSERT(headReqs == 5, "Number of HEAD requests different than expected. Actual: %d; Expected: %d", headReqs, 5);
-
-
-    // Wireshark filter: (tcp.dstport == 80 || tcp.dstport == 8080) && (tcp contains "GET " || tcp contains "POST ") && (tcp matches "home.*HTTP/1.1")
-    PTF_ASSERT(homeReqs == 13, "Number of requests with URI contains 'home' is different than expected. Actual: %d; Expected: %d", homeReqs, 13);
-    // Wireshark filter: http.request.full_uri contains .swf
-    PTF_ASSERT(swfReqs == 4, "Number of requests with URI contains '.swf' is different than expected. Actual: %d; Expected: %d", swfReqs, 4);
-
-    // Wireshark filter: tcp contains "Host: www.google.com"
-    PTF_ASSERT(googleReqs == 12, "Number of requests from www.google.com is different than expected. Actual: %d; Expected: %d", googleReqs, 12);
-    // Wireshark filter: tcp contains "Host: www.yad2.co.il"
-    PTF_ASSERT(yad2Reqs == 15, "Number of requests from www.yad2.co.il is different than expected. Actual: %d; Expected: %d", yad2Reqs, 15);
-    // Wireshark filter: tcp contains "Host: www.winwin.co.il"
-    PTF_ASSERT(winwinReqs == 20, "Number of requests from www.winwin.co.il is different than expected. Actual: %d; Expected: %d", winwinReqs, 20);
-
-
-    // Wireshark filter: (tcp.dstport == 80 || tcp.dstport == 8080) && (tcp contains "GET " || tcp contains "POST " || tcp contains "HEAD " || tcp contains "OPTIONS ") && (tcp contains "Firefox/33.0")
-    PTF_ASSERT(ffReqs == 233, "Number of Firefox requests is different than expected. Actual: %d; Expected: %d", ffReqs, 233);
-    // Wireshark filter: (tcp.dstport == 80 || tcp.dstport == 8080) && (tcp contains "GET " || tcp contains "POST " || tcp contains "HEAD " || tcp contains "OPTIONS ") && (tcp contains "Chrome/38.0")
-    PTF_ASSERT(chromeReqs == 82, "Number of Chrome requests is different than expected. Actual: %d; Expected: %d", chromeReqs, 82);
-    // Wireshark filter: (tcp.dstport == 80 || tcp.dstport == 8080) && (tcp contains "GET " || tcp contains "POST " || tcp contains "HEAD " || tcp contains "OPTIONS ") && (tcp contains "Trident/7.0")
-    PTF_ASSERT(ieReqs == 55, "Number of IE requests is different than expected. Actual: %d; Expected: %d", ieReqs, 55);
-
-
-}
-
-PTF_TEST_CASE(TestHttpResponseParsing)
-{
-    PcapFileReaderDevice readerDev(EXAMPLE_PCAP_HTTP_RESPONSE);
-    PTF_ASSERT(readerDev.open(), "cannot open reader device");
-
-    RawPacket rawPacket;
-    int packetCount = 0;
-    int httpResponsePackets = 0;
-
-	int statusCodes[80];
-
-	int textHtmlCount = 0;
-	int imageCount = 0;
-	int gzipCount = 0;
-	int chunkedCount = 0;
-
-	int bigResponses = 0;
-
-	memset(statusCodes, 0, 80*sizeof(int));
-
-    while (readerDev.getNextPacket(rawPacket))
-    {
-    	packetCount++;
-    	Packet packet(&rawPacket);
-		if (packet.isPacketOfType(HTTPResponse))
-			httpResponsePackets++;
-		else
-			continue;
-
-		HttpResponseLayer* httpResLayer = packet.getLayerOfType<HttpResponseLayer>();
-		PTF_ASSERT(httpResLayer->getFirstLine() != NULL, "HTTP first line is null in packet #%d, HTTP request #%d", packetCount, httpResponsePackets);
-		statusCodes[httpResLayer->getFirstLine()->getStatusCode()]++;
-
-		HeaderField* contentTypeField = httpResLayer->getFieldByName(PCPP_HTTP_CONTENT_TYPE_FIELD);
-		if (contentTypeField != NULL)
-		{
-			std::string contentType = contentTypeField->getFieldValue();
-			if (contentType.find("image/") != std::string::npos)
-				imageCount++;
-			else if (contentType == "text/html")
-				textHtmlCount++;
-		}
-
-		HeaderField* contentEncodingField = httpResLayer->getFieldByName(PCPP_HTTP_CONTENT_ENCODING_FIELD);
-		if (contentEncodingField != NULL && contentEncodingField->getFieldValue() == "gzip")
-			gzipCount++;
-
-		HeaderField* transferEncodingField = httpResLayer->getFieldByName(PCPP_HTTP_TRANSFER_ENCODING_FIELD);
-		if (transferEncodingField != NULL && transferEncodingField->getFieldValue() == "chunked")
-			chunkedCount++;
-
-		HeaderField* contentLengthField = httpResLayer->getFieldByName(PCPP_HTTP_CONTENT_LENGTH_FIELD);
-		if (contentLengthField != NULL)
-		{
-			std::string lengthAsString = contentLengthField->getFieldValue();
-			int length = atoi(lengthAsString.c_str());
-			if (length > 100000)
-				bigResponses++;
-		}
-
-
-    }
-
-    PTF_ASSERT(packetCount == 682, "Packet count is different than expected. Found: %d; Expected: 682", packetCount);
-
-    // *** wireshark has a bug there and displays 1 less packet as http response. Missing packet IP ID is 10419 ***
-    // ************************************************************************************************************
-
-    // wireshark filter: http.response && (tcp.srcport == 80 || tcp.srcport == 8080)
-    PTF_ASSERT(httpResponsePackets == 682, "HTTP response count is different than expected. Found: %d; Expected: 682", httpResponsePackets);
-    // wireshark filter: http.response && (tcp.srcport == 80 || tcp.srcport == 8080) && http.response.code == 200
-    PTF_ASSERT(statusCodes[HttpResponseLayer::Http200OK] == 592, "HTTP response with 200 OK count is different than expected. Found: %d; Expected: 592", statusCodes[HttpResponseLayer::Http200OK]);
-    // wireshark filter: http.response && (tcp.srcport == 80 || tcp.srcport == 8080) && http.response.code == 302
-    PTF_ASSERT(statusCodes[HttpResponseLayer::Http302] == 15, "HTTP response with 302 count is different than expected. Found: %d; Expected: 15", statusCodes[HttpResponseLayer::Http302]);
-    // wireshark filter: http.response && (tcp.srcport == 80 || tcp.srcport == 8080) && http.response.code == 304
-    PTF_ASSERT(statusCodes[HttpResponseLayer::Http304NotModified] == 26, "HTTP response with 304 count is different than expected. Found: %d; Expected: 26", statusCodes[HttpResponseLayer::Http304NotModified]);
-
-    // wireshark filter: http.response && (tcp.srcport == 80 || tcp.srcport == 8080) && http.content_type == "text/html"
-    PTF_ASSERT(textHtmlCount == 38, "HTTP responses with content-type=='text/html' is different than expected. Expected: %d; Actual: %d", 38, textHtmlCount);
-    // wireshark filter: http.response && (tcp.srcport == 80 || tcp.srcport == 8080) && http.content_type contains "image/"
-    PTF_ASSERT(imageCount == 369, "HTTP responses with content-type=='image/*' is different than expected. Expected: %d; Actual: %d", 369, imageCount);
-
-    // wireshark filter: (tcp.srcport == 80 || tcp.srcport == 8080) && tcp contains "HTTP/1." && (tcp contains "Transfer-Encoding:  chunked" || tcp contains "Transfer-Encoding: chunked" || tcp contains "transfer-encoding: chunked")
-    PTF_ASSERT(chunkedCount == 45, "HTTP responses with transfer-encoding=='chunked' is different than expected. Expected: %d; Actual: %d", 45, chunkedCount);
-    // wireshark filter: (tcp.srcport == 80 || tcp.srcport == 8080) && tcp contains "HTTP/1." && tcp contains "Content-Encoding: gzip"
-    PTF_ASSERT(gzipCount == 148, "HTTP responses with content-encoding=='gzip' is different than expected. Expected: %d; Actual: %d", 148, gzipCount);
-
-    // wireshark filter: http.content_length > 100000
-    PTF_ASSERT(bigResponses == 14, "HTTP responses with content-length > 100K is different than expected. Expected: %d; Actual: %d", 14, bigResponses);
-
-//    printf("Total HTTP response packets: %d\n", httpResponsePackets);
-//    printf("200 OK packets: %d\n", statusCodes[HttpResponseLayer::Http200OK]);
-//    printf("302 packets: %d\n", statusCodes[HttpResponseLayer::Http302]);
-//    printf("304 Not Modified packets: %d\n", statusCodes[HttpResponseLayer::Http304NotModified]);
-//    printf("text/html responses: %d\n", textHtmlCount);
-//    printf("image responses: %d\n", imageCount);
-//    printf("gzip responses: %d\n", gzipCount);
-//    printf("chunked responses: %d\n", chunkedCount);
-//    printf("big responses: %d\n", bigResponses);
-
-
-}
-
-PTF_TEST_CASE(TestPrintPacketAndLayers)
-{
-	PcapFileReaderDevice reader(EXAMPLE2_PCAP_PATH);
-	PTF_ASSERT(reader.open(), "Cannot open reader device for '%s'", EXAMPLE2_PCAP_PATH);
-	RawPacket rawPacket;
-	ostringstream outputStream;
-	while (reader.getNextPacket(rawPacket))
-	{
-		Packet packet(&rawPacket);
-		outputStream << packet.toString(false) << "\n\n";
-	}
-
-//	ofstream outputFile("output.txt");
-//	outputFile << outputStream.str();
-//	outputFile.close();
-
-	ifstream referenceFile("PcapExamples/example2_summary.txt");
-	stringstream referenceBuffer;
-	referenceBuffer << referenceFile.rdbuf();
-	referenceFile.close();
-
-	// example2_summary.txt was written with Windows so every '\n' is translated to '\r\n'
-	// in Linux '\n' stays '\n' in writing to files. So these lines of code are meant to remove the '\r' so
-	// files can be later compared
-	std::string referenceBufferAsString = referenceBuffer.str();
-	size_t index = 0;
-	while (true) {
-	     index = referenceBufferAsString.find("\r\n", index);
-	     if (index == string::npos) break;
-	     referenceBufferAsString.replace(index, 2, "\n");
-	     index += 1;
-	}
-
-	PTF_ASSERT(referenceBufferAsString == outputStream.str(), "Output is different than reference file");
-
-
-}
-
-PTF_TEST_CASE(TestPfRingDevice)
-{
-#ifdef USE_PF_RING
-
-	PfRingDeviceList& devList = PfRingDeviceList::getInstance();
-	PTF_ASSERT(devList.getPfRingDevicesList().size() > 0, "PF_RING device list contains 0 devices");
-	PTF_ASSERT(devList.getPfRingVersion() != "", "Couldn't retrieve PF_RING version");
-	PcapLiveDevice* pcapLiveDev = PcapLiveDeviceList::getInstance().getPcapLiveDeviceByIp(PcapGlobalArgs.ipToSendReceivePackets.c_str());
-	PTF_ASSERT(pcapLiveDev != NULL, "Couldn't find the pcap device matching to IP address '%s'", PcapGlobalArgs.ipToSendReceivePackets.c_str());
-	PfRingDevice* dev = devList.getPfRingDeviceByName(string(pcapLiveDev->getName()));
-
-	PTF_ASSERT(dev != NULL, "Couldn't find PF_RING device with name '%s'", pcapLiveDev->getName());
-	PTF_ASSERT(dev->getMacAddress().isValid() == true, "Dev MAC addr isn't valid");
-	PTF_ASSERT(dev->getMacAddress() != MacAddress::Zero, "Dev MAC addr is zero");
-	PTF_ASSERT(dev->getInterfaceIndex() > 0, "Dev interface index is zero");
-	PTF_ASSERT(dev->getTotalNumOfRxChannels() > 0, "Number of RX channels is zero");
-	PTF_ASSERT(dev->getNumOfOpenedRxChannels() == 0, "Number of open RX channels isn't zero");
-	PTF_ASSERT(dev->open() == true, "Cannot open PF_RING device");
-	LoggerPP::getInstance().supressErrors();
-	PTF_ASSERT(dev->open() == false, "Managed to open the device twice");
-	LoggerPP::getInstance().enableErrors();
-	PTF_ASSERT(dev->getNumOfOpenedRxChannels() == 1, "After device is open number of open RX channels != 1, it's %d", dev->getNumOfOpenedRxChannels());
-
-	PfRingPacketData packetData;
-	PTF_ASSERT(dev->startCaptureSingleThread(pfRingPacketsArrive, &packetData), "Couldn't start capturing");
-	PCAP_SLEEP(5); //TODO: put this on 10-20 sec
-	dev->stopCapture();
-	PTF_ASSERT(packetData.PacketCount > 0, "No packets were captured");
-	PTF_ASSERT(packetData.ThreadId != -1, "Couldn't retrieve thread ID");
-
-	PfRingDevice::PfRingStats stats;
-	stats.recv = 0;
-	stats.drop = 0;
-	dev->getStatistics(stats);
-	PTF_ASSERT(stats.recv == (uint32_t)packetData.PacketCount, "Stats received packet count is different than calculated packet count");
-	dev->close();
-
-	PTF_PRINT_VERBOSE("Thread ID: %d", packetData.ThreadId);
-	PTF_PRINT_VERBOSE("Total packets captured: %d", packetData.PacketCount);
-	PTF_PRINT_VERBOSE("Eth packets: %d", packetData.EthCount);
-	PTF_PRINT_VERBOSE("IP packets: %d", packetData.IpCount);
-	PTF_PRINT_VERBOSE("TCP packets: %d", packetData.TcpCount);
-	PTF_PRINT_VERBOSE("UDP packets: %d", packetData.UdpCount);
-	PTF_PRINT_VERBOSE("Device statistics:");
-	PTF_PRINT_VERBOSE("Packets captured: %d", (int)stats.recv);
-	PTF_PRINT_VERBOSE("Packets dropped: %d", (int)stats.drop);
-
-#else
-	PTF_SKIP_TEST("PF_RING not configured");
-#endif
-}
-
-PTF_TEST_CASE(TestPfRingDeviceSingleChannel)
-{
-#ifdef USE_PF_RING
-
-	PfRingDeviceList& devList = PfRingDeviceList::getInstance();
-	PcapLiveDevice* pcapLiveDev = PcapLiveDeviceList::getInstance().getPcapLiveDeviceByIp(PcapGlobalArgs.ipToSendReceivePackets.c_str());
-	PTF_ASSERT(pcapLiveDev != NULL, "Couldn't find the pcap device matching to IP address '%s'", PcapGlobalArgs.ipToSendReceivePackets.c_str());
-	PfRingDevice* dev = devList.getPfRingDeviceByName(string(pcapLiveDev->getName()));
-
-	PfRingPacketData packetData;
-	LoggerPP::getInstance().supressErrors();
-	PTF_ASSERT(dev->openSingleRxChannel(dev->getTotalNumOfRxChannels()+1) == false, "Wrongly succeeded opening the device on a RX channel [%d] that doesn't exist open device on RX channel", dev->getTotalNumOfRxChannels()+1);
-	LoggerPP::getInstance().enableErrors();
-	PTF_ASSERT(dev->openSingleRxChannel(dev->getTotalNumOfRxChannels()-1) == true, "Couldn't open device on RX channel %d", dev->getTotalNumOfRxChannels());
-	PTF_ASSERT(dev->startCaptureSingleThread(pfRingPacketsArrive, &packetData), "Couldn't start capturing");
-	PCAP_SLEEP(5); //TODO: put this on 10-20 sec
-	dev->stopCapture();
-	PTF_ASSERT(packetData.PacketCount > 0, "No packets were captured");
-	PTF_ASSERT(packetData.ThreadId != -1, "Couldn't retrieve thread ID");
-	PfRingDevice::PfRingStats stats;
-	dev->getStatistics(stats);
-	PTF_ASSERT(stats.recv == (uint32_t)packetData.PacketCount, "Stats received packet count is different than calculated packet count");
-	PTF_PRINT_VERBOSE("Thread ID: %d", packetData.ThreadId);
-	PTF_PRINT_VERBOSE("Total packets captured: %d", packetData.PacketCount);
-	PTF_PRINT_VERBOSE("Eth packets: %d", packetData.EthCount);
-	PTF_PRINT_VERBOSE("IP packets: %d", packetData.IpCount);
-	PTF_PRINT_VERBOSE("TCP packets: %d", packetData.TcpCount);
-	PTF_PRINT_VERBOSE("UDP packets: %d", packetData.UdpCount);
-	PTF_PRINT_VERBOSE("Packets captured: %d", (int)stats.recv);
-	PTF_PRINT_VERBOSE("Packets dropped: %d", (int)stats.drop);
-
-	dev->close();
-	PTF_ASSERT(dev->getNumOfOpenedRxChannels() == 0, "There are still open RX channels after device close");
-
-
-#else
-	PTF_SKIP_TEST("PF_RING not configured");
-#endif
-}
-
-
-void TestPfRingDeviceMultiThread(int& ptfResult, CoreMask coreMask)
-{
-#ifdef USE_PF_RING
-	PfRingDeviceList& devList = PfRingDeviceList::getInstance();
-	PcapLiveDevice* pcapLiveDev = PcapLiveDeviceList::getInstance().getPcapLiveDeviceByIp(PcapGlobalArgs.ipToSendReceivePackets.c_str());
-	PTF_ASSERT(pcapLiveDev != NULL, "Couldn't find the pcap device matching to IP address '%s'", PcapGlobalArgs.ipToSendReceivePackets.c_str());
-	PfRingDevice* dev = devList.getPfRingDeviceByName(string(pcapLiveDev->getName()));
-
-	uint8_t numOfChannels = dev->getTotalNumOfRxChannels();
-	PTF_ASSERT(dev->openMultiRxChannels(numOfChannels*2.5, PfRingDevice::PerFlow) == true, "Couldn't open device with %d channels", (int)(numOfChannels*2.5));
-	dev->close();
-	PTF_ASSERT(dev->getNumOfOpenedRxChannels() == 0, "There are still open RX channels after device close");
-	int totalnumOfCores = getNumOfCores();
-	int numOfCoresInUse = 0;
-	CoreMask tempCoreMaske = coreMask;
-	int i = 0;
-	while ((tempCoreMaske != 0) && (i < totalnumOfCores))
-	{
-		if (tempCoreMaske & 1)
-		{
-			numOfCoresInUse++;
-		}
-
-		tempCoreMaske = tempCoreMaske >> 1;
-		i++;
-	}
-
-	PTF_ASSERT(dev->openMultiRxChannels((uint8_t)numOfCoresInUse, PfRingDevice::PerFlow) == true, "Couldn't open device with %d channels", totalnumOfCores);
-	PfRingPacketData packetDataMultiThread[totalnumOfCores];
-	PTF_ASSERT(dev->startCaptureMultiThread(pfRingPacketsArriveMultiThread, packetDataMultiThread, coreMask), "Couldn't start capturing multi-thread");
-	PCAP_SLEEP(10);
-	dev->stopCapture();
-	PfRingDevice::PfRingStats aggrStats;
-	aggrStats.recv = 0;
-	aggrStats.drop = 0;
-
-	PfRingDevice::PfRingStats stats;
-	for (int i = 0; i < totalnumOfCores; i++)
-	{
-		if ((SystemCores::IdToSystemCore[i].Mask & coreMask) == 0)
-			continue;
-
-		PTF_PRINT_VERBOSE("Thread ID: %d", packetDataMultiThread[i].ThreadId);
-		PTF_PRINT_VERBOSE("Total packets captured: %d", packetDataMultiThread[i].PacketCount);
-		PTF_PRINT_VERBOSE("Eth packets: %d", packetDataMultiThread[i].EthCount);
-		PTF_PRINT_VERBOSE("IP packets: %d", packetDataMultiThread[i].IpCount);
-		PTF_PRINT_VERBOSE("TCP packets: %d", packetDataMultiThread[i].TcpCount);
-		PTF_PRINT_VERBOSE("UDP packets: %d", packetDataMultiThread[i].UdpCount);
-		dev->getThreadStatistics(SystemCores::IdToSystemCore[i], stats);
-		aggrStats.recv += stats.recv;
-		aggrStats.drop += stats.drop;
-		PTF_PRINT_VERBOSE("Packets captured: %d", (int)stats.recv);
-		PTF_PRINT_VERBOSE("Packets dropped: %d", (int)stats.drop);
-		PTF_ASSERT(stats.recv == (uint32_t)packetDataMultiThread[i].PacketCount, "Stats received packet count is different than calculated packet count on thread %d", packetDataMultiThread[i].ThreadId);
-	}
-
-	dev->getStatistics(stats);
-	PTF_ASSERT(aggrStats.recv == stats.recv, "Aggregated stats weren't calculated correctly: aggr recv = %d, calc recv = %d", (int)stats.recv, (int)aggrStats.recv);
-	PTF_ASSERT(aggrStats.drop == stats.drop, "Aggregated stats weren't calculated correctly: aggr drop = %d, calc drop = %d", (int)stats.drop, (int)aggrStats.drop);
-
-	for (int firstCoreId = 0; firstCoreId < totalnumOfCores; firstCoreId++)
-	{
-		for (int secondCoreId = firstCoreId+1; secondCoreId < totalnumOfCores; secondCoreId++)
-		{
-			map<uint32_t, pair<RawPacketVector, RawPacketVector> > res;
-			intersectMaps<uint32_t, RawPacketVector, RawPacketVector>(packetDataMultiThread[firstCoreId].FlowKeys, packetDataMultiThread[secondCoreId].FlowKeys, res);
-			PTF_ASSERT(res.size() == 0, "%d flows appear in core %d and core %d", (int)res.size(), firstCoreId, secondCoreId);
-			if (PTF_IS_VERBOSE_MODE)
-			{
-				for (map<uint32_t, pair<RawPacketVector, RawPacketVector> >::iterator iter = res.begin(); iter != res.end(); iter++)
-				{
-					PTF_PRINT_VERBOSE("Same flow exists in core %d and core %d. Flow key = %X", firstCoreId, secondCoreId, iter->first);
-					ostringstream stream;
-					stream << "Core" << firstCoreId << "_Flow_" << std::hex << iter->first << ".pcap";
-					PcapFileWriterDevice writerDev(stream.str().c_str());
-					writerDev.open();
-					writerDev.writePackets(iter->second.first);
-					writerDev.close();
-
-					ostringstream stream2;
-					stream2 << "Core" << secondCoreId << "_Flow_" << std::hex << iter->first << ".pcap";
-					PcapFileWriterDevice writerDev2(stream2.str().c_str());
-					writerDev2.open();
-					writerDev2.writePackets(iter->second.second);
-					writerDev2.close();
-
-					iter->second.first.clear();
-					iter->second.second.clear();
-
-				}
-			}
-		}
-		PTF_PRINT_VERBOSE("Core %d\n========", firstCoreId);
-		PTF_PRINT_VERBOSE("Total flows: %d", (int)packetDataMultiThread[firstCoreId].FlowKeys.size());
-
-		if (PTF_IS_VERBOSE_MODE)
-		{
-			for(map<uint32_t, RawPacketVector>::iterator iter = packetDataMultiThread[firstCoreId].FlowKeys.begin(); iter != packetDataMultiThread[firstCoreId].FlowKeys.end(); iter++) {
-				PTF_PRINT_VERBOSE("Key=%X; Value=%d", iter->first, (int)iter->second.size());
-				iter->second.clear();
-			}
-		}
-
-		packetDataMultiThread[firstCoreId].FlowKeys.clear();
-
-		dev->close();
-	}
-
-#else
-	PTF_SKIP_TEST("PF_RING not configured");
-#endif
-}
-
-PTF_TEST_CASE(TestPfRingMultiThreadAllCores)
-{
-#ifdef USE_PF_RING
-	int numOfCores = getNumOfCores();
-	CoreMask coreMask = 0;
-	for (int i = 0; i < numOfCores; i++)
-	{
-		coreMask |= SystemCores::IdToSystemCore[i].Mask;
-	}
-
-	TestPfRingDeviceMultiThread(ptfResult, coreMask);
-
-#else
-	PTF_SKIP_TEST("PF_RING not configured");
-#endif
-
-}
-
-PTF_TEST_CASE(TestPfRingMultiThreadSomeCores)
-{
-#ifdef USE_PF_RING
-	int numOfCores = getNumOfCores();
-	CoreMask coreMask = 0;
-	for (int i = 0; i < numOfCores; i++)
-	{
-		if (i % 2 != 0)
-			continue;
-		coreMask |= SystemCores::IdToSystemCore[i].Mask;
-	}
-
-	TestPfRingDeviceMultiThread(ptfResult, coreMask);
-
-#else
-	PTF_SKIP_TEST("PF_RING not configured");
-#endif
-}
-
-PTF_TEST_CASE(TestPfRingSendPacket)
-{
-#ifdef USE_PF_RING
-	PfRingDeviceList& devList = PfRingDeviceList::getInstance();
-	PcapLiveDevice* pcapLiveDev = PcapLiveDeviceList::getInstance().getPcapLiveDeviceByIp(PcapGlobalArgs.ipToSendReceivePackets.c_str());
-	PTF_ASSERT(pcapLiveDev != NULL, "Couldn't find the pcap device matching to IP address '%s'", PcapGlobalArgs.ipToSendReceivePackets.c_str());
-	PfRingDevice* dev = devList.getPfRingDeviceByName(string(pcapLiveDev->getName()));
-	PTF_ASSERT(dev->open(), "Could not open PF_RING device");
-
-    PcapFileReaderDevice fileReaderDev(EXAMPLE_PCAP_PATH);
-    PTF_ASSERT(fileReaderDev.open(), "Cannot open file reader device");
-
-    PTF_ASSERT(dev->getMtu() > 0, "Could not get device MTU");
-    uint16_t mtu = dev->getMtu();
-    int buffLen = mtu+1;
-    uint8_t buff[buffLen];
-    memset(buff, 0, buffLen);
-    //LoggerPP::getInstance().supressErrors();
-    //PTF_ASSERT(!dev->sendPacket(buff, buffLen), "Defected packet was sent successfully");
-    //LoggerPP::getInstance().enableErrors();
-
-    RawPacket rawPacket;
-    int packetsSent = 0;
-    int packetsRead = 0;
-    while(fileReaderDev.getNextPacket(rawPacket))
-    {
-    	packetsRead++;
-
-    	RawPacket origRawPacket = rawPacket;
-    	//send packet as RawPacket
-    	PTF_ASSERT_AND_RUN_COMMAND(dev->sendPacket(rawPacket), dev->close(), "Sent %d packets. Could not send another raw packet", (packetsRead-1)*3);
-
-    	//send packet as raw data
-    	PTF_ASSERT_AND_RUN_COMMAND(dev->sendPacket(rawPacket.getRawData(), rawPacket.getRawDataLen()), dev->close(), "Sent %d packets. Could not send another raw data", (packetsRead-1)*3+1);
-
-    	//send packet as parsed EthPacekt
-    	Packet packet(&rawPacket);
-    	PTF_ASSERT_AND_RUN_COMMAND(dev->sendPacket(packet), dev->close(), "Sent %d packets. Could not send another parsed packet", (packetsRead-1)*3+2);
-
-   		packetsSent++;
-    }
-
-    PTF_ASSERT(packetsRead == packetsSent, "Unexpected number of packets sent. Expected (read from file): %d; Sent: %d", packetsRead, packetsSent);
-
-    dev->close();
-
-    fileReaderDev.close();
-
-    // send some packets with single channel open
-    PTF_ASSERT(dev->openSingleRxChannel(0), "Could not open PF_RING device with single channel 0");
-    fileReaderDev.open();
-    while(fileReaderDev.getNextPacket(rawPacket))
-    	PTF_ASSERT(dev->sendPacket(rawPacket), "Could not send raw packet");
-
-    dev->close();
-
-    fileReaderDev.close();
-
-#else
-	PTF_SKIP_TEST("PF_RING not configured");
-#endif
-}
-
-PTF_TEST_CASE(TestPfRingSendPackets)
-{
-#ifdef USE_PF_RING
-	PfRingDeviceList& devList = PfRingDeviceList::getInstance();
-	PcapLiveDevice* pcapLiveDev = PcapLiveDeviceList::getInstance().getPcapLiveDeviceByIp(PcapGlobalArgs.ipToSendReceivePackets.c_str());
-	PTF_ASSERT(pcapLiveDev != NULL, "Couldn't find the pcap device matching to IP address '%s'", PcapGlobalArgs.ipToSendReceivePackets.c_str());
-	PfRingDevice* dev = devList.getPfRingDeviceByName(string(pcapLiveDev->getName()));
-	PTF_ASSERT(dev->open(), "Could not open PF_RING device");
-
-    PcapFileReaderDevice fileReaderDev(EXAMPLE_PCAP_PATH);
-    PTF_ASSERT(fileReaderDev.open(), "Cannot open file reader device");
-
-    RawPacket rawPacketArr[10000];
-    PointerVector<Packet> packetVec;
-    const Packet* packetArr[10000];
-    int packetsRead = 0;
-    while(fileReaderDev.getNextPacket(rawPacketArr[packetsRead]))
-    {
-    	packetVec.pushBack(new Packet(&rawPacketArr[packetsRead]));
-      	packetsRead++;
-    }
-
-    //send packets as RawPacket array
-    int packetsSentAsRaw = dev->sendPackets(rawPacketArr, packetsRead);
-
-    //send packets as parsed EthPacekt array
-    std::copy(packetVec.begin(), packetVec.end(), packetArr);
-    int packetsSentAsParsed = dev->sendPackets(packetArr, packetsRead);
-
-    PTF_ASSERT(packetsSentAsRaw == packetsRead, "Not all packets were sent as raw. Expected (read from file): %d; Sent: %d", packetsRead, packetsSentAsRaw);
-    PTF_ASSERT(packetsSentAsParsed == packetsRead, "Not all packets were sent as parsed. Expected (read from file): %d; Sent: %d", packetsRead, packetsSentAsParsed);
-
-    dev->close();
-    fileReaderDev.close();
-
-#else
-	PTF_SKIP_TEST("PF_RING not configured");
-#endif
-}
-
-PTF_TEST_CASE(TestPfRingFilters)
-{
-#ifdef USE_PF_RING
-	PfRingDeviceList& devList = PfRingDeviceList::getInstance();
-	PcapLiveDevice* pcapLiveDev = PcapLiveDeviceList::getInstance().getPcapLiveDeviceByIp(PcapGlobalArgs.ipToSendReceivePackets.c_str());
-	PTF_ASSERT(pcapLiveDev != NULL, "Couldn't find the pcap device matching to IP address '%s'", PcapGlobalArgs.ipToSendReceivePackets.c_str());
-	PfRingDevice* dev = devList.getPfRingDeviceByName(string(pcapLiveDev->getName()));
-
-	PTF_ASSERT(dev->isFilterCurrentlySet() == false, "Device indicating filter is set although we didn't set any filters yet");
-	PTF_ASSERT(dev->clearFilter() == true, "clearFilter returned false although no filter was set yet");
-	ProtoFilter protocolFilter(TCP);
-	LoggerPP::getInstance().supressErrors();
-	PTF_ASSERT(dev->setFilter(protocolFilter) == false, "Succeed setting a filter while device is closed");
-	LoggerPP::getInstance().enableErrors();
-
-	PTF_ASSERT(dev->open(), "Could not open PF_RING device");
-	PTF_ASSERT(dev->setFilter(protocolFilter) == true, "Couldn't set TCP filter");
-
-	// verfiy TCP filter
-	SetFilterInstruction instruction = { 1, "" }; // instruction #1: verify all packets are of type TCP
-	PTF_ASSERT(dev->startCaptureSingleThread(pfRingPacketsArriveSetFilter, &instruction), "Couldn't start capturing");
-	PCAP_SLEEP(10);
-	dev->stopCapture();
-	PTF_ASSERT(instruction.Instruction == 1, "TCP protocol filter failed: some of the packets aren't of protocol TCP");
-
-	instruction.Instruction = 2;
-	instruction.Data = PcapGlobalArgs.ipToSendReceivePackets;
-	IPFilter ipFilter(PcapGlobalArgs.ipToSendReceivePackets, SRC);
-	PTF_ASSERT(dev->setFilter(ipFilter) == true, "Couldn't set IP filter");
-	PTF_ASSERT(dev->startCaptureSingleThread(pfRingPacketsArriveSetFilter, &instruction), "Couldn't start capturing");
-	PCAP_SLEEP(10);
-	dev->stopCapture();
-	PTF_ASSERT(instruction.Instruction == 2, "IP filter failed: some of the packets doens't match IP src filter");
-
-	// remove filter and test again
-	instruction.Instruction = 1;
-	instruction.Data = "";
-	PTF_ASSERT(dev->isFilterCurrentlySet() == true, "Device indicating filter isn't set although we set a filter");
-	PTF_ASSERT(dev->clearFilter() == true, "clearfilter failed");
-	PTF_ASSERT(dev->isFilterCurrentlySet() == false, "Device indicating filter still exists although we removed it");
-	PTF_ASSERT(dev->startCaptureSingleThread(pfRingPacketsArriveSetFilter, &instruction), "Couldn't start capturing");
-	PCAP_SLEEP(10);
-	dev->stopCapture();
-	PTF_ASSERT(instruction.Instruction == 0, "All packet are still of type TCP although filter was removed");
-
-#else
-	PTF_SKIP_TEST("PF_RING not configured");
-#endif
-}
-
-PTF_TEST_CASE(TestDnsParsing)
-{
-    PcapFileReaderDevice readerDev(EXAMPLE_PCAP_DNS);
-    PTF_ASSERT(readerDev.open(), "cannot open reader device");
-
-    RawPacket rawPacket;
-    int dnsPackets = 0;
-
-    int packetsContainingDnsQuery = 0;
-    int packetsContainingDnsAnswer = 0;
-    int packetsContainingDnsAuthority = 0;
-    int packetsContainingDnsAdditional = 0;
-
-    int queriesWithNameGoogle = 0;
-    int queriesWithNameMozillaOrg = 0; //aus3.mozilla.org
-    int queriesWithTypeA = 0;
-    int queriesWithTypeNotA = 0;
-    int queriesWithClassIN = 0;
-
-    int answersWithTypeCNAME = 0;
-    int answersWithTypePTR = 0;
-    int answersWithNameGoogleAnalytics = 0;
-    int answersWithTtlLessThan30 = 0;
-    int answersWithDataCertainIPv6 = 0;
-
-    int authoritiesWithNameYaelPhone = 0;
-    int authoritiesWithData10_0_0_2 = 0;
-
-    int additionalWithEmptyName = 0;
-    int additionalWithLongUglyName = 0;
-    int additionalWithTypeNSEC = 0;
-
-    while (readerDev.getNextPacket(rawPacket))
-    {
-    	dnsPackets++;
-    	Packet packet(&rawPacket);
-    	PTF_ASSERT_AND_RUN_COMMAND(packet.isPacketOfType(DNS), readerDev.close(), "Packet isn't of type DNS");
-
-		DnsLayer* dnsLayer = packet.getLayerOfType<DnsLayer>();
-		if (dnsLayer->getQueryCount() > 0)
-		{
-			packetsContainingDnsQuery++;
-
-			if (dnsLayer->getQuery("aus3.mozilla.org", true) != NULL)
-				queriesWithNameMozillaOrg++;
-			if (dnsLayer->getQuery("www.google.com", true) != NULL)
-				queriesWithNameGoogle++;
-
-			bool isTypeA = false;
-			bool isClassIN = false;
-
-			for (DnsQuery* query = dnsLayer->getFirstQuery(); query != NULL; query = dnsLayer->getNextQuery(query))
-			{
-				if (query->getDnsType() == DNS_TYPE_A)
-					isTypeA = true;
-				if (query->getDnsClass() == DNS_CLASS_IN || query->getDnsClass() == DNS_CLASS_IN_QU)
-					isClassIN = true;
-			}
-
-			if (isTypeA)
-				queriesWithTypeA++;
-			else
-				queriesWithTypeNotA++;
-			if (isClassIN)
-				queriesWithClassIN++;
-		}
-
-		if (dnsLayer->getAnswerCount() > 0)
-		{
-			packetsContainingDnsAnswer++;
-
-			if (dnsLayer->getAnswer("www.google-analytics.com", true) != NULL)
-				answersWithNameGoogleAnalytics++;
-
-			bool isTypeCNAME = false;
-			bool isTypePTR = false;
-			bool isTtlLessThan30 = false;
-
-			for (DnsResource* answer = dnsLayer->getFirstAnswer(); answer != NULL; answer = dnsLayer->getNextAnswer(answer))
-			{
-				if (answer->getTTL() < 30)
-					isTtlLessThan30 = true;
-				if (answer->getDnsType() == DNS_TYPE_CNAME)
-					isTypeCNAME = true;
-				if (answer->getDnsType() == DNS_TYPE_PTR)
-					isTypePTR = true;
-				if (answer->getData()->toString() == "fe80::5a1f:aaff:fe4f:3f9d")
-					answersWithDataCertainIPv6++;
-			}
-
-			if (isTypeCNAME)
-				answersWithTypeCNAME++;
-			if (isTypePTR)
-				answersWithTypePTR++;
-			if (isTtlLessThan30)
-				answersWithTtlLessThan30++;
-		}
-
-		if (dnsLayer->getAuthorityCount() > 0)
-		{
-			packetsContainingDnsAuthority++;
-
-			if (dnsLayer->getAuthority("Yaels-iPhone.local", true) != NULL)
-				authoritiesWithNameYaelPhone++;
-
-			for (DnsResource* auth = dnsLayer->getFirstAuthority(); auth != NULL; auth = dnsLayer->getNextAuthority(auth))
-			{
-				if (auth->getData()->toString() == "10.0.0.2")
-				{
-					authoritiesWithData10_0_0_2++;
-					break;
-				}
-			}
-		}
-
-		if (dnsLayer->getAdditionalRecordCount() > 0)
-		{
-			packetsContainingDnsAdditional++;
-
-			if (dnsLayer->getAdditionalRecord("", true) != NULL)
-				additionalWithEmptyName++;
-
-			if (dnsLayer->getAdditionalRecord("D.9.F.3.F.4.E.F.F.F.A.A.F.1.A.5.0.0.0.0.0.0.0.0.0.0.0.0.0.8.E.F.ip6.arpa", true) != NULL)
-				additionalWithLongUglyName++;
-
-			bool isTypeNSEC = false;
-
-			for (DnsResource* add = dnsLayer->getFirstAdditionalRecord(); add != NULL; add = dnsLayer->getNextAdditionalRecord(add))
-			{
-				if (add->getDnsType() == DNS_TYPE_NSEC)
-					isTypeNSEC = true;
-			}
-
-			if (isTypeNSEC)
-				additionalWithTypeNSEC++;
-		}
-    }
-
-    PTF_ASSERT(dnsPackets == 464, "Number of DNS packets different than expected. Found: %d; Expected: 464", dnsPackets);
-
-    // wireshark filter: dns.count.queries > 0
-    PTF_ASSERT(packetsContainingDnsQuery == 450, "DNS query count different than expected. Found: %d; Expected: 450", packetsContainingDnsQuery);
-    // wireshark filter: dns.count.answers > 0
-    PTF_ASSERT(packetsContainingDnsAnswer == 224, "DNS answer count different than expected. Found: %d; Expected: 224", packetsContainingDnsAnswer);
-    // wireshark filter: dns.count.auth_rr > 0
-    PTF_ASSERT(packetsContainingDnsAuthority == 11, "DNS authority count different than expected. Found: %d; Expected: 11", packetsContainingDnsAuthority);
-    // wireshark filter: dns.count.add_rr > 0
-    PTF_ASSERT(packetsContainingDnsAdditional == 23, "DNS additional record count different than expected. Found: %d; Expected: 23", packetsContainingDnsAdditional);
-
-    // wireshark filter: dns.qry.name == www.google.com
-    PTF_ASSERT(queriesWithNameGoogle == 14, "DNS queries with name 'www.google.com' different than expected. Found: %d; Expected: 14", queriesWithNameGoogle);
-    // wireshark filter: dns.qry.name == aus3.mozilla.org
-    PTF_ASSERT(queriesWithNameMozillaOrg == 2, "DNS queries with name 'aus3.mozilla.org' different than expected. Found: %d; Expected: 2", queriesWithNameMozillaOrg);
-    // wireshark filter: dns.qry.type == 1
-    PTF_ASSERT(queriesWithTypeA == 436, "DNS queries with type A different than expected. Found: %d; Expected: 436", queriesWithTypeA);
-    // wireshark filter: dns.qry.type > 0 and not (dns.qry.type == 1)
-    PTF_ASSERT(queriesWithTypeNotA == 14, "DNS queries with type not A different than expected. Found: %d; Expected: 14", queriesWithTypeNotA);
-    // wireshark filter: dns.qry.class == 1
-    PTF_ASSERT(queriesWithClassIN == 450, "DNS queries with class IN different than expected. Found: %d; Expected: 450", queriesWithClassIN);
-
-    // wireshark filter: dns.count.answers > 0 and dns.resp.type == 12
-    PTF_ASSERT(answersWithTypePTR == 14, "DNS answers with type PTR different than expected. Found: %d; Expected: 14", answersWithTypePTR);
-    // wireshark filter: dns.count.answers > 0 and dns.resp.type == 5
-    PTF_ASSERT(answersWithTypeCNAME == 90, "DNS answers with type CNAME different than expected. Found: %d; Expected: 90", answersWithTypeCNAME);
-    // wireshark filter: dns.count.answers > 0 and dns.resp.name == www.google-analytics.com
-    PTF_ASSERT(answersWithNameGoogleAnalytics == 7, "DNS answers with name 'www.google-analytics.com' different than expected. Found: %d; Expected: 7", answersWithNameGoogleAnalytics);
-    // wireshark filter: dns.count.answers > 0 and dns.aaaa == fe80::5a1f:aaff:fe4f:3f9d
-    PTF_ASSERT(answersWithDataCertainIPv6 == 12, "DNS answers with IPv6 data of 'fe80::5a1f:aaff:fe4f:3f9d' different than expected. Found: %d; Expected: 12", answersWithDataCertainIPv6);
-    // wireshark filter: dns.count.answers > 0 and dns.resp.ttl < 30
-    PTF_ASSERT(answersWithTtlLessThan30 == 17, "DNS answers with TTL less than 30 different than expected. Found: %d; Expected: 17", answersWithTtlLessThan30);
-
-    // wireshark filter: dns.count.auth_rr > 0 and dns.resp.name == Yaels-iPhone.local
-    PTF_ASSERT(authoritiesWithNameYaelPhone == 9, "DNS authorities with name 'Yaels-iPhone.local' different than expected. Found: %d; Expected: 9", authoritiesWithNameYaelPhone);
-    // wireshark filter: dns.count.auth_rr > 0 and dns.a == 10.0.0.2
-    PTF_ASSERT(authoritiesWithData10_0_0_2 == 9, "DNS authorities with IPv4 data of '10.0.0.2' different than expected. Found: %d; Expected: 9", authoritiesWithData10_0_0_2);
-
-    // wireshark filter: dns.count.add_rr > 0 and dns.resp.name == "<Root>"
-    PTF_ASSERT(additionalWithEmptyName == 23, "DNS additional records with empty name different than expected. Found: %d; Expected: 23", additionalWithEmptyName);
-    // wireshark filter: dns.count.add_rr > 0 and dns.resp.name == D.9.F.3.F.4.E.F.F.F.A.A.F.1.A.5.0.0.0.0.0.0.0.0.0.0.0.0.0.8.E.F.ip6.arpa
-    PTF_ASSERT(additionalWithLongUglyName == 12, "DNS additional records with long ugly name different than expected. Found: %d; Expected: 12", additionalWithLongUglyName);
-    // wireshark filter: dns.count.add_rr > 0 and dns.resp.type == 47
-    PTF_ASSERT(additionalWithTypeNSEC == 14, "DNS additional records with type NSEC different than expected. Found: %d; Expected: 14", additionalWithTypeNSEC);
-
-
-}
-
-
-PTF_TEST_CASE(TestDpdkDevice)
-{
-#ifdef USE_DPDK
-	LoggerPP::getInstance().supressErrors();
-	DpdkDeviceList& devList = DpdkDeviceList::getInstance();
-	PTF_ASSERT(devList.getDpdkDeviceList().size() == 0, "DpdkDevices initialized before DPDK is initialized");
-	LoggerPP::getInstance().enableErrors();
-
-	if(devList.getDpdkDeviceList().size() == 0)
-	{
-		CoreMask coreMask = 0;
-		for (int i = 0; i < getNumOfCores(); i++)
-			coreMask |= SystemCores::IdToSystemCore[i].Mask;
-		PTF_ASSERT(DpdkDeviceList::initDpdk(coreMask, 16383) == true, "Couldn't initialize DPDK with core mask %X", coreMask);
-		PTF_ASSERT(devList.getDpdkDeviceList().size() > 0, "No DPDK devices");
-	}
-
-	PTF_ASSERT(devList.getDpdkLogLevel() == LoggerPP::Normal, "DPDK log level is in Debug and should be on Normal");
-	devList.setDpdkLogLevel(LoggerPP::Debug);
-	PTF_ASSERT(devList.getDpdkLogLevel() == LoggerPP::Debug, "DPDK log level is in Normal and should be on Debug");
-	devList.setDpdkLogLevel(LoggerPP::Normal);
-
-	DpdkDevice* dev = DpdkDeviceList::getInstance().getDeviceByPort(PcapGlobalArgs.dpdkPort);
-	PTF_ASSERT(dev != NULL, "DpdkDevice is NULL");
-
-	PTF_ASSERT(dev->getMacAddress().isValid() == true, "Dev MAC addr isn't valid");
-	PTF_ASSERT(dev->getMacAddress() != MacAddress::Zero, "Dev MAC addr is zero");
-	PTF_ASSERT(dev->getTotalNumOfRxQueues() > 0, "Number of RX queues is zero");
-	PTF_ASSERT(dev->getNumOfOpenedRxQueues() == 0, "Number of open RX queues isn't zero, it's %d", dev->getNumOfOpenedRxQueues());
-	PTF_ASSERT(dev->getNumOfOpenedTxQueues() == 0, "Number of open TX queues isn't zero, it's %d", dev->getNumOfOpenedTxQueues());
-	PTF_ASSERT(dev->getMtu() > 0, "Couldn't retrieve MTU");
-
-	// Changing the MTU isn't supported for all PMDs so I can't use it in the unit-tests, as they may
-	// fail on environment using such PMDs. I tested it on EM PMD and verified it works
-//	uint16_t origMtu = dev->getMtu();
-//	uint16_t newMtu = origMtu > 1600 ? 1500 : 9000;
-//	PTF_ASSERT(dev->setMtu(newMtu) == true, "Couldn't set MTU to %d", newMtu);
-//	PTF_ASSERT(dev->getMtu() == newMtu, "MTU isn't properly set");
-//	PTF_ASSERT(dev->setMtu(origMtu) == true, "Couldn't set MTU back to original");
-
-	if (dev->getPMDName() == "net_e1000_em")
-	{
-		uint64_t rssHF = 0;
-		PTF_ASSERT(dev->isDeviceSupportRssHashFunction(rssHF) == true, "Not all RSS hash function are supported for pmd net_e1000_em");
-		PTF_ASSERT(dev->getSupportedRssHashFunctions() == rssHF, "RSS hash functions supported by device is different than expected");
-	}
-	else if (dev->getPMDName() == "net_vmxnet3")
-	{
-		uint64_t rssHF = DpdkDevice::RSS_IPV4 | \
-				DpdkDevice::RSS_NONFRAG_IPV4_TCP | \
-				DpdkDevice::RSS_IPV6 | \
-				DpdkDevice::RSS_NONFRAG_IPV6_TCP;
-
-		PTF_ASSERT(dev->isDeviceSupportRssHashFunction(rssHF) == true, "Not all RSS hash function are supported for pmd vmxnet3");
-		PTF_ASSERT(dev->getSupportedRssHashFunctions() == rssHF, "RSS hash functions supported by device is different than expected");
-	}
-
-	PTF_ASSERT(dev->open() == true, "Cannot open DPDK device");
-	LoggerPP::getInstance().supressErrors();
-	PTF_ASSERT(dev->open() == false, "Managed to open the device twice");
-	LoggerPP::getInstance().enableErrors();
-	PTF_ASSERT_AND_RUN_COMMAND(dev->getNumOfOpenedRxQueues() == 1, dev->close(), "More than 1 RX queues were opened");
-	PTF_ASSERT_AND_RUN_COMMAND(dev->getNumOfOpenedTxQueues() == 1, dev->close(), "More than 1 TX queues were opened");
-	DpdkDevice::LinkStatus linkStatus;
-	dev->getLinkStatus(linkStatus);
-	PTF_ASSERT_AND_RUN_COMMAND(linkStatus.linkUp == true, dev->close(), "Link is down");
-	PTF_ASSERT_AND_RUN_COMMAND(linkStatus.linkSpeedMbps > 0, dev->close(), "Link speed is 0");
-
-	DpdkPacketData packetData;
-	PTF_ASSERT_AND_RUN_COMMAND(dev->startCaptureSingleThread(dpdkPacketsArrive, &packetData), dev->close(), "Could not start capturing on DpdkDevice[0]");
-	PCAP_SLEEP(10);
-	dev->stopCapture();
-
-	PTF_PRINT_VERBOSE("Thread ID: %d", packetData.ThreadId);
-	PTF_PRINT_VERBOSE("Total packets captured: %d", packetData.PacketCount);
-	PTF_PRINT_VERBOSE("Eth packets: %d", packetData.EthCount);
-	PTF_PRINT_VERBOSE("ARP packets: %d", packetData.ArpCount);
-	PTF_PRINT_VERBOSE("IPv4 packets: %d", packetData.Ip4Count);
-	PTF_PRINT_VERBOSE("IPv6 packets: %d", packetData.Ip6Count);
-	PTF_PRINT_VERBOSE("TCP packets: %d", packetData.TcpCount);
-	PTF_PRINT_VERBOSE("UDP packets: %d", packetData.UdpCount);
-	PTF_PRINT_VERBOSE("HTTP packets: %d", packetData.HttpCount);
-
-	DpdkDevice::DpdkDeviceStats stats;
-	dev->getStatistics(stats);
-	PTF_PRINT_VERBOSE("Packets captured according to stats: %lu", stats.aggregatedRxStats.packets);
-	PTF_PRINT_VERBOSE("Bytes captured according to stats: %lu", stats.aggregatedRxStats.bytes);
-	PTF_PRINT_VERBOSE("Packets dropped according to stats: %lu", stats.rxPacketsDropeedByHW);
-	PTF_PRINT_VERBOSE("Erroneous packets according to stats: %lu", stats.rxErroneousPackets);
-	for (int i = 0; i < DPDK_MAX_RX_QUEUES; i++)
-	{
-		PTF_PRINT_VERBOSE("Packets captured on RX queue #%d according to stats: %lu", i, stats.rxStats[i].packets);
-		PTF_PRINT_VERBOSE("Bytes captured on RX queue #%d according to stats: %lu", i, stats.rxStats[i].bytes);
-
-	}
-	PTF_ASSERT_AND_RUN_COMMAND(packetData.PacketCount > 0, dev->close(), "No packets were captured");
-	PTF_ASSERT_AND_RUN_COMMAND(packetData.ThreadId != -1, dev->close(), "Couldn't retrieve thread ID");
-
-	int statsVsPacketCount = stats.aggregatedRxStats.packets > (uint64_t)packetData.PacketCount ? stats.aggregatedRxStats.packets-(uint64_t)packetData.PacketCount : (uint64_t)packetData.PacketCount-stats.aggregatedRxStats.packets;
-	PTF_ASSERT_AND_RUN_COMMAND(statsVsPacketCount <= 20, dev->close(),
-			"Stats received packet count (%lu) is different than calculated packet count (%d)",
-			stats.aggregatedRxStats.packets,
-			packetData.PacketCount);
-	dev->close();
-	dev->close();
-
-
-
-#else
-	PTF_SKIP_TEST("DPDK not configured");
-#endif
-}
-
-PTF_TEST_CASE(TestDpdkMultiThread)
-{
-#ifdef USE_DPDK
-	LoggerPP::getInstance().supressErrors();
-	DpdkDeviceList& devList = DpdkDeviceList::getInstance();
-	LoggerPP::getInstance().enableErrors();
-
-	if(devList.getDpdkDeviceList().size() == 0)
-	{
-		CoreMask coreMask = 0;
-		for (int i = 0; i < getNumOfCores(); i++)
-			coreMask |= SystemCores::IdToSystemCore[i].Mask;
-
-		PTF_ASSERT(DpdkDeviceList::initDpdk(coreMask, 16383) == true, "Couldn't initialize DPDK with core mask %X", coreMask);
-		PTF_ASSERT(devList.getDpdkDeviceList().size() > 0, "No DPDK devices");
-	}
-	PTF_ASSERT(devList.getDpdkDeviceList().size() > 0, "No DPDK devices");
-	DpdkDevice* dev = DpdkDeviceList::getInstance().getDeviceByPort(PcapGlobalArgs.dpdkPort);
-	PTF_ASSERT(dev != NULL, "DpdkDevice is NULL");
-
-	// take min value between number of cores and number of available RX queues
-	int numOfRxQueuesToOpen = getNumOfCores()-1; //using num of cores minus one since 1 core is the master core and cannot be used
-	if (dev->getTotalNumOfRxQueues() < numOfRxQueuesToOpen)
-		numOfRxQueuesToOpen = dev->getTotalNumOfRxQueues();
-
-	// verfiy num of RX queues is power of 2 due to DPDK limitation
-	bool isRxQueuePowerOfTwo = !(numOfRxQueuesToOpen == 0) && !(numOfRxQueuesToOpen & (numOfRxQueuesToOpen - 1));
-	while (!isRxQueuePowerOfTwo)
-	{
-		numOfRxQueuesToOpen--;
-		isRxQueuePowerOfTwo = !(numOfRxQueuesToOpen == 0) && !(numOfRxQueuesToOpen & (numOfRxQueuesToOpen - 1));
-	}
-
-	if (dev->getTotalNumOfRxQueues() > 1)
-	{
-		LoggerPP::getInstance().supressErrors();
-		PTF_ASSERT(dev->openMultiQueues(numOfRxQueuesToOpen+1, 1) == false, "Managed to open DPDK device with number of RX queues which isn't power of 2");
-		LoggerPP::getInstance().enableErrors();
-	}
-
-	PTF_ASSERT_AND_RUN_COMMAND(dev->openMultiQueues(numOfRxQueuesToOpen, 1) == true, dev->close(), "Cannot open DPDK device '%s' with %d RX queues", dev->getDeviceName().c_str(), numOfRxQueuesToOpen);
-
-	if (numOfRxQueuesToOpen > 1)
-	{
-		LoggerPP::getInstance().supressErrors();
-		DpdkPacketData dummyPacketData;
-		PTF_ASSERT_AND_RUN_COMMAND(dev->startCaptureSingleThread(dpdkPacketsArrive, &dummyPacketData) == false, dev->close(), "Managed to start capture on single thread although more than 1 RX queue is opened");
-		LoggerPP::getInstance().enableErrors();
-	}
-
-	PTF_ASSERT_AND_RUN_COMMAND(dev->getNumOfOpenedRxQueues() == numOfRxQueuesToOpen, dev->close(), "Num of opened RX queues is different from requested RX queues");
-	PTF_ASSERT_AND_RUN_COMMAND(dev->getNumOfOpenedTxQueues() == 1, dev->close(), "Num of opened TX queues is different than 1");
-
-	DpdkPacketData packetDataMultiThread[getNumOfCores()];
-	for (int i = 0; i < getNumOfCores(); i++)
-		packetDataMultiThread[i].PacketCount = 0;
-
-	CoreMask coreMask = 0;
-	SystemCore masterCore = devList.getDpdkMasterCore();
-	int j = 0;
-	for (int i = 0; i < getNumOfCores(); i++)
-	{
-		if (j == numOfRxQueuesToOpen)
-			break;
-
-		if (i != masterCore.Id)
-		{
-			coreMask |= SystemCores::IdToSystemCore[i].Mask;
-			j++;
-		}
-	}
-
-	PTF_ASSERT_AND_RUN_COMMAND(dev->startCaptureMultiThreads(dpdkPacketsArriveMultiThread, packetDataMultiThread, coreMask), dev->close(), "Cannot start capturing on multi threads");
-	PCAP_SLEEP(20);
-	dev->stopCapture();
-	uint64_t packetCount = 0;
-
-	for (int i = 0; i < getNumOfCores(); i++)
-	{
-		if ((SystemCores::IdToSystemCore[i].Mask & coreMask) == 0)
-			continue;
-
-		PTF_PRINT_VERBOSE("Thread ID: %d", packetDataMultiThread[i].ThreadId);
-		PTF_PRINT_VERBOSE("Total packets captured: %d", packetDataMultiThread[i].PacketCount);
-		PTF_PRINT_VERBOSE("Eth packets: %d", packetDataMultiThread[i].EthCount);
-		PTF_PRINT_VERBOSE("ARP packets: %d", packetDataMultiThread[i].ArpCount);
-		PTF_PRINT_VERBOSE("IPv4 packets: %d", packetDataMultiThread[i].Ip4Count);
-		PTF_PRINT_VERBOSE("IPv6 packets: %d", packetDataMultiThread[i].Ip6Count);
-		PTF_PRINT_VERBOSE("TCP packets: %d", packetDataMultiThread[i].TcpCount);
-		PTF_PRINT_VERBOSE("UDP packets: %d", packetDataMultiThread[i].UdpCount);
-		packetCount += packetDataMultiThread[i].PacketCount;
-	}
-
-	PTF_ASSERT_AND_RUN_COMMAND(packetCount > 0, dev->close(), "No packets were captured on any thread");
-
-	DpdkDevice::DpdkDeviceStats stats;
-	dev->getStatistics(stats);
-	PTF_PRINT_VERBOSE("Packets captured according to stats: %lu", stats.aggregatedRxStats.packets);
-	PTF_PRINT_VERBOSE("Bytes captured according to stats: %lu", stats.aggregatedRxStats.bytes);
-	PTF_PRINT_VERBOSE("Packets dropped according to stats: %lu", stats.rxPacketsDropeedByHW);
-	PTF_PRINT_VERBOSE("Erroneous packets according to stats: %lu", stats.rxErroneousPackets);
-	for (int i = 0; i < DPDK_MAX_RX_QUEUES; i++)
-	{
-		PTF_PRINT_VERBOSE("Packets captured on RX queue #%d according to stats: %lu", i, stats.rxStats[i].packets);
-		PTF_PRINT_VERBOSE("Bytes captured on RX queue #%d according to stats: %lu", i, stats.rxStats[i].bytes);
-
-	}
-	PTF_ASSERT_AND_RUN_COMMAND(stats.aggregatedRxStats.packets >= packetCount, dev->close(), "Statistics from device differ from aggregated statistics on all threads");
-	PTF_ASSERT_AND_RUN_COMMAND(stats.rxPacketsDropeedByHW == 0, dev->close(), "Some packets were dropped");
-
-	for (int firstCoreId = 0; firstCoreId < getNumOfCores(); firstCoreId++)
-	{
-		if ((SystemCores::IdToSystemCore[firstCoreId].Mask & coreMask) == 0)
-			continue;
-
-		for (int secondCoreId = firstCoreId+1; secondCoreId < getNumOfCores(); secondCoreId++)
-		{
-			if ((SystemCores::IdToSystemCore[secondCoreId].Mask & coreMask) == 0)
-				continue;
-
-			map<uint32_t, pair<RawPacketVector, RawPacketVector> > res;
-			intersectMaps<uint32_t, RawPacketVector, RawPacketVector>(packetDataMultiThread[firstCoreId].FlowKeys, packetDataMultiThread[secondCoreId].FlowKeys, res);
-			PTF_ASSERT(res.size() == 0, "%d flows appear in core %d and core %d", (int)res.size(), firstCoreId, secondCoreId);
-			if (PTF_IS_VERBOSE_MODE)
-			{
-				for (map<uint32_t, pair<RawPacketVector, RawPacketVector> >::iterator iter = res.begin(); iter != res.end(); iter++)
-				{
-					PTF_PRINT_VERBOSE("Same flow exists in core %d and core %d. Flow key = %X", firstCoreId, secondCoreId, iter->first);
-					ostringstream stream;
-					stream << "Core" << firstCoreId << "_Flow_" << std::hex << iter->first << ".pcap";
-					PcapFileWriterDevice writerDev(stream.str().c_str());
-					writerDev.open();
-					writerDev.writePackets(iter->second.first);
-					writerDev.close();
-
-					ostringstream stream2;
-					stream2 << "Core" << secondCoreId << "_Flow_" << std::hex << iter->first << ".pcap";
-					PcapFileWriterDevice writerDev2(stream2.str().c_str());
-					writerDev2.open();
-					writerDev2.writePackets(iter->second.second);
-					writerDev2.close();
-
-					iter->second.first.clear();
-					iter->second.second.clear();
-
-				}
-			}
-		}
-		PTF_PRINT_VERBOSE("Core %d\n========", firstCoreId);
-		PTF_PRINT_VERBOSE("Total flows: %d", (int)packetDataMultiThread[firstCoreId].FlowKeys.size());
-
-		if (PTF_IS_VERBOSE_MODE)
-		{
-			for(map<uint32_t, RawPacketVector>::iterator iter = packetDataMultiThread[firstCoreId].FlowKeys.begin(); iter != packetDataMultiThread[firstCoreId].FlowKeys.end(); iter++) {
-				PTF_PRINT_VERBOSE("Key=%X; Value=%d", (int)iter->first, (int)iter->second.size());
-				iter->second.clear();
-			}
-		}
-
-		packetDataMultiThread[firstCoreId].FlowKeys.clear();
-	}
-
-
-
-	dev->close();
-
-
-
-#else
-	PTF_SKIP_TEST("DPDK not configured");
-#endif
-}
-
-PTF_TEST_CASE(TestDpdkDeviceSendPackets)
-{
-#ifdef USE_DPDK
-	LoggerPP::getInstance().supressErrors();
-	DpdkDeviceList& devList = DpdkDeviceList::getInstance();
-	LoggerPP::getInstance().enableErrors();
-
-	if(devList.getDpdkDeviceList().size() == 0)
-	{
-		CoreMask coreMask = 0;
-		for (int i = 0; i < getNumOfCores(); i++)
-			coreMask |= SystemCores::IdToSystemCore[i].Mask;
-
-		PTF_ASSERT(DpdkDeviceList::initDpdk(coreMask, 16383) == true, "Couldn't initialize DPDK with core mask %X", coreMask);
-		PTF_ASSERT(devList.getDpdkDeviceList().size() > 0, "No DPDK devices");
-	}
-	PTF_ASSERT(devList.getDpdkDeviceList().size() > 0, "No DPDK devices");
-	DpdkDevice* dev = DpdkDeviceList::getInstance().getDeviceByPort(PcapGlobalArgs.dpdkPort);
-	PTF_ASSERT(dev != NULL, "DpdkDevice is NULL");
-
-
-	LoggerPP::getInstance().supressErrors();
-	PTF_ASSERT(dev->openMultiQueues(1, 255) == false, "Managed to open a DPDK device with 255 TX queues");
-	LoggerPP::getInstance().enableErrors();
-
-	DpdkDevice::DpdkDeviceConfiguration customConfig(128, 1024);
-	PTF_ASSERT_AND_RUN_COMMAND(dev->openMultiQueues(1, dev->getTotalNumOfTxQueues(), customConfig) == true, dev->close(), "Cannot open DPDK device '%s' with %d TX queues", dev->getDeviceName().c_str(), dev->getTotalNumOfTxQueues());
-
-    PcapFileReaderDevice fileReaderDev(EXAMPLE_PCAP_PATH);
-    PTF_ASSERT(fileReaderDev.open(), "Cannot open file reader device");
-
-    PointerVector<Packet> packetVec;
-    RawPacketVector rawPacketVec;
-    Packet* packetArr[10000];
-    uint16_t packetsRead = 0;
-    RawPacket rawPacket;
-    while(fileReaderDev.getNextPacket(rawPacket))
-    {
-    	if (packetsRead == 100)
-    		break;
-    	RawPacket* newRawPacket = new RawPacket(rawPacket);
-    	rawPacketVec.pushBack(newRawPacket);
-    	Packet* newPacket = new Packet(newRawPacket, false);
-    	packetVec.pushBack(newPacket);
-    	packetArr[packetsRead] = newPacket;
-
-      	packetsRead++;
-    }
-
-    //send packets as parsed EthPacekt array
-    int packetsSentAsParsed = dev->sendPackets(packetArr, packetsRead, 0, false);
-    PTF_ASSERT(packetsSentAsParsed == packetsRead, "Not all packets were sent as parsed. Expected (read from file): %d; Sent: %d", packetsRead, packetsSentAsParsed);
-
-    //send packets are RawPacketVector
-    int packetsSentAsRawVector = dev->sendPackets(rawPacketVec);
-    PTF_ASSERT(packetsSentAsRawVector == packetsRead, "Not all packets were sent as raw vector. Expected (read from file): %d; Sent: %d", packetsRead, packetsSentAsRawVector);
-
-    if (dev->getTotalNumOfTxQueues() > 1)
-    {
-        packetsSentAsParsed = dev->sendPackets(packetArr, packetsRead, dev->getTotalNumOfTxQueues()-1);
-        packetsSentAsRawVector = dev->sendPackets(rawPacketVec, dev->getTotalNumOfTxQueues()-1);
-        PTF_ASSERT(packetsSentAsParsed == packetsRead, "Not all packets were sent as parsed to TX queue %d. Expected (read from file): %d; Sent: %d",
-        		dev->getTotalNumOfTxQueues()-1, packetsRead, packetsSentAsParsed);
-        PTF_ASSERT(packetsSentAsRawVector == packetsRead, "Not all packets were sent as raw vector to TX queue %d. Expected (read from file): %d; Sent: %d",
-        		dev->getTotalNumOfTxQueues()-1, packetsRead, packetsSentAsRawVector);
-
-    }
-
-    LoggerPP::getInstance().supressErrors();
-    PTF_ASSERT(dev->sendPackets(rawPacketVec, dev->getTotalNumOfTxQueues()+1) == 0, "Managed to send packets on TX queue that doesn't exist");
-    LoggerPP::getInstance().enableErrors();
-
-    PTF_ASSERT(dev->sendPacket(*(rawPacketVec.at(packetsRead/3)), 0) == true, "Couldn't send 1 raw packet");
-    PTF_ASSERT(dev->sendPacket(*(packetArr[packetsRead/2]), 0) == true, "Couldn't send 1 parsed packet");
-
-    dev->close();
-    fileReaderDev.close();
-
-
-
-#else
-	PTF_SKIP_TEST("DPDK not configured");
-#endif
-}
-
-PTF_TEST_CASE(TestDpdkDeviceWorkerThreads)
-{
-#ifdef USE_DPDK
-	LoggerPP::getInstance().supressErrors();
-	DpdkDeviceList& devList = DpdkDeviceList::getInstance();
-	LoggerPP::getInstance().enableErrors();
-
-	CoreMask coreMask = 0;
-	for (int i = 0; i < getNumOfCores(); i++)
-		coreMask |= SystemCores::IdToSystemCore[i].Mask;
-
-	if(devList.getDpdkDeviceList().size() == 0)
-	{
-		PTF_ASSERT(DpdkDeviceList::initDpdk(coreMask, 16383) == true, "Couldn't initialize DPDK with core mask %X", coreMask);
-		PTF_ASSERT(devList.getDpdkDeviceList().size() > 0, "No DPDK devices");
-	}
-	PTF_ASSERT(devList.getDpdkDeviceList().size() > 0, "No DPDK devices");
-
-	DpdkDevice* dev = DpdkDeviceList::getInstance().getDeviceByPort(PcapGlobalArgs.dpdkPort);
-	PTF_ASSERT(dev != NULL, "DpdkDevice is NULL");
-
-	MBufRawPacketVector rawPacketVec;
-	MBufRawPacket* mBufRawPacketArr[32] = {};
-	size_t mBufRawPacketArrLen = 32;
-	Packet* packetArr[32] = {};
-	size_t packetArrLen = 32;
-
-	LoggerPP::getInstance().supressErrors();
-	PTF_ASSERT(dev->receivePackets(rawPacketVec, 0) == 0, "Managed to receive packets although device isn't opened");
-	PTF_ASSERT(dev->receivePackets(packetArr, packetArrLen, 0) == 0, "Managed to receive packets although device isn't opened");
-	PTF_ASSERT(dev->receivePackets(mBufRawPacketArr, mBufRawPacketArrLen, 0) == 0, "Managed to receive packets although device isn't opened");
-
-	PTF_ASSERT(dev->open() == true, "Couldn't open DPDK device");
-	PTF_ASSERT(dev->receivePackets(rawPacketVec, dev->getTotalNumOfRxQueues()+1) == 0, "Managed to receive packets for RX queue that doesn't exist");
-	PTF_ASSERT(dev->receivePackets(packetArr, packetArrLen, dev->getTotalNumOfRxQueues()+1) == 0, "Managed to receive packets for RX queue that doesn't exist");
-	PTF_ASSERT(dev->receivePackets(mBufRawPacketArr, mBufRawPacketArrLen, dev->getTotalNumOfRxQueues()+1) == 0, "Managed to receive packets for RX queue that doesn't exist");
-
-	DpdkPacketData packetData;
-	mBufRawPacketArrLen = 32;
-	packetArrLen = 32;
-	PTF_ASSERT_AND_RUN_COMMAND(dev->startCaptureSingleThread(dpdkPacketsArrive, &packetData), dev->close(), "Could not start capturing on DpdkDevice");
-	PTF_ASSERT(dev->receivePackets(rawPacketVec, 0) == 0, "Managed to receive packets although device is in capture mode");
-	PTF_ASSERT(dev->receivePackets(packetArr, packetArrLen, 0) == 0, "Managed to receive packets although device is in capture mode");
-	PTF_ASSERT(dev->receivePackets(mBufRawPacketArr, mBufRawPacketArrLen, 0) == 0, "Managed to receive packets although device is in capture mode");
-	LoggerPP::getInstance().enableErrors();
-	dev->stopCapture();
-	dev->close();
-	
-	PTF_ASSERT(dev->openMultiQueues(dev->getTotalNumOfRxQueues(), dev->getTotalNumOfTxQueues()) == true, "Cannot open DPDK device");
-
-	int numOfAttempts = 0;
-	while (numOfAttempts < 10)
-	{
-		dev->receivePackets(rawPacketVec, 0);
-		PCAP_SLEEP(1);
-		if (rawPacketVec.size() > 0)
-			break;
-		numOfAttempts++;
-	}
-
-	PTF_ASSERT(numOfAttempts < 10, "No packets were received using RawPacketVector");
-	PTF_PRINT_VERBOSE("Captured %d packets in %d attempts using RawPacketVector", (int)rawPacketVec.size(), numOfAttempts);
-
-	numOfAttempts = 0;
-	while (numOfAttempts < 10)
-	{
-		mBufRawPacketArrLen = dev->receivePackets(mBufRawPacketArr, 32, 0);
-		PCAP_SLEEP(1);
-		if (mBufRawPacketArrLen > 0)
-			break;
-		numOfAttempts++;
-	}
-
-	PTF_ASSERT(numOfAttempts < 10, "No packets were received using mBuf raw packet arr");
-	PTF_PRINT_VERBOSE("Captured %d packets in %d attempts using mBuf raw packet arr", (int)mBufRawPacketArrLen, numOfAttempts);
-	for (int i = 0; i < 32; i++)
-	{
-		if (mBufRawPacketArr[i] != NULL)
-			delete mBufRawPacketArr[i];
-	}
-
-
-	numOfAttempts = 0;
-	while (numOfAttempts < 10)
-	{
-		packetArrLen = dev->receivePackets(packetArr, 32, 0);
-		PCAP_SLEEP(1);
-		if (packetArrLen > 0)
-			break;
-		numOfAttempts++;
-	}
-
-	PTF_ASSERT(numOfAttempts < 10, "No packets were received using packet arr");
-	PTF_PRINT_VERBOSE("Captured %d packets in %d attempts using packet arr", (int)packetArrLen, numOfAttempts);
-	for (int i = 0; i < 32; i++)
-	{
-		if (packetArr[i] != NULL)
-			delete packetArr[i];
-	}
-
-
-	int numOfRxQueues = dev->getTotalNumOfRxQueues();
-	pthread_mutex_t queueMutexArr[numOfRxQueues];
-	for (int i = 0; i < numOfRxQueues; i++)
-		pthread_mutex_init(&queueMutexArr[i], NULL);
-
-	vector<DpdkWorkerThread*> workerThreadVec;
-	CoreMask workerThreadCoreMask = 0;
-	for (int i = 0; i < getNumOfCores(); i++)
-	{
-		SystemCore core = SystemCores::IdToSystemCore[i];
-		if (core == devList.getDpdkMasterCore())
-			continue;
-		DpdkTestWorkerThread* newWorkerThread = new DpdkTestWorkerThread();
-		int queueId = core.Id % numOfRxQueues;
-		PTF_PRINT_VERBOSE("Assigning queue #%d to core %d", queueId, core.Id);
-		newWorkerThread->init(dev, queueId, &queueMutexArr[queueId]);
-		workerThreadVec.push_back((DpdkWorkerThread*)newWorkerThread);
-		workerThreadCoreMask |= core.Mask;
-	}
-	PTF_PRINT_VERBOSE("Initiating %d worker threads", (int)workerThreadVec.size());
-
-	LoggerPP::getInstance().supressErrors();
-	PTF_ASSERT(devList.startDpdkWorkerThreads(0, workerThreadVec) == false, "Managed to start DPDK worker thread with core mask 0");
-	LoggerPP::getInstance().enableErrors();
-
-	PTF_ASSERT(devList.startDpdkWorkerThreads(workerThreadCoreMask, workerThreadVec) == true, "Couldn't start DPDK worker threads");
-	PTF_PRINT_VERBOSE("Worker threads started");
-
-	for (int i = 0; i < 10; i++)
-	{
-		DpdkDevice::DpdkDeviceStats stats;
-		dev->getStatistics(stats);
-		PTF_PRINT_VERBOSE("Packets captured   : %lu", stats.aggregatedRxStats.packets);
-		PTF_PRINT_VERBOSE("Bytes captured     : %lu", stats.aggregatedRxStats.bytes);
-		PTF_PRINT_VERBOSE("Bits per second    : %lu", stats.aggregatedRxStats.bytesPerSec*8);
-		PTF_PRINT_VERBOSE("Packets per second : %lu", stats.aggregatedRxStats.packetsPerSec);
-		PTF_PRINT_VERBOSE("Packets dropped    : %lu", stats.rxPacketsDropeedByHW);
-		PTF_PRINT_VERBOSE("Erroneous packets  : %lu", stats.rxErroneousPackets);
-		for (int i = 0; i < DPDK_MAX_RX_QUEUES; i++)
-		{
-			PTF_PRINT_VERBOSE("Packets captured on RX queue #%d according to stats: %lu", i, stats.rxStats[i].packets);
-			PTF_PRINT_VERBOSE("Bytes captured on RX queue #%d according to stats: %lu", i, stats.rxStats[i].bytes);
-
-		}
-
-		PCAP_SLEEP(1);
-	}
-
-
-	PTF_PRINT_VERBOSE("Worker threads stopping");
-	devList.stopDpdkWorkerThreads();
-	PTF_PRINT_VERBOSE("Worker threads stopped");
-
-	// we can't guarantee all threads receive packets, it depends on the NIC load balancing and the traffic. So we check that all threads were run and
-	// that total amount of packets received by all threads is greater than zero
-
-	int packetCount = 0;
-	for (vector<DpdkWorkerThread*>::iterator iter = workerThreadVec.begin(); iter != workerThreadVec.end(); iter++)
-	{
-		DpdkTestWorkerThread* thread = (DpdkTestWorkerThread*)(*iter);
-		PTF_ASSERT(thread->threadRanAndStopped() == true, "Thread on core %d didn't run", thread->getCoreId());
-		packetCount += thread->getPacketCount();
-		PTF_PRINT_VERBOSE("Worker thread on core %d captured %d packets", thread->getCoreId(), thread->getPacketCount());
-		delete thread;
-	}
-
-	for (int i = 0; i < numOfRxQueues; i++)
-		pthread_mutex_destroy(&queueMutexArr[i]);
-
-
-	PTF_PRINT_VERBOSE("Total packet count for all worker threads: %d", packetCount);
-
-	PTF_ASSERT(packetCount > 0, "No packet were captured on any of the worker threads");
-
-	dev->close();
-
-
-
-#else
-	PTF_SKIP_TEST("DPDK not configured");
-#endif
-}
-
-PTF_TEST_CASE(TestKniDevice)
-{
-#if defined(USE_DPDK) && defined(LINUX)
-
-	if (PcapGlobalArgs.kniIp == "")
-	{
-		PTF_TRY(false, "KNI IP not provided, skipping test");
-		PTF_SKIP_TEST("KNI IP not provided");
-	}
-
-	// Assume that DPDK was initialized correctly in DpdkDevice tests
-	enum { KNI_TEST_MTU = 1540, KNI_NEW_MTU = 1500 };
-	char buff[256];
-	bool isLinkUp = true;
-	KniDevice* device = NULL;
-	KniDevice::KniDeviceConfiguration devConfig;
-	snprintf(buff, sizeof(buff), KNI_TEST_NAME, KNI::DEVICE0);
-	devConfig.name = buff;
-	KniRequestsCallbacksMock::setCallbacks();
-	if (KniDeviceList::callbackVersion() == KniDeviceList::CALLBACKS_NEW)
-	{
-		devConfig.callbacks = &KniRequestsCallbacksMock::cb_new;
-	}
-	else
-	{
-		devConfig.oldCallbacks = &KniRequestsCallbacksMock::cb_old;
-	}
-	devConfig.mac = MacAddress("00:11:33:55:77:99");
-	devConfig.portId = KNI::TEST_PORT_ID0;
-	devConfig.mtu = KNI_TEST_MTU;
-	devConfig.bindKthread = false;
-	KniDeviceList& kniDeviceList = KniDeviceList::getInstance();
-	PTF_ASSERT(kniDeviceList.isInitialized(), "KNI module was not initialized properly");
-	device = kniDeviceList.createDevice(devConfig, KNI::TEST_MEMPOOL_CAPACITY);
-	PTF_ASSERT(device != NULL, "Could not create KNI device " KNI_TEST_NAME, KNI::DEVICE0);
-	PTF_ASSERT(device->isInitialized(), "KNI device was not initialized correctly");
-	PTF_ASSERT(device == kniDeviceList.getDeviceByPort(KNI::TEST_PORT_ID0),
-		"Could not find KNI device " KNI_TEST_NAME " thru port id %d", KNI::DEVICE0, KNI::TEST_PORT_ID0);
-	PTF_ASSERT(device == kniDeviceList.getDeviceByName(std::string(buff)),
-		"Could not find KNI device " KNI_TEST_NAME " thru name \"%s\"", KNI::DEVICE0, buff);
-	{
-		std::string n = device->getName();
-		PTF_ASSERT(n == buff,
-			"Name of device reported by KNI <%s> do not match one provided in config structure <%s>", n.c_str(), buff);
-	}
-	{
-		uint16_t port = device->getPort();
-		PTF_ASSERT(port == KNI::TEST_PORT_ID0,
-			"Port reported by KNI device <%u> do not match one provided in config structure <%d>", port, KNI::TEST_PORT_ID0);
-	}
-	PTF_ASSERT(device->getLinkState() == KniDevice::LINK_NOT_SUPPORTED,
-		"Default link state after KNI device constrution must be LINK_NOT_SUPPORTED");
-	{
-		KniDevice::KniLinkState ls = device->getLinkState(KniDevice::INFO_RENEW);
-		PTF_ASSERT(ls == KniDevice::LINK_DOWN || ls == KniDevice::LINK_UP,
-			"Link state of KNI device after INFO_RENEW is not UP or DOWN");
-		if (ls == KniDevice::LINK_DOWN)
-			isLinkUp = false;
-	}
-	{
-		MacAddress mac = device->getMacAddress();
-		PTF_ASSERT(mac == devConfig.mac,
-			"Cached MAC reported by KNI device <%s> is not as provided in config structure <%s>",
-			mac.toString().c_str(),
-			devConfig.mac.toString().c_str()
-		);
-		mac = device->getMacAddress(KniDevice::INFO_RENEW);
-		PTF_ASSERT(mac == devConfig.mac,
-			"MAC of KNI device reported by Linux Kernel <%s> is not as provided in config structure <%s>",
-			mac.toString().c_str(),
-			devConfig.mac.toString().c_str()
-		);
-	}
-	{
-		uint16_t mtu = device->getMtu();
-		PTF_ASSERT(mtu == KNI_TEST_MTU,
-			"Cached MTU reported by KNI device <%u> is not as provided in config structure <%d>", mtu, KNI_TEST_MTU);
-		mtu = device->getMtu(KniDevice::INFO_RENEW);
-		PTF_ASSERT(mtu == KNI_TEST_MTU,
-			"MTU of KNI device reported by Linux Kernel <%u> is not as provided in config structure <%d>", mtu, KNI_TEST_MTU);
-	}
-	{
-		KniDevice::KniPromiscuousMode pm = device->getPromiscuous();
-		PTF_ASSERT(pm == KniDevice::PROMISC_DISABLE,
-			"Default promiscuous mode of KNI device must be PROMISC_DISABLE");
-		//? Note(echo-Mike): default promiscuous mode of net device is set by Linux config so it can't be tested
-	}
-	PTF_ASSERT(device->open(), "Failed to open KNI device");
-	PTF_ASSERT(device->startRequestHandlerThread(0, 150000000),
-		"KNI device can't start request handler thread");
-	PCAP_SLEEP(2); // Wait for thread to start
-	if (KniDeviceList::isCallbackSupported(KniDeviceList::CALLBACK_PROMISC))
-	{
-		bool modeSet = device->setPromiscuous(KniDevice::PROMISC_ENABLE);
-		PTF_TRY(modeSet, "Could not set KNI device promiscuous mode ENABLE via setPromiscuous");
-		if (modeSet)
-		{
-			KniDevice::KniPromiscuousMode pm = device->getPromiscuous(KniDevice::INFO_RENEW);
-			PTF_TRY(pm == KniDevice::PROMISC_ENABLE,
-				"Linux kernel yields promiscuous mode DISABLE after it was ENABLED by call to setPromiscuous on KNI device");
-			modeSet = device->setPromiscuous(KniDevice::PROMISC_DISABLE);
-			PTF_TRY(modeSet,
-				"Could not set KNI device promiscuous mode DISABLE via setPromiscuous");
-			if (modeSet)
-			{
-				pm = device->getPromiscuous(KniDevice::INFO_RENEW);
-				PTF_TRY(pm == KniDevice::PROMISC_DISABLE,
-					"Linux kernel yields promiscuous mode ENABLED after it was DISABLE by call to setPromiscuous on KNI device");
-			}
-		}
-	}
-	if (KniDeviceList::isCallbackSupported(KniDeviceList::CALLBACK_MTU))
-	{
-		bool mtuSet = device->setMtu(KNI_NEW_MTU);
-		PTF_TRY(mtuSet, "Could not set KNI device MTU via setMtu");
-		if (mtuSet)
-		{
-			uint16_t mtu = device->getMtu(KniDevice::INFO_RENEW);
-			PTF_TRY(mtu == KNI_NEW_MTU,
-				"Linux kernel yields MTU <%u> after it was changed to <%d> by call to setMtu on KNI device", mtu, KNI_NEW_MTU);
-		}
-	}
-	if (KniDeviceList::isCallbackSupported(KniDeviceList::CALLBACK_MAC))
-	{
-		MacAddress kniNewMac = MacAddress("00:22:44:66:88:AA");
-		bool macSet = device->setMacAddress(kniNewMac);
-		PTF_TRY(macSet, "Could not set KNI device MAC via setMacAddress");
-		if (macSet)
-		{
-			MacAddress mac = device->getMacAddress(KniDevice::INFO_RENEW);
-			PTF_TRY(mac == kniNewMac,
-				"Linux kernel yields MAC <%s> after it was changed to <%s> by call to setMacAddress on KNI device",
-				mac.toString().c_str(),
-				kniNewMac.toString().c_str()
-			);
-		}
-	}
-	if (KniDeviceList::isCallbackSupported(KniDeviceList::CALLBACK_LINK))
-	{
-		KniDevice::KniLinkState nls = isLinkUp ? KniDevice::LINK_DOWN : KniDevice::LINK_UP;
-		KniDevice::KniLinkState ols = isLinkUp ? KniDevice::LINK_UP : KniDevice::LINK_DOWN;
-		bool linkSet = device->setLinkState(nls);
-		PTF_TRY(linkSet,
-			"Could not set KNI device link state %s via setLinkState",
-			isLinkUp ? "DOWN" : "UP"
-		);
-		if (linkSet)
-		{
-			KniDevice::KniLinkState ls = device->getLinkState(KniDevice::INFO_RENEW);
-			PTF_TRY(ls == nls,
-				"Linux kernel yields links state NOT %s after it was changed to %s by call to setLinkState on KNI device",
-				isLinkUp ? "DOWN" : "UP",
-				isLinkUp ? "DOWN" : "UP"
-			);
-			linkSet = device->setLinkState(ols);
-			if (linkSet)
-			{
-				ls = device->getLinkState(KniDevice::INFO_RENEW);
-				PTF_TRY(ls == ols,
-					"Linux kernel yields links state NOT %s after it was changed to %s by call to setLinkState on KNI device",
-					isLinkUp ? "UP" : "DOWN",
-					isLinkUp ? "UP" : "DOWN"
-				);
-			}
-			else
-			{
-				isLinkUp = !isLinkUp;
-			}
-		}
-	}
-	{
-		KniDevice::KniLinkState ls = device->updateLinkState(isLinkUp ? KniDevice::LINK_DOWN : KniDevice::LINK_UP);
-		switch (ls)
-		{
-			case KniDevice::LINK_NOT_SUPPORTED:
-			{
-				PTF_PRINT_VERBOSE("KNI updateLinkState not supported");
-			} break;
-			case KniDevice::LINK_ERROR:
-			{
-				PTF_PRINT_VERBOSE("KNI updateLinkState have failed with LINK_ERROR");
-			} break;
-			case KniDevice::LINK_DOWN:
-			{	// If previous known state was UP -> yield an error
-				PTF_ASSERT(!(isLinkUp == true), "KNI updateLinkState returned invalid previous state: DOWN");
-			} break;
-			case KniDevice::LINK_UP:
-			{	// If previous known state was DOWN -> yield an error
-				PTF_ASSERT(!(isLinkUp == false), "KNI updateLinkState returned invalid previous state: UP");
-			} break;
-		}
-	}
-	device->stopRequestHandlerThread();
-	device->close();
-	// Device will be destroyed later
-
-
-#else
-	PTF_SKIP_TEST("DPDK not configured");
-#endif
-}
-
-PTF_TEST_CASE(TestKniDeviceSendReceive)
-{
-#if defined(USE_DPDK) && defined(LINUX)
-
-	if (PcapGlobalArgs.kniIp == "")
-	{
-		PTF_TRY(false, "KNI IP not provided, skipping test");
-		PTF_SKIP_TEST("KNI IP not provided");
-	}
-
-	// Assume that DPDK was initialized correctly in DpdkDevice tests
-	enum { KNI_MTU = 1500, BLOCK_TIMEOUT = 3 };
-	char buff[256];
-	KniDevice* device = NULL;
-	unsigned int counter = 0;
-	KniDevice::KniDeviceConfiguration devConfig;
-	IPv4Address kniIp = PcapGlobalArgs.kniIp;
-	PTF_ASSERT(kniIp.isValid(), "Invalid IP address provided for KNI interface");
-
-	// KNI device setup
-	snprintf(buff, sizeof(buff), KNI_TEST_NAME, KNI::DEVICE1);
-	devConfig.name = buff;
-	KniRequestsCallbacksMock::setCallbacks();
-	if (KniDeviceList::callbackVersion() == KniDeviceList::CALLBACKS_NEW)
-	{
-		devConfig.callbacks = &KniRequestsCallbacksMock::cb_new;
-	}
-	else
-	{
-		devConfig.oldCallbacks = &KniRequestsCallbacksMock::cb_old;
-	}
-	devConfig.portId = KNI::TEST_PORT_ID1;
-	devConfig.mtu = KNI_MTU;
-	devConfig.bindKthread = false;
-
-	KniDeviceList& kniDeviceList = KniDeviceList::getInstance();
-	PTF_ASSERT(kniDeviceList.isInitialized(), "KNI module was not initialized properly");
-	device = kniDeviceList.createDevice(devConfig, KNI::TEST_MEMPOOL_CAPACITY);
-	PTF_ASSERT(device != NULL, "Could not create KNI device " KNI_TEST_NAME, KNI::DEVICE1);
-	PTF_ASSERT(device->isInitialized(), "KNI device was not initialized correctly");
-	PTF_ASSERT(device->open(), "Failed to open KNI device");
-	PTF_ASSERT(device->startRequestHandlerThread(0, 250000000),
-		"KNI device <" KNI_TEST_NAME "> can't start request handler thread", KNI::DEVICE1);
-	PCAP_SLEEP(1); // Wait for thread to start
-
-	// KNI device management
-	PTF_ASSERT(KNI::setKniDeviceIp(kniIp, KNI::DEVICE1),
-		"Failed to set KNI device " KNI_TEST_NAME " IP address <%s>", KNI::DEVICE1, kniIp.toString().c_str());
-	PTF_ASSERT(device->setPromiscuous(KniDevice::PROMISC_ENABLE),
-		"Could not set the promiscuous mode on KNI device " KNI_TEST_NAME ". Needed for tests.", KNI::DEVICE1);
-	PTF_ASSERT(device->setLinkState(KniDevice::LINK_UP),
-		"Could not set the link state UP on KNI device " KNI_TEST_NAME ". Needed for tests.", KNI::DEVICE1);
-
-	// Other devices needed
-	RawSocketDevice rsdevice(kniIp);
-	PcapFileReaderDevice fileReaderDev(EXAMPLE_PCAP_PATH);
-	PTF_ASSERT(rsdevice.open(), "Cannot open raw socket device for %s", kniIp.toString().c_str());
-
-	{	// Receive test part
-		RawPacket rawPacket;
-		RawPacketVector rawPacketVec;
-		MBufRawPacketVector mbufRawPacketVec;
-		MBufRawPacket* mBufRawPacketArr[32] = {};
-		size_t mBufRawPacketArrLen = 32;
-		Packet* packetArr[32] = {};
-		size_t packetArrLen = 32;
-		PTF_ASSERT(fileReaderDev.open(), "Cannot open file reader device for " EXAMPLE_PCAP_PATH);
-
-		PTF_ASSERT(device->startCapture(KniRequestsCallbacksMock::onPacketsCallbackSingleBurst, &counter),
-			"KNI failed to start capturing thread (single burst) on device " KNI_TEST_NAME, KNI::DEVICE1);
-		LoggerPP::getInstance().supressErrors();
-		PTF_ASSERT(!device->startCapture(KniRequestsCallbacksMock::onPacketsMock, NULL),
-			"Managed to start second capturing thread on KNI device " KNI_TEST_NAME, KNI::DEVICE1);
-		LoggerPP::getInstance().enableErrors();
-		PCAP_SLEEP(1); // Give some time to start capture thread
-		for (int i = 0; i < 10; ++i)
-		{
-			fileReaderDev.getNextPacket(rawPacket);
-			RawPacket* newRawPacket = new RawPacket(rawPacket);
-			rawPacketVec.pushBack(newRawPacket);
-		}
-		LoggerPP::getInstance().supressErrors();
-		rsdevice.sendPackets(rawPacketVec);
-		LoggerPP::getInstance().enableErrors();
-		rawPacketVec.clear();
-		PCAP_SLEEP(1); // Give some time to receive packets
-		device->stopCapture();
-		PTF_PRINT_VERBOSE("KNI have captured %u packets in single burst on device " KNI_TEST_NAME, counter, KNI::DEVICE1);
-		counter = 0;
-		PTF_ASSERT(device->startCapture(KniRequestsCallbacksMock::onPacketsCallback, &counter),
-			"KNI failed to start capturing thread on device " KNI_TEST_NAME, KNI::DEVICE1);
-		PCAP_SLEEP(1); // Give some time to start capture thread
-		LoggerPP::getInstance().supressErrors();
-		PTF_ASSERT(device->receivePackets(mbufRawPacketVec) == 0,
-			"Managed to receive packets on KNI device while capturing via MBufRawPacketVector");
-		PTF_ASSERT(device->receivePackets(mBufRawPacketArr, mBufRawPacketArrLen) == 0,
-			"Managed to receive packets on KNI device while capturing via mBufRawPacketArr");
-		PTF_ASSERT(device->receivePackets(packetArr, packetArrLen) == 0,
-			"Managed to receive packets on KNI device while capturing via packetArr");
-		LoggerPP::getInstance().enableErrors();
-		for (int i = 0; i < 10; ++i)
-		{
-			fileReaderDev.getNextPacket(rawPacket);
-			RawPacket* newRawPacket = new RawPacket(rawPacket);
-			rawPacketVec.pushBack(newRawPacket);
-		}
-		LoggerPP::getInstance().supressErrors();
-		rsdevice.sendPackets(rawPacketVec);
-		LoggerPP::getInstance().enableErrors();
-		rawPacketVec.clear();
-		PCAP_SLEEP(1); // Give some time to receive packets
-		device->stopCapture();
-		PTF_PRINT_VERBOSE("KNI have captured %u packets on device " KNI_TEST_NAME, counter, KNI::DEVICE1);
-		counter = 0;
-		while (fileReaderDev.getNextPacket(rawPacket))
-		{
-			RawPacket* newRawPacket = new RawPacket(rawPacket);
-			rawPacketVec.pushBack(newRawPacket);
-		}
-		LoggerPP::getInstance().supressErrors();
-		rsdevice.sendPackets(rawPacketVec);
-		LoggerPP::getInstance().enableErrors();
-		rawPacketVec.clear();
-		//? Note(echo-Mike): Some amount of packets are always queued inside kernel
-		//? so blocking mode has a slight chance to obtain this packets
-		int blockResult = device->startCaptureBlockingMode(KniRequestsCallbacksMock::onPacketsCallbackSingleBurst, &counter, BLOCK_TIMEOUT);
-		switch (blockResult)
-		{
-			case -1:
-			{
-				PTF_PRINT_VERBOSE("KNI startCaptureBlockingMode have exited by timeout");
-			} break;
-			case 0:
-			{
-				PTF_PRINT_VERBOSE("KNI startCaptureBlockingMode have exited by an ERROR");
-			} break;
-			case 1:
-			{
-				PTF_PRINT_VERBOSE("KNI have captured %u packets (blocking mode) on device " KNI_TEST_NAME, counter, KNI::DEVICE1);
-			} break;
-		}
-	}
-
-	LoggerPP::getInstance().supressErrors();
-	fileReaderDev.close();
-	LoggerPP::getInstance().enableErrors();
-	PTF_ASSERT(fileReaderDev.open(), "Cannot open file reader device for " EXAMPLE_PCAP_PATH " second time");
-
-	{ // Send test part
-		PointerVector<Packet> packetVec;
-		RawPacketVector sendRawPacketVec;
-		RawPacketVector receiveRawPacketVec;
-		Packet* packetArr[10000];
-		uint16_t packetsRead = 0;
-		int packetsReceived = 0;
-		RawPacket rawPacket;
-		while(fileReaderDev.getNextPacket(rawPacket))
-		{
-			if (packetsRead == 100)
-				break;
-			RawPacket* newRawPacket = new RawPacket(rawPacket);
-			sendRawPacketVec.pushBack(newRawPacket);
-			Packet* newPacket = new Packet(newRawPacket, false);
-			packetVec.pushBack(newPacket);
-			packetArr[packetsRead] = newPacket;
-
-			packetsRead++;
-		}
-
-		//send packets as parsed EthPacekt array
-		int packetsSentAsParsed = device->sendPackets(packetArr, packetsRead);
-		PTF_ASSERT(packetsSentAsParsed == packetsRead,
-			"KNI Not all packets were sent as parsed. Expected (read from file): %d; Sent: %d",
-			packetsRead, packetsSentAsParsed
-		);
-		// Check raw device for packets to come
-		{
-			int unused;
-			packetsReceived += rsdevice.receivePackets(receiveRawPacketVec, 3, unused);
-			receiveRawPacketVec.clear();
-		}
-		PTF_ASSERT(packetsReceived != 0,
-			"No packets received by RawSoacketDevice from KniDevice as parsed");
-		packetsReceived = 0;
-
-		//send packets are RawPacketVector
-		int packetsSentAsRawVector = device->sendPackets(sendRawPacketVec);
-		PTF_ASSERT(packetsSentAsRawVector == packetsRead,
-			"KNI Not all packets were sent as raw vector. Expected (read from file): %d; Sent: %d",
-			packetsRead, packetsSentAsRawVector
-		);
-		// Check raw device for packets to come
-		{
-			int unused;
-			packetsReceived += rsdevice.receivePackets(receiveRawPacketVec, 3, unused);
-			receiveRawPacketVec.clear();
-		}
-		PTF_ASSERT(packetsReceived != 0,
-			"No packets received by RawSoacketDevice from KniDevice as parsed");
-		packetsReceived = 0;
-
-		//? Note (echo-Mike): this will not be checked by raw socket because there is
-		//? a chance that packets will be thrown away before we can receive them
-		PTF_ASSERT(device->sendPacket(*(sendRawPacketVec.at(packetsRead/3))) == true,
-			"KNI Couldn't send 1 raw packet");
-		PTF_ASSERT(device->sendPacket(*(packetArr[packetsRead/2])) == true,
-			"KNI Couldn't send 1 parsed packet");
-	}
-
-	//! Note(echo-Mike): RawSocket device must be closed before KNI
-	rsdevice.close();
-	device->stopRequestHandlerThread();
-	device->close();
-	fileReaderDev.close();
-
-
-#else
-	PTF_SKIP_TEST("DPDK not configured");
-#endif
-	
-}
-
-PTF_TEST_CASE(TestDpdkMbufRawPacket)
-{
-#ifdef USE_DPDK
-
-	LoggerPP::getInstance().supressErrors();
-	DpdkDeviceList& devList = DpdkDeviceList::getInstance();
-	LoggerPP::getInstance().enableErrors();
-
-	if(devList.getDpdkDeviceList().size() == 0)
-	{
-		CoreMask coreMask = 0;
-		for (int i = 0; i < getNumOfCores(); i++)
-			coreMask |= SystemCores::IdToSystemCore[i].Mask;
-
-		PTF_ASSERT(DpdkDeviceList::initDpdk(coreMask, 16383) == true, "Couldn't initialize DPDK with core mask %X", coreMask);
-		PTF_ASSERT(devList.getDpdkDeviceList().size() > 0, "No DPDK devices");
-	}
-	PTF_ASSERT(devList.getDpdkDeviceList().size() > 0, "No DPDK devices");
-	DpdkDevice* dev = DpdkDeviceList::getInstance().getDeviceByPort(PcapGlobalArgs.dpdkPort);
-	PTF_ASSERT(dev != NULL, "DpdkDevice is NULL");
-
-	PTF_ASSERT(dev->openMultiQueues(dev->getTotalNumOfRxQueues(), dev->getTotalNumOfTxQueues()) == true, "Cannot open DPDK device");
-
-
-	// Test load from PCAP to MBufRawPacket
-	// ------------------------------------
-	PcapFileReaderDevice reader(EXAMPLE2_PCAP_PATH);
-	PTF_ASSERT(reader.open() == true, "Cannot open file '%s'", EXAMPLE2_PCAP_PATH);
-
-	int tcpCount = 0;
-	int udpCount = 0;
-	int ip6Count = 0;
-	int vlanCount = 0;
-	int numOfPackets = 0;
-	while (true)
-	{
-		MBufRawPacket mBufRawPacket;
-		PTF_ASSERT(mBufRawPacket.init(dev) == true, "Couldn't init MBufRawPacket");
-		if (!(reader.getNextPacket(mBufRawPacket)))
-			break;
-
-		numOfPackets++;
-
-		Packet packet(&mBufRawPacket);
-		if (packet.isPacketOfType(TCP))
-			tcpCount++;
-		if (packet.isPacketOfType(UDP))
-			udpCount++;
-		if (packet.isPacketOfType(IPv6))
-			ip6Count++;
-		if (packet.isPacketOfType(VLAN))
-			vlanCount++;
-
-		if (numOfPackets < 100)
-			PTF_ASSERT(dev->sendPacket(packet, 0) == true, "Couldn't send packet");
-	}
-
-	PTF_ASSERT(numOfPackets == 4709, "Wrong num of packets read. Expected 4709 got %d", numOfPackets);
-
-	PTF_ASSERT(tcpCount == 4321, "TCP count doesn't match: expected %d, got %d", 4321, tcpCount);
-	PTF_ASSERT(udpCount == 269, "UDP count doesn't match: expected %d, got %d", 269, udpCount);
-	PTF_ASSERT(ip6Count == 16, "IPv6 count doesn't match: expected %d, got %d", 16, ip6Count);
-	PTF_ASSERT(vlanCount == 24, "VLAN count doesn't match: expected %d, got %d", 24, vlanCount);
-
-	reader.close();
-
-	// Test save MBufRawPacket to PCAP
-	// -------------------------------
-	MBufRawPacketVector rawPacketVec;
-	int numOfAttempts = 0;
-	while (numOfAttempts < 30)
-	{
-		bool foundTcpOrUdpPacket = false;
-		for (int i = 0; i < dev->getNumOfOpenedRxQueues(); i++)
-		{
-			dev->receivePackets(rawPacketVec, 0);
-			PCAP_SLEEP(1);
-			for (MBufRawPacketVector::VectorIterator iter = rawPacketVec.begin(); iter != rawPacketVec.end(); iter++)
-			{
-				Packet packet(*iter);
-				if ((packet.isPacketOfType(TCP) || packet.isPacketOfType(UDP)) && packet.isPacketOfType(IPv4))
-				{
-					foundTcpOrUdpPacket = true;
-					break;
-				}
-			}
-		}
-
-		if (foundTcpOrUdpPacket)
-			break;
-
-		numOfAttempts++;
-	}
-
-	PTF_ASSERT(numOfAttempts < 30, "No packets were received");
-
-	PcapFileWriterDevice writer(DPDK_PCAP_WRITE_PATH);
-	PTF_ASSERT(writer.open() == true, "Couldn't open pcap writer");
-	for (MBufRawPacketVector::VectorIterator iter = rawPacketVec.begin(); iter != rawPacketVec.end(); iter++)
-	{
-		PTF_ASSERT(writer.writePacket(**iter) == true, "Couldn't write raw packets to file");
-	}
-	writer.close();
-
-	PcapFileReaderDevice reader2(DPDK_PCAP_WRITE_PATH);
-	PTF_ASSERT(reader2.open() == true, "Cannot open file '%s'", DPDK_PCAP_WRITE_PATH);
-	RawPacket rawPacket;
-	int readerPacketCount = 0;
-	while (reader2.getNextPacket(rawPacket))
-		readerPacketCount++;
-	reader2.close();
-
-	PTF_ASSERT(readerPacketCount == (int)rawPacketVec.size(), "Not all packets captures were written successfully to pcap file");
-
-	// Test packet manipulation
-	// ------------------------
-
-	MBufRawPacket* rawPacketToManipulate = NULL;
-	for (MBufRawPacketVector::VectorIterator iter = rawPacketVec.begin(); iter != rawPacketVec.end(); iter++)
-	{
-		Packet packet(*iter);
-		if ((packet.isPacketOfType(TCP) || packet.isPacketOfType(UDP)) && packet.isPacketOfType(IPv4))
-		{
-			TcpLayer* tcpLayer = packet.getLayerOfType<TcpLayer>();
-			if (tcpLayer != NULL && tcpLayer->getNextLayer() != NULL)
-			{
-				rawPacketToManipulate = (MBufRawPacket*)*iter;
-				break;
-			}
-
-			UdpLayer* udpLayer = packet.getLayerOfType<UdpLayer>();
-			if (udpLayer != NULL && udpLayer->getNextLayer() != NULL)
-			{
-				rawPacketToManipulate = (MBufRawPacket*)*iter;
-				break;
-			}
-		}
-	}
-
-	PTF_ASSERT(rawPacketToManipulate != NULL, "Couldn't find TCP or UDP packet to manipulate");
-	int initialRawPacketLen = rawPacketToManipulate->getRawDataLen();
-	Packet packetToManipulate(rawPacketToManipulate);
-	IPv4Layer* ipLayer = packetToManipulate.getLayerOfType<IPv4Layer>();
-	
-	// remove all layers above IP
-	PTF_ASSERT(packetToManipulate.removeAllLayersAfter(ipLayer) == true, "Couldn't remove all layers above IP");
-
-	PTF_ASSERT(ipLayer->getNextLayer() == NULL, "Couldn't remove all layers after TCP");
-	PTF_ASSERT(rawPacketToManipulate->getRawDataLen() < initialRawPacketLen, "Raw packet size wasn't changed after removing layers");
-
-	// create DNS packet out of this packet
-
-	UdpLayer udpLayer(2233, 53);
-	PTF_ASSERT(packetToManipulate.addLayer(&udpLayer), "Failed to add UdpLayer");
-
-	DnsLayer dnsQueryLayer;
-	dnsQueryLayer.getDnsHeader()->recursionDesired = true;
-	dnsQueryLayer.getDnsHeader()->transactionID = htons(0xb179);
-	DnsQuery* newQuery = dnsQueryLayer.addQuery("no-name", DNS_TYPE_A, DNS_CLASS_IN);
-	PTF_ASSERT(newQuery != NULL, "Couldn't add query for dns layer");
-
-	packetToManipulate.addLayer(&dnsQueryLayer);
-
-	// change the query name and transmit the generated packet
-	for (int i = 0; i < 10; i++)
-	{
-		// generate random string with random length < 40
-		int nameLength = rand()%60;
-		char name[nameLength+1];
-		for (int j = 0; j < nameLength; ++j)
-		{
-			int randomChar = rand()%(26+26+10);
-			if (randomChar < 26)
-				name[j] = 'a' + randomChar;
-	         else if (randomChar < 26+26)
-				 name[j] = 'A' + randomChar - 26;
-	         else
-	        	 name[j] = '0' + randomChar - 26 - 26;
-	     }
-	     name[nameLength] = 0;
-
-	     //set name for query
-	     newQuery->setName(string(name));
-	     packetToManipulate.computeCalculateFields();
-
-	     //transmit packet
-	     PTF_ASSERT(dev->sendPacket(packetToManipulate, 0) == true, "Couldn't send generated DNS packet #%d", i);
-	}
-
-	dev->close();
-
-
-#else
-	PTF_SKIP_TEST("DPDK not configured");
-#endif
-}
-
-PTF_TEST_CASE(TestGetMacAddress)
-{
-	PcapLiveDevice* liveDev = NULL;
-	IPv4Address ipToSearch(PcapGlobalArgs.ipToSendReceivePackets.c_str());
-	liveDev = PcapLiveDeviceList::getInstance().getPcapLiveDeviceByIp(ipToSearch);
-    PTF_ASSERT(liveDev != NULL, "Device used in this test %s doesn't exist", PcapGlobalArgs.ipToSendReceivePackets.c_str());
-    PTF_ASSERT(liveDev->open(), "Cannot open live device");
-
-    //fetch all IP addresses from arp table
-    std::string ipsInArpTableAsString;
-#ifdef WIN32
-    ipsInArpTableAsString = executeShellCommand("arp -a | for /f \"tokens=1\" \%i in ('findstr dynamic') do @echo \%i");
-    ipsInArpTableAsString.erase(std::remove(ipsInArpTableAsString.begin(), ipsInArpTableAsString.end(), ' '), ipsInArpTableAsString.end() ) ;
-#else
-    ipsInArpTableAsString = executeShellCommand("arp -a | awk '{print $2}' | sed 's/.$//; s/^.//'");
-#endif
-
-    PTF_ASSERT(ipsInArpTableAsString != "", "Couldn't find IP addresses in arp-table to compare the result to. Aborting");
-
-    // iterate all IP addresses and arping each one until one of them answers
-    MacAddress result = MacAddress::Zero;
-    std::stringstream sstream(ipsInArpTableAsString);
-    std::string ip;
-    double time = -1;
-    while (std::getline(sstream, ip, '\n'))
-    {
-    	IPv4Address ipAddr(ip);
-    	PTF_ASSERT(ipAddr.isValid(), "Got non-valid ip from arp-table: '%s'", ip.c_str());
-    	LoggerPP::getInstance().supressErrors();
-    	result = NetworkUtils::getInstance().getMacAddress(ipAddr, liveDev, time);
-    	LoggerPP::getInstance().enableErrors();
-    	if (result != MacAddress::Zero)
-    	{
-    		PTF_ASSERT_AND_RUN_COMMAND(time >= 0, liveDev->close(), "Time is zero");
-    		result = NetworkUtils::getInstance().getMacAddress(ipAddr, liveDev, time, liveDev->getMacAddress(), liveDev->getIPv4Address());
-    		PTF_ASSERT_AND_RUN_COMMAND(result != MacAddress::Zero, liveDev->close(), "Arping with MAC address and IPv4 address failed");
-    		break;
-    	}
-    }
-
-    PTF_ASSERT_AND_RUN_COMMAND(result != MacAddress::Zero, liveDev->close(), "Arping to all IPs in arp-table failed");
-
-    liveDev->close();
-
-
-}
-
-
-struct TcpReassemblyStats
-{
-	std::string reassembledData;
-	int numOfDataPackets;
-	int curSide;
-	int numOfMessagesFromSide[2];
-	bool connectionsStarted;
-	bool connectionsEnded;
-	bool connectionsEndedManually;
-	ConnectionData connData;
-
-	TcpReassemblyStats() { clear(); }
-
-	void clear() { reassembledData = ""; numOfDataPackets = 0; curSide = -1; numOfMessagesFromSide[0] = 0; numOfMessagesFromSide[1] = 0; connectionsStarted = false; connectionsEnded = false; connectionsEndedManually = false; }
-};
-
-typedef std::map<uint32_t, TcpReassemblyStats> TcpReassemblyMultipleConnStats;
-typedef std::map<uint32_t, TcpReassemblyStats>::iterator TcpReassemblyMultipleConnStatsIter;
-
-std::string readFileIntoString(std::string fileName)
-{
-	std::ifstream infile(fileName.c_str(), std::ios::binary);
-	std::ostringstream ostrm;
-	ostrm << infile.rdbuf();
-	std::string res = ostrm.str();
-
-	return res;
-}
-
-void saveStringToFile(std::string& str, std::string fileName)
-{
-    std::ofstream outfile(fileName.c_str());
-    outfile << str;
-    outfile.close();
-}
-
-void tcpReassemblyMsgReadyCallback(int sideIndex, TcpStreamData tcpData, void* userCookie)
-{
-	TcpReassemblyMultipleConnStats* stats = (TcpReassemblyMultipleConnStats*)userCookie;
-
-	TcpReassemblyMultipleConnStatsIter iter = stats->find(tcpData.getConnectionData().flowKey);
-	if (iter == stats->end())
-	{
-		stats->insert(std::make_pair(tcpData.getConnectionData().flowKey, TcpReassemblyStats()));
-		iter = stats->find(tcpData.getConnectionData().flowKey);
-	}
-
-
-	if (sideIndex != iter->second.curSide)
-	{
-		iter->second.numOfMessagesFromSide[sideIndex]++;
-		iter->second.curSide = sideIndex;
-	}
-
-	iter->second.numOfDataPackets++;
-	iter->second.reassembledData += std::string((char*)tcpData.getData(), tcpData.getDataLength());
-	//printf("\n***** got %d bytes from side %d conn 0x%X *****\n", tcpData.getDataLength(), sideIndex, tcpData.getConnectionData().flowKey);
-}
-
-void tcpReassemblyConnectionStartCallback(ConnectionData connectionData, void* userCookie)
-{
-	TcpReassemblyMultipleConnStats* stats = (TcpReassemblyMultipleConnStats*)userCookie;
-
-	TcpReassemblyMultipleConnStatsIter iter = stats->find(connectionData.flowKey);
-	if (iter == stats->end())
-	{
-		stats->insert(std::make_pair(connectionData.flowKey, TcpReassemblyStats()));
-		iter = stats->find(connectionData.flowKey);
-	}
-
-	iter->second.connectionsStarted = true;
-	iter->second.connData = connectionData;
-
-	//printf("conn 0x%X started\n", connectionData.flowKey);
-}
-
-void tcpReassemblyConnectionEndCallback(ConnectionData connectionData, TcpReassembly::ConnectionEndReason reason, void* userCookie)
-{
-	TcpReassemblyMultipleConnStats* stats = (TcpReassemblyMultipleConnStats*)userCookie;
-
-	TcpReassemblyMultipleConnStatsIter iter = stats->find(connectionData.flowKey);
-	if (iter == stats->end())
-	{
-		stats->insert(std::make_pair(connectionData.flowKey, TcpReassemblyStats()));
-		iter = stats->find(connectionData.flowKey);
-	}
-
-	if (reason == TcpReassembly::TcpReassemblyConnectionClosedManually)
-		iter->second.connectionsEndedManually = true;
-	else
-		iter->second.connectionsEnded = true;
-
-	//printf("conn 0x%X ended\n", connectionData.flowKey);
-}
-
-bool tcpReassemblyReadPcapIntoPacketVec(std::string pcapFileName, std::vector<RawPacket>& packetStream, std::string& errMsg)
-{
-	errMsg = "";
-	packetStream.clear();
-
-	PcapFileReaderDevice reader(pcapFileName.c_str());
-	if (!reader.open())
-	{
-		errMsg = "Cannot open pcap file";
-		return false;
-	}
-
-	RawPacket rawPacket;
-	while (reader.getNextPacket(rawPacket))
-	{
-		packetStream.push_back(rawPacket);
-	}
-
-	return true;
-}
-
-RawPacket tcpReassemblyAddRetransmissions(RawPacket rawPacket, int beginning, int numOfBytes)
-{
-	Packet packet(&rawPacket);
-
-	TcpLayer* tcpLayer = packet.getLayerOfType<TcpLayer>();
-	if (tcpLayer == NULL)
-		throw;
-
-	IPv4Layer* ipLayer = packet.getLayerOfType<IPv4Layer>();
-	if (ipLayer == NULL)
-		throw;
-
-	int tcpPayloadSize = ntohs(ipLayer->getIPv4Header()->totalLength)-ipLayer->getHeaderLen()-tcpLayer->getHeaderLen();
-
-	if (numOfBytes <= 0)
-		numOfBytes = tcpPayloadSize-beginning;
-
-	uint8_t* newPayload = new uint8_t[numOfBytes];
-
-	if (beginning + numOfBytes <= tcpPayloadSize)
-	{
-		memcpy(newPayload, tcpLayer->getLayerPayload()+beginning, numOfBytes);
-	}
-	else
-	{
-		int bytesToCopy = tcpPayloadSize-beginning;
-		memcpy(newPayload, tcpLayer->getLayerPayload()+beginning, bytesToCopy);
-		for (int i = bytesToCopy; i < numOfBytes; i++)
-		{
-			newPayload[i] = '*';
-		}
-	}
-
-	Layer* layerToRemove = tcpLayer->getNextLayer();
-	if (layerToRemove != NULL)
-		packet.removeLayer(layerToRemove->getProtocol());
-
-	tcpLayer->getTcpHeader()->sequenceNumber = htonl(ntohl(tcpLayer->getTcpHeader()->sequenceNumber) + beginning);
-
-	PayloadLayer newPayloadLayer(newPayload, numOfBytes, false);
-	packet.addLayer(&newPayloadLayer);
-
-	packet.computeCalculateFields();
-
-	delete [] newPayload;
-
-	return *(packet.getRawPacket());
-}
-
-bool tcpReassemblyTest(std::vector<RawPacket>& packetStream, TcpReassemblyMultipleConnStats& results, bool monitorOpenCloseConns, bool closeConnsManually)
-{
-	TcpReassembly* tcpReassembly = NULL;
-
-	if (monitorOpenCloseConns)
-		tcpReassembly = new TcpReassembly(tcpReassemblyMsgReadyCallback, &results, tcpReassemblyConnectionStartCallback, tcpReassemblyConnectionEndCallback);
-	else
-		tcpReassembly = new TcpReassembly(tcpReassemblyMsgReadyCallback, &results);
-
-	for (std::vector<RawPacket>::iterator iter = packetStream.begin(); iter != packetStream.end(); iter++)
-	{
-		Packet packet(&(*iter));
-		tcpReassembly->reassemblePacket(packet);
-	}
-
-//	for(TcpReassemblyMultipleConnStatsIter iter = results.begin(); iter != results.end(); iter++)
-//	{
-//		// replace \r\n with \n
-//		size_t index = 0;
-//		while (true)
-//		{
-//			 index = iter->second.reassembledData.find("\r\n", index);
-//			 if (index == string::npos) break;
-//			 iter->second.reassembledData.replace(index, 2, "\n");
-//			 index += 1;
-//		}
-//	}
-
-	if (closeConnsManually)
-		tcpReassembly->closeAllConnections();
-
-	delete tcpReassembly;
-
-	return true;
-}
-
-PTF_TEST_CASE(TestTcpReassemblySanity)
-{
-	std::string errMsg;
-	std::vector<RawPacket> packetStream;
-
-	PTF_ASSERT(tcpReassemblyReadPcapIntoPacketVec("PcapExamples/one_tcp_stream.pcap", packetStream, errMsg) == true, "Error reading pcap file: %s", errMsg.c_str());
-
-	TcpReassemblyMultipleConnStats tcpReassemblyResults;
-	tcpReassemblyTest(packetStream, tcpReassemblyResults, true, true);
-
-	PTF_ASSERT(tcpReassemblyResults.size() == 1, "Num of connections isn't 1");
-	PTF_ASSERT(tcpReassemblyResults.begin()->second.numOfDataPackets == 19, "Num of data packets isn't 19, it's %d", tcpReassemblyResults.begin()->second.numOfDataPackets);
-	PTF_ASSERT(tcpReassemblyResults.begin()->second.numOfMessagesFromSide[0] == 2, "Num of messages from side 0 isn't 2");
-	PTF_ASSERT(tcpReassemblyResults.begin()->second.numOfMessagesFromSide[1] == 2, "Num of messages from side 1 isn't 2");
-	PTF_ASSERT(tcpReassemblyResults.begin()->second.connectionsStarted == true, "Connections wasn't opened");
-	PTF_ASSERT(tcpReassemblyResults.begin()->second.connectionsEnded == false, "Connection was ended with FIN or RST");
-	PTF_ASSERT(tcpReassemblyResults.begin()->second.connectionsEndedManually == true, "Connection wasn't ended manually");
-	PTF_ASSERT(tcpReassemblyResults.begin()->second.connData.srcIP != NULL, "Source IP is NULL");
-	PTF_ASSERT(tcpReassemblyResults.begin()->second.connData.dstIP != NULL, "Source IP is NULL");
-	IPv4Address expectedSrcIP(std::string("10.0.0.1"));
-	IPv4Address expectedDstIP(std::string("81.218.72.15"));
-	PTF_ASSERT(tcpReassemblyResults.begin()->second.connData.srcIP->equals(&expectedSrcIP), "Source IP isn't 10.0.0.1");
-	PTF_ASSERT(tcpReassemblyResults.begin()->second.connData.dstIP->equals(&expectedDstIP), "Source IP isn't 81.218.72.15");
-	PTF_ASSERT(tcpReassemblyResults.begin()->second.connData.startTime.tv_sec == 1491516383, "Bad start time seconds, expected 1491516383");
-	PTF_ASSERT(tcpReassemblyResults.begin()->second.connData.startTime.tv_usec == 915793, "Bad start time microseconds, expected 915793");
-	PTF_ASSERT(tcpReassemblyResults.begin()->second.connData.endTime.tv_sec == 0, "Bad end time seconds, expected 0");
-	PTF_ASSERT(tcpReassemblyResults.begin()->second.connData.endTime.tv_usec == 0, "Bad end time microseconds, expected 0");
-
-	std::string expectedReassemblyData = readFileIntoString(std::string("PcapExamples/one_tcp_stream_output.txt"));
-	PTF_ASSERT(expectedReassemblyData == tcpReassemblyResults.begin()->second.reassembledData, "Reassembly data different than expected");
-
-
-}
-
-PTF_TEST_CASE(TestTcpReassemblyRetran)
-{
-	std::string errMsg;
-	std::vector<RawPacket> packetStream;
-
-	PTF_ASSERT(tcpReassemblyReadPcapIntoPacketVec("PcapExamples/one_tcp_stream.pcap", packetStream, errMsg) == true, "Error reading pcap file: %s", errMsg.c_str());
-
-	// retransmission includes exact same data
-	RawPacket retPacket1 = tcpReassemblyAddRetransmissions(packetStream.at(4), 0, 0);
-	// retransmission includes 10 bytes less than original data (missing bytes are from the beginning)
-	RawPacket retPacket2 =  tcpReassemblyAddRetransmissions(packetStream.at(10), 10, 0);
-	// retransmission includes 20 bytes less than original data (missing bytes are from the end)
-	RawPacket retPacket3 =  tcpReassemblyAddRetransmissions(packetStream.at(13), 0, 1340);
-	// retransmission includes 10 bytes more than original data (original data + 10 bytes)
-	RawPacket retPacket4 =  tcpReassemblyAddRetransmissions(packetStream.at(21), 0, 1430);
-	// retransmission includes 10 bytes less in the beginning and 20 bytes more at the end
-	RawPacket retPacket5 =  tcpReassemblyAddRetransmissions(packetStream.at(28), 10, 1370);
-	// retransmission includes 10 bytes less in the beginning and 15 bytes less at the end
-	RawPacket retPacket6 =  tcpReassemblyAddRetransmissions(packetStream.at(34), 10, 91);
-
-	packetStream.insert(packetStream.begin() + 5, retPacket1);
-	packetStream.insert(packetStream.begin() + 12, retPacket2);
-	packetStream.insert(packetStream.begin() + 16, retPacket3);
-	packetStream.insert(packetStream.begin() + 25, retPacket4);
-	packetStream.insert(packetStream.begin() + 33, retPacket5);
-	packetStream.insert(packetStream.begin() + 40, retPacket6);
-
-	TcpReassemblyMultipleConnStats tcpReassemblyResults;
-	tcpReassemblyTest(packetStream, tcpReassemblyResults, false, true);
-
-	PTF_ASSERT(tcpReassemblyResults.size() == 1, "Num of connections isn't 1");
-	PTF_ASSERT(tcpReassemblyResults.begin()->second.numOfDataPackets == 21, "Num of data packets isn't 21, it's %d", tcpReassemblyResults.begin()->second.numOfDataPackets);
-	PTF_ASSERT(tcpReassemblyResults.begin()->second.numOfMessagesFromSide[0] == 2, "Num of messages from side 0 isn't 2");
-	PTF_ASSERT(tcpReassemblyResults.begin()->second.numOfMessagesFromSide[1] == 2, "Num of messages from side 1 isn't 2");
-
-	std::string expectedReassemblyData = readFileIntoString(std::string("PcapExamples/one_tcp_stream_retransmission_output.txt"));
-	PTF_ASSERT(expectedReassemblyData == tcpReassemblyResults.begin()->second.reassembledData, "Reassembly data different than expected");
-
-
-}
-
-PTF_TEST_CASE(TestTcpReassemblyMissingData)
-{
-	std::string errMsg;
-	std::vector<RawPacket> packetStream;
-
-	PTF_ASSERT(tcpReassemblyReadPcapIntoPacketVec("PcapExamples/one_tcp_stream.pcap", packetStream, errMsg) == true, "Error reading pcap file: %s", errMsg.c_str());
-
-	// remove 20 bytes from the beginning
-	RawPacket missPacket1 = tcpReassemblyAddRetransmissions(packetStream.at(3), 20, 0);
-	packetStream.insert(packetStream.begin() + 4, missPacket1);
-	packetStream.erase(packetStream.begin() + 3);
-
-	// remove 30 bytes from the end
-	RawPacket missPacket2 = tcpReassemblyAddRetransmissions(packetStream.at(20), 0, 1390);
-	packetStream.insert(packetStream.begin() + 21, missPacket2);
-	packetStream.erase(packetStream.begin() + 20);
-
-	// remove whole packets
-	packetStream.erase(packetStream.begin() + 28);
-	packetStream.erase(packetStream.begin() + 30);
-
-	TcpReassemblyMultipleConnStats tcpReassemblyResults;
-	tcpReassemblyTest(packetStream, tcpReassemblyResults, false, true);
-
-	PTF_ASSERT(tcpReassemblyResults.size() == 1, "Num of connections isn't 1");
-	PTF_ASSERT(tcpReassemblyResults.begin()->second.numOfDataPackets == 17, "Num of data packets isn't 21, it's %d", tcpReassemblyResults.begin()->second.numOfDataPackets);
-	PTF_ASSERT(tcpReassemblyResults.begin()->second.numOfMessagesFromSide[0] == 2, "Num of messages from side 0 isn't 2");
-	PTF_ASSERT(tcpReassemblyResults.begin()->second.numOfMessagesFromSide[1] == 2, "Num of messages from side 1 isn't 2");
-
-	std::string expectedReassemblyData = readFileIntoString(std::string("PcapExamples/one_tcp_stream_missing_data_output.txt"));
-	PTF_ASSERT(expectedReassemblyData == tcpReassemblyResults.begin()->second.reassembledData, "Reassembly data different than expected");
-
-	packetStream.clear();
-	tcpReassemblyResults.clear();
-	expectedReassemblyData = "";
-
-
-
-	// test flow without SYN packet
-	PTF_ASSERT(tcpReassemblyReadPcapIntoPacketVec("PcapExamples/one_tcp_stream.pcap", packetStream, errMsg) == true, "Error reading pcap file: %s", errMsg.c_str());
-
-	// remove SYN and SYN/ACK packets
-	packetStream.erase(packetStream.begin());
-	packetStream.erase(packetStream.begin());
-
-	tcpReassemblyTest(packetStream, tcpReassemblyResults, false, true);
-
-	PTF_ASSERT(tcpReassemblyResults.size() == 1, "Num of connections isn't 1");
-	PTF_ASSERT(tcpReassemblyResults.begin()->second.numOfDataPackets == 19, "Num of data packets isn't 19, it's %d", tcpReassemblyResults.begin()->second.numOfDataPackets);
-	PTF_ASSERT(tcpReassemblyResults.begin()->second.numOfMessagesFromSide[0] == 2, "Num of messages from side 0 isn't 2");
-	PTF_ASSERT(tcpReassemblyResults.begin()->second.numOfMessagesFromSide[1] == 2, "Num of messages from side 1 isn't 2");
-
-	expectedReassemblyData = readFileIntoString(std::string("PcapExamples/one_tcp_stream_output.txt"));
-	PTF_ASSERT(expectedReassemblyData == tcpReassemblyResults.begin()->second.reassembledData, "Reassembly data different than expected");
-
-
-}
-
-PTF_TEST_CASE(TestTcpReassemblyOutOfOrder)
-{
-	std::string errMsg;
-	std::vector<RawPacket> packetStream;
-
-	PTF_ASSERT(tcpReassemblyReadPcapIntoPacketVec("PcapExamples/one_tcp_stream.pcap", packetStream, errMsg) == true, "Error reading pcap file: %s", errMsg.c_str());
-
-	// swap 2 consequent packets
-	std::swap(packetStream[9], packetStream[10]);
-
-	// swap 2 non-consequent packets
-	RawPacket oooPacket1 = packetStream[18];
-	packetStream.erase(packetStream.begin() + 18);
-	packetStream.insert(packetStream.begin() + 23, oooPacket1);
-
-	// reverse order of all packets in message
-	for (int i = 0; i < 12; i++)
-	{
-		RawPacket oooPacketTemp = packetStream[35];
-		packetStream.erase(packetStream.begin() + 35);
-		packetStream.insert(packetStream.begin() + 24 + i, oooPacketTemp);
-	}
-
-	TcpReassemblyMultipleConnStats tcpReassemblyResults;
-	tcpReassemblyTest(packetStream, tcpReassemblyResults, true, true);
-
-	PTF_ASSERT(tcpReassemblyResults.size() == 1, "OOO test: Num of connections isn't 1");
-	PTF_ASSERT(tcpReassemblyResults.begin()->second.numOfDataPackets == 19, "OOO test: Num of data packets isn't 19, it's %d", tcpReassemblyResults.begin()->second.numOfDataPackets);
-	PTF_ASSERT(tcpReassemblyResults.begin()->second.numOfMessagesFromSide[0] == 2, "OOO test: Num of messages from side 0 isn't 2");
-	PTF_ASSERT(tcpReassemblyResults.begin()->second.numOfMessagesFromSide[1] == 2, "OOO test: Num of messages from side 1 isn't 2");
-	PTF_ASSERT(tcpReassemblyResults.begin()->second.connectionsStarted == true, "OOO test: Connection wasn't opened");
-	PTF_ASSERT(tcpReassemblyResults.begin()->second.connectionsEnded == false, "OOO test: Connection ended with FIN or RST");
-	PTF_ASSERT(tcpReassemblyResults.begin()->second.connectionsEndedManually == true, "OOO test: Connection wasn't ended manually");
-
-	std::string expectedReassemblyData = readFileIntoString(std::string("PcapExamples/one_tcp_stream_out_of_order_output.txt"));
-	PTF_ASSERT(expectedReassemblyData == tcpReassemblyResults.begin()->second.reassembledData, "OOO test: Reassembly data different than expected");
-
-	packetStream.clear();
-	tcpReassemblyResults.clear();
-	expectedReassemblyData = "";
-
-
-
-	// test out-of-order + missing data
-	PTF_ASSERT(tcpReassemblyReadPcapIntoPacketVec("PcapExamples/one_tcp_stream.pcap", packetStream, errMsg) == true, "Error reading pcap file: %s", errMsg.c_str());
-
-	// reverse order of all packets in message
-	for (int i = 0; i < 12; i++)
-	{
-		RawPacket oooPacketTemp = packetStream[35];
-		packetStream.erase(packetStream.begin() + 35);
-		packetStream.insert(packetStream.begin() + 24 + i, oooPacketTemp);
-	}
-
-	// remove one packet
-	packetStream.erase(packetStream.begin() + 29);
-
-	tcpReassemblyTest(packetStream, tcpReassemblyResults, true, true);
-
-	PTF_ASSERT(tcpReassemblyResults.size() == 1, "OOO + missing data test: Num of connections isn't 1");
-	PTF_ASSERT(tcpReassemblyResults.begin()->second.numOfDataPackets == 18, "OOO + missing data test: Num of data packets isn't 18, it's %d", tcpReassemblyResults.begin()->second.numOfDataPackets);
-	PTF_ASSERT(tcpReassemblyResults.begin()->second.numOfMessagesFromSide[0] == 2, "OOO + missing data test: Num of messages from side 0 isn't 2");
-	PTF_ASSERT(tcpReassemblyResults.begin()->second.numOfMessagesFromSide[1] == 2, "OOO + missing data test: Num of messages from side 1 isn't 2");
-	PTF_ASSERT(tcpReassemblyResults.begin()->second.connectionsStarted == true, "OOO + missing data test: Connection wasn't opened");
-	PTF_ASSERT(tcpReassemblyResults.begin()->second.connectionsEnded == false, "OOO + missing data test: Connection ended with FIN or RST");
-	PTF_ASSERT(tcpReassemblyResults.begin()->second.connectionsEndedManually == true, "OOO + missing data test: Connection wasn't ended manually");
-
-	expectedReassemblyData = readFileIntoString(std::string("PcapExamples/one_tcp_stream_missing_data_output_ooo.txt"));
-
-	PTF_ASSERT(expectedReassemblyData == tcpReassemblyResults.begin()->second.reassembledData, "OOO + missing data test: Reassembly data different than expected");
-
-
-}
-
-PTF_TEST_CASE(TestTcpReassemblyWithFIN_RST)
-{
-	std::string errMsg;
-	std::vector<RawPacket> packetStream;
-	TcpReassemblyMultipleConnStats tcpReassemblyResults;
-	std::string expectedReassemblyData = "";
-
-	// test fin packet in end of connection
-	PTF_ASSERT(tcpReassemblyReadPcapIntoPacketVec("PcapExamples/one_http_stream_fin.pcap", packetStream, errMsg) == true, "Error reading pcap file: %s", errMsg.c_str());
-	tcpReassemblyTest(packetStream, tcpReassemblyResults, true, false);
-
-	PTF_ASSERT(tcpReassemblyResults.size() == 1, "FIN test: Num of connections isn't 1");
-	PTF_ASSERT(tcpReassemblyResults.begin()->second.numOfDataPackets == 5, "FIN test: Num of data packets isn't 5, it's %d", tcpReassemblyResults.begin()->second.numOfDataPackets);
-	PTF_ASSERT(tcpReassemblyResults.begin()->second.numOfMessagesFromSide[0] == 1, "FIN test: Num of messages from side 0 isn't 1");
-	PTF_ASSERT(tcpReassemblyResults.begin()->second.numOfMessagesFromSide[1] == 1, "FIN test: Num of messages from side 1 isn't 1");
-	PTF_ASSERT(tcpReassemblyResults.begin()->second.connectionsStarted == true, "FIN test: Connection wasn't opened");
-	PTF_ASSERT(tcpReassemblyResults.begin()->second.connectionsEnded == true, "FIN test: Connection didn't end with FIN or RST");
-	PTF_ASSERT(tcpReassemblyResults.begin()->second.connectionsEndedManually == false, "FIN test: Connection wasn ended manually");
-	expectedReassemblyData = readFileIntoString(std::string("PcapExamples/one_http_stream_fin_output.txt"));
-	PTF_ASSERT(expectedReassemblyData == tcpReassemblyResults.begin()->second.reassembledData, "FIN test: Reassembly data different than expected");
-
-	packetStream.clear();
-	tcpReassemblyResults.clear();
-	expectedReassemblyData = "";
-
-	// test rst packet in end of connection
-	PTF_ASSERT(tcpReassemblyReadPcapIntoPacketVec("PcapExamples/one_http_stream_rst.pcap", packetStream, errMsg) == true, "Error reading pcap file: %s", errMsg.c_str());
-	tcpReassemblyTest(packetStream, tcpReassemblyResults, true, false);
-
-	PTF_ASSERT(tcpReassemblyResults.size() == 1, "RST test: Num of connections isn't 1");
-	PTF_ASSERT(tcpReassemblyResults.begin()->second.numOfDataPackets == 2, "RST test: Num of data packets isn't 2, it's %d", tcpReassemblyResults.begin()->second.numOfDataPackets);
-	PTF_ASSERT(tcpReassemblyResults.begin()->second.numOfMessagesFromSide[0] == 1, "RST test: Num of messages from side 0 isn't 1");
-	PTF_ASSERT(tcpReassemblyResults.begin()->second.numOfMessagesFromSide[1] == 1, "RST test: Num of messages from side 1 isn't 1");
-	PTF_ASSERT(tcpReassemblyResults.begin()->second.connectionsStarted == true, "RST test: Connection wasn't opened");
-	PTF_ASSERT(tcpReassemblyResults.begin()->second.connectionsEnded == true, "RST test: Connection didn't end with FIN or RST");
-	PTF_ASSERT(tcpReassemblyResults.begin()->second.connectionsEndedManually == false, "RST test: Connection wasn ended manually");
-	expectedReassemblyData = readFileIntoString(std::string("PcapExamples/one_http_stream_rst_output.txt"));
-	PTF_ASSERT(expectedReassemblyData == tcpReassemblyResults.begin()->second.reassembledData, "RST test: Reassembly data different than expected");
-
-	packetStream.clear();
-	tcpReassemblyResults.clear();
-	expectedReassemblyData = "";
-
-	//test fin packet in end of connection that has also data
-	PTF_ASSERT(tcpReassemblyReadPcapIntoPacketVec("PcapExamples/one_http_stream_fin2.pcap", packetStream, errMsg) == true, "Error reading pcap file: %s", errMsg.c_str());
-	tcpReassemblyTest(packetStream, tcpReassemblyResults, true, false);
-
-	PTF_ASSERT(tcpReassemblyResults.size() == 1, "FIN with data test: Num of connections isn't 1");
-	PTF_ASSERT(tcpReassemblyResults.begin()->second.numOfDataPackets == 6, "FIN with data test: Num of data packets isn't 6, it's %d", tcpReassemblyResults.begin()->second.numOfDataPackets);
-	PTF_ASSERT(tcpReassemblyResults.begin()->second.numOfMessagesFromSide[0] == 1, "FIN with data test: Num of messages from side 0 isn't 1");
-	PTF_ASSERT(tcpReassemblyResults.begin()->second.numOfMessagesFromSide[1] == 1, "FIN with data test: Num of messages from side 1 isn't 1");
-	PTF_ASSERT(tcpReassemblyResults.begin()->second.connectionsStarted == true, "FIN with data test: Connection wasn't opened");
-	PTF_ASSERT(tcpReassemblyResults.begin()->second.connectionsEnded == true, "FIN with data test: Connection didn't end with FIN or RST");
-	PTF_ASSERT(tcpReassemblyResults.begin()->second.connectionsEndedManually == false, "FIN with data test: Connection wasn ended manually");
-	expectedReassemblyData = readFileIntoString(std::string("PcapExamples/one_http_stream_fin2_output.txt"));
-	PTF_ASSERT(expectedReassemblyData == tcpReassemblyResults.begin()->second.reassembledData, "FIN with data test: Reassembly data different than expected");
-
-	packetStream.clear();
-	tcpReassemblyResults.clear();
-	expectedReassemblyData = "";
-
-	// test missing data before fin
-	PTF_ASSERT(tcpReassemblyReadPcapIntoPacketVec("PcapExamples/one_http_stream_fin2.pcap", packetStream, errMsg) == true, "Error reading pcap file: %s", errMsg.c_str());
-
-	// move second packet of server->client message to the end of the message (after FIN)
-	RawPacket oooPacketTemp = packetStream[6];
-	packetStream.erase(packetStream.begin() + 6);
-	packetStream.insert(packetStream.begin() + 12, oooPacketTemp);
-
-	tcpReassemblyTest(packetStream, tcpReassemblyResults, true, false);
-
-	PTF_ASSERT(tcpReassemblyResults.size() == 1, "Missing data before FIN test: Num of connections isn't 1");
-	PTF_ASSERT(tcpReassemblyResults.begin()->second.numOfDataPackets == 5, "Missing data before FIN test: Num of data packets isn't 5, it's %d", tcpReassemblyResults.begin()->second.numOfDataPackets);
-	PTF_ASSERT(tcpReassemblyResults.begin()->second.numOfMessagesFromSide[0] == 1, "Missing data before FIN test: Num of messages from side 0 isn't 1");
-	PTF_ASSERT(tcpReassemblyResults.begin()->second.numOfMessagesFromSide[1] == 1, "Missing data before FIN test: Num of messages from side 1 isn't 1");
-	PTF_ASSERT(tcpReassemblyResults.begin()->second.connectionsStarted == true, "Missing data before FIN test: Connection wasn't opened");
-	PTF_ASSERT(tcpReassemblyResults.begin()->second.connectionsEnded == true, "Missing data before FIN test: Connection didn't end with FIN or RST");
-	PTF_ASSERT(tcpReassemblyResults.begin()->second.connectionsEndedManually == false, "Missing data before FIN test: Connection wasn ended manually");
-	expectedReassemblyData = readFileIntoString(std::string("PcapExamples/one_http_stream_fin2_output2.txt"));
-	PTF_ASSERT(expectedReassemblyData == tcpReassemblyResults.begin()->second.reassembledData, "Missing data before FIN test: Reassembly data different than expected");
-
-
-}
-
-PTF_TEST_CASE(TestTcpReassemblyMalformedPkts)
-{
-	std::string errMsg;
-	std::vector<RawPacket> packetStream;
-	TcpReassemblyMultipleConnStats tcpReassemblyResults;
-	std::string expectedReassemblyData = "";
-
-	// test retransmission with new data but payload doesn't really contain all the new data
-	PTF_ASSERT(tcpReassemblyReadPcapIntoPacketVec("PcapExamples/one_http_stream_fin2.pcap", packetStream, errMsg) == true, "Error reading pcap file: %s", errMsg.c_str());
-
-	// take one of the packets and increase the IPv4 total length field
-	Packet malPacket(&packetStream.at(8));
-	IPv4Layer* ipLayer = malPacket.getLayerOfType<IPv4Layer>();
-	PTF_ASSERT(ipLayer != NULL, "Cannot find the IPv4 layer of the packet");
-	ipLayer->getIPv4Header()->totalLength = ntohs(htons(ipLayer->getIPv4Header()->totalLength) + 40);
-
-//	PcapFileWriterDevice writer("pasdasda.pcap");
-//	writer.open();
-//
-//	for (std::vector<RawPacket>::iterator iter = packetStream.begin(); iter != packetStream.end(); iter++)
-//	{
-//		writer.writePacket(*iter);
-//	}
-//
-//	writer.close();
-
-	tcpReassemblyTest(packetStream, tcpReassemblyResults, true, false);
-
-	PTF_ASSERT(tcpReassemblyResults.size() == 1, "Num of connections isn't 1");
-	PTF_ASSERT(tcpReassemblyResults.begin()->second.numOfDataPackets == 6, "Num of data packets isn't 6, it's %d", tcpReassemblyResults.begin()->second.numOfDataPackets);
-	PTF_ASSERT(tcpReassemblyResults.begin()->second.numOfMessagesFromSide[0] == 1, "Num of messages from side 0 isn't 1");
-	PTF_ASSERT(tcpReassemblyResults.begin()->second.numOfMessagesFromSide[1] == 1, "Num of messages from side 1 isn't 1");
-	PTF_ASSERT(tcpReassemblyResults.begin()->second.connectionsStarted == true, "Connection wasn't opened");
-	PTF_ASSERT(tcpReassemblyResults.begin()->second.connectionsEnded == true, "Connection didn't end with FIN or RST");
-	PTF_ASSERT(tcpReassemblyResults.begin()->second.connectionsEndedManually == false, "Connection wasn ended manually");
-	expectedReassemblyData = readFileIntoString(std::string("PcapExamples/one_http_stream_fin2_output.txt"));
-	PTF_ASSERT(expectedReassemblyData == tcpReassemblyResults.begin()->second.reassembledData, "Reassembly data different than expected");
-
-
-}
-
-
-PTF_TEST_CASE(TestTcpReassemblyMultipleConns)
-{
-	TcpReassemblyMultipleConnStats results;
-	std::string errMsg;
-	std::string expectedReassemblyData = "";
-
-	TcpReassembly tcpReassembly(tcpReassemblyMsgReadyCallback, &results, tcpReassemblyConnectionStartCallback, tcpReassemblyConnectionEndCallback);
-
-	std::vector<RawPacket> packetStream;
-	PTF_ASSERT(tcpReassemblyReadPcapIntoPacketVec("PcapExamples/three_http_streams.pcap", packetStream, errMsg) == true, "Error reading pcap file: %s", errMsg.c_str());
-
-	RawPacket finPacket1 = packetStream.at(13);
-	RawPacket finPacket2 = packetStream.at(15);
-
-	packetStream.erase(packetStream.begin() + 13);
-	packetStream.erase(packetStream.begin() + 14);
-
-	for (std::vector<RawPacket>::iterator iter = packetStream.begin(); iter != packetStream.end(); iter++)
-	{
-		Packet packet(&(*iter));
-		tcpReassembly.reassemblePacket(packet);
-	}
-
-	PTF_ASSERT(results.size() == 3, "Num of connections isn't 3");
-
-	TcpReassemblyMultipleConnStatsIter iter = results.begin();
-
-	PTF_ASSERT(iter->second.numOfDataPackets == 2, "Conn #1: Num of data packets isn't 2, it's %d", iter->second.numOfDataPackets);
-	PTF_ASSERT(iter->second.numOfMessagesFromSide[0] == 1, "Conn #1: Num of messages from side 0 isn't 1");
-	PTF_ASSERT(iter->second.numOfMessagesFromSide[1] == 1, "Conn #1: Num of messages from side 1 isn't 1");
-	PTF_ASSERT(iter->second.connectionsStarted == true, "Conn #1: Connection wasn't opened");
-	PTF_ASSERT(iter->second.connectionsEnded == true, "Conn #1: Connection didn't end with FIN or RST");
-	PTF_ASSERT(iter->second.connectionsEndedManually == false, "Conn #1: Connections ended manually");
-	expectedReassemblyData = readFileIntoString(std::string("PcapExamples/three_http_streams_conn_1_output.txt"));
-	PTF_ASSERT(expectedReassemblyData == iter->second.reassembledData, "Conn #1: Reassembly data different than expected");
-
-	iter++;
-
-	PTF_ASSERT(iter->second.numOfDataPackets == 2, "Conn #2: Num of data packets isn't 2, it's %d", iter->second.numOfDataPackets);
-	PTF_ASSERT(iter->second.numOfMessagesFromSide[0] == 1, "Conn #2: Num of messages from side 0 isn't 1");
-	PTF_ASSERT(iter->second.numOfMessagesFromSide[1] == 1, "Conn #2: Num of messages from side 1 isn't 1");
-	PTF_ASSERT(iter->second.connectionsStarted == true, "Conn #2: Connection wasn't opened");
-	PTF_ASSERT(iter->second.connectionsEnded == true, "Conn #2: Connection didn't end with FIN or RST");
-	PTF_ASSERT(iter->second.connectionsEndedManually == false, "Conn #2: Connections ended manually");
-	expectedReassemblyData = readFileIntoString(std::string("PcapExamples/three_http_streams_conn_2_output.txt"));
-	PTF_ASSERT(expectedReassemblyData == iter->second.reassembledData, "Conn #2: Reassembly data different than expected");
-
-	iter++;
-
-	PTF_ASSERT(iter->second.numOfDataPackets == 2, "Conn #3: Num of data packets isn't 2, it's %d", iter->second.numOfDataPackets);
-	PTF_ASSERT(iter->second.numOfMessagesFromSide[0] == 1, "Conn #3: Num of messages from side 0 isn't 1");
-	PTF_ASSERT(iter->second.numOfMessagesFromSide[1] == 1, "Conn #3: Num of messages from side 1 isn't 1");
-	PTF_ASSERT(iter->second.connectionsStarted == true, "Conn #3: Connection wasn't opened");
-	PTF_ASSERT(iter->second.connectionsEnded == false, "Conn #3: Connection ended with FIN or RST");
-	PTF_ASSERT(iter->second.connectionsEndedManually == false, "Conn #3: Connections ended manually");
-	expectedReassemblyData = readFileIntoString(std::string("PcapExamples/three_http_streams_conn_3_output.txt"));
-	PTF_ASSERT(expectedReassemblyData == iter->second.reassembledData, "Conn #3: Reassembly data different than expected");
-
-
-	// test getConnectionInformation and isConnectionOpen
-
-	const std::vector<ConnectionData> managedConnections = tcpReassembly.getConnectionInformation();
-	PTF_ASSERT(managedConnections.size() == 3, "Size of managed connection list isn't 3");
-	std::vector<ConnectionData>::const_iterator connIter = managedConnections.begin();
-	PTF_ASSERT(tcpReassembly.isConnectionOpen(*connIter) > 0, "Connection #1 is closed");
-
-	connIter++;
-	PTF_ASSERT(tcpReassembly.isConnectionOpen(*connIter) == 0, "Connection #2 is still open");
-
-	connIter++;
-	PTF_ASSERT(tcpReassembly.isConnectionOpen(*connIter) == 0, "Connection #3 is still open");
-
-	ConnectionData dummyConn;
-	dummyConn.flowKey = 0x12345678;
-	PTF_ASSERT(tcpReassembly.isConnectionOpen(dummyConn) < 0, "Dummy connection exists");
-
-
-	// close flow manually and verify it's closed
-
-	tcpReassembly.closeConnection(iter->first);
-	PTF_ASSERT(iter->second.connectionsEnded == false, "Conn #3: Connection ended supposedly ended with FIN or RST although ended manually");
-	PTF_ASSERT(iter->second.connectionsEndedManually == true, "Conn #3: Connections still isn't ended even though ended manually");
-
-
-	// now send FIN packets of conn 3 and verify they are igonred
-
-	tcpReassembly.reassemblePacket(&finPacket1);
-	tcpReassembly.reassemblePacket(&finPacket2);
-
-	PTF_ASSERT(iter->second.connectionsEnded == false, "Conn #3: Connection ended supposedly ended with FIN or RST after FIN packets sent although ended manually before");
-	PTF_ASSERT(iter->second.connectionsEndedManually == true, "Conn #3: Connections isn't ended after FIN packets sent even though ended manually before");
-
-
-}
-
-
-PTF_TEST_CASE(TestTcpReassemblyIPv6)
-{
-	std::string errMsg;
-	std::vector<RawPacket> packetStream;
-
-	PTF_ASSERT(tcpReassemblyReadPcapIntoPacketVec("PcapExamples/one_ipv6_http_stream.pcap", packetStream, errMsg) == true, "Error reading pcap file: %s", errMsg.c_str());
-
-	TcpReassemblyMultipleConnStats tcpReassemblyResults;
-	tcpReassemblyTest(packetStream, tcpReassemblyResults, true, true);
-
-	PTF_ASSERT(tcpReassemblyResults.size() == 1, "Num of connections isn't 1");
-	PTF_ASSERT(tcpReassemblyResults.begin()->second.numOfDataPackets == 10, "Num of data packets isn't 10, it's %d", tcpReassemblyResults.begin()->second.numOfDataPackets);
-	PTF_ASSERT(tcpReassemblyResults.begin()->second.numOfMessagesFromSide[0] == 3, "Num of messages from side 0 isn't 3");
-	PTF_ASSERT(tcpReassemblyResults.begin()->second.numOfMessagesFromSide[1] == 3, "Num of messages from side 1 isn't 3");
-	PTF_ASSERT(tcpReassemblyResults.begin()->second.connectionsStarted == true, "Connections wasn't opened");
-	PTF_ASSERT(tcpReassemblyResults.begin()->second.connectionsEnded == false, "Connection was ended with FIN or RST");
-	PTF_ASSERT(tcpReassemblyResults.begin()->second.connectionsEndedManually == true, "Connection wasn't ended manually");
-	PTF_ASSERT(tcpReassemblyResults.begin()->second.connData.srcIP != NULL, "Source IP is NULL");
-	PTF_ASSERT(tcpReassemblyResults.begin()->second.connData.dstIP != NULL, "Source IP is NULL");
-	IPv6Address expectedSrcIP(std::string("2001:618:400::5199:cc70"));
-	IPv6Address expectedDstIP(std::string("2001:618:1:8000::5"));
-	PTF_ASSERT(tcpReassemblyResults.begin()->second.connData.srcIP->equals(&expectedSrcIP), "Source IP isn't 2001:618:400::5199:cc70");
-	PTF_ASSERT(tcpReassemblyResults.begin()->second.connData.dstIP->equals(&expectedDstIP), "Source IP isn't 2001:618:1:8000::5");
-	PTF_ASSERT(tcpReassemblyResults.begin()->second.connData.startTime.tv_sec == 1147551796, "Bad start time seconds, expected 1147551796");
-	PTF_ASSERT(tcpReassemblyResults.begin()->second.connData.startTime.tv_usec == 702602, "Bad start time microseconds, expected 702602");
-	PTF_ASSERT(tcpReassemblyResults.begin()->second.connData.endTime.tv_sec == 0, "Bad end time seconds, expected 0");
-	PTF_ASSERT(tcpReassemblyResults.begin()->second.connData.endTime.tv_usec == 0, "Bad end time microseconds, expected 0");
-
-	std::string expectedReassemblyData = readFileIntoString(std::string("PcapExamples/one_ipv6_http_stream.txt"));
-	PTF_ASSERT(expectedReassemblyData == tcpReassemblyResults.begin()->second.reassembledData, "Reassembly data different than expected");
-
-
-}
-
-
-PTF_TEST_CASE(TestTcpReassemblyIPv6MultConns)
-{
-	std::string errMsg;
-	std::vector<RawPacket> packetStream;
-	std::string expectedReassemblyData = "";
-
-	PTF_ASSERT(tcpReassemblyReadPcapIntoPacketVec("PcapExamples/four_ipv6_http_streams.pcap", packetStream, errMsg) == true, "Error reading pcap file: %s", errMsg.c_str());
-
-	TcpReassemblyMultipleConnStats tcpReassemblyResults;
-	tcpReassemblyTest(packetStream, tcpReassemblyResults, true, true);
-
-	PTF_ASSERT(tcpReassemblyResults.size() == 4, "Num of connections isn't 4");
-
-	TcpReassemblyMultipleConnStatsIter iter = tcpReassemblyResults.begin();
-
-	IPv6Address expectedSrcIP(std::string("2001:618:400::5199:cc70"));
-	IPv6Address expectedDstIP1(std::string("2001:618:1:8000::5"));
-	IPv6Address expectedDstIP2(std::string("2001:638:902:1:202:b3ff:feee:5dc2"));
-
-	PTF_ASSERT(iter->second.numOfDataPackets == 14, "Conn #1: Num of data packets isn't 14, it's %d", iter->second.numOfDataPackets);
-	PTF_ASSERT(iter->second.numOfMessagesFromSide[0] == 3, "Conn #1: Num of messages from side 0 isn't 3");
-	PTF_ASSERT(iter->second.numOfMessagesFromSide[1] == 3, "Conn #1: Num of messages from side 1 isn't 3");
-	PTF_ASSERT(iter->second.connectionsStarted == true, "Conn #1: Connection wasn't opened");
-	PTF_ASSERT(iter->second.connectionsEnded == false, "Conn #1: Connection ended with FIN or RST");
-	PTF_ASSERT(iter->second.connectionsEndedManually == true, "Conn #1: Connections wasn't ended manually");
-	PTF_ASSERT(iter->second.connData.srcIP != NULL, "Conn #1: Source IP is NULL");
-	PTF_ASSERT(iter->second.connData.dstIP != NULL, "Conn #1: Source IP is NULL");
-	PTF_ASSERT(iter->second.connData.srcIP->equals(&expectedSrcIP), "Conn #1: Source IP isn't 2001:618:400::5199:cc70");
-	PTF_ASSERT(iter->second.connData.dstIP->equals(&expectedDstIP1), "Conn #1: Source IP isn't 2001:618:1:8000::5");
-	PTF_ASSERT(iter->second.connData.srcPort == 35995, "Conn #1: source port isn't 35995");
-	PTF_ASSERT(tcpReassemblyResults.begin()->second.connData.startTime.tv_sec == 1147551795, "Bad start time seconds, expected 1147551795");
-	PTF_ASSERT(tcpReassemblyResults.begin()->second.connData.startTime.tv_usec == 526632, "Bad start time microseconds, expected 526632");
-	PTF_ASSERT(tcpReassemblyResults.begin()->second.connData.endTime.tv_sec == 0, "Bad end time seconds, expected 0");
-	PTF_ASSERT(tcpReassemblyResults.begin()->second.connData.endTime.tv_usec == 0, "Bad end time microseconds, expected 0");
-	expectedReassemblyData = readFileIntoString(std::string("PcapExamples/one_ipv6_http_stream4.txt"));
-	PTF_ASSERT(expectedReassemblyData == iter->second.reassembledData, "Conn #1: Reassembly data different than expected");
-
-	iter++;
-
-	PTF_ASSERT(iter->second.numOfDataPackets == 10, "Conn #2: Num of data packets isn't 10, it's %d", iter->second.numOfDataPackets);
-	PTF_ASSERT(iter->second.numOfMessagesFromSide[0] == 1, "Conn #2: Num of messages from side 0 isn't 1");
-	PTF_ASSERT(iter->second.numOfMessagesFromSide[1] == 1, "Conn #2: Num of messages from side 1 isn't 1");
-	PTF_ASSERT(iter->second.connectionsStarted == true, "Conn #2: Connection wasn't opened");
-	PTF_ASSERT(iter->second.connectionsEnded == false, "Conn #2: Connection ended with FIN or RST");
-	PTF_ASSERT(iter->second.connectionsEndedManually == true, "Conn #2: Connections wasn't ended manually");
-	PTF_ASSERT(iter->second.connData.srcIP != NULL, "Conn #2: Source IP is NULL");
-	PTF_ASSERT(iter->second.connData.dstIP != NULL, "Conn #2: Source IP is NULL");
-	PTF_ASSERT(iter->second.connData.srcIP->equals(&expectedSrcIP), "Conn #2: Source IP isn't 2001:618:400::5199:cc70");
-	PTF_ASSERT(iter->second.connData.dstIP->equals(&expectedDstIP1), "Conn #2: Source IP isn't 2001:618:1:8000::5");
-	PTF_ASSERT(iter->second.connData.srcPort == 35999, "Conn #2: source port isn't 35999");
-	PTF_ASSERT(tcpReassemblyResults.begin()->second.connData.startTime.tv_sec == 1147551795, "Bad start time seconds, expected 1147551795");
-	PTF_ASSERT(tcpReassemblyResults.begin()->second.connData.startTime.tv_usec == 526632, "Bad start time microseconds, expected 526632");
-	PTF_ASSERT(tcpReassemblyResults.begin()->second.connData.endTime.tv_sec == 0, "Bad end time seconds, expected 0");
-	PTF_ASSERT(tcpReassemblyResults.begin()->second.connData.endTime.tv_usec == 0, "Bad end time microseconds, expected 0");
-
-	iter++;
-
-	PTF_ASSERT(iter->second.numOfDataPackets == 2, "Conn #3: Num of data packets isn't 2, it's %d", iter->second.numOfDataPackets);
-	PTF_ASSERT(iter->second.numOfMessagesFromSide[0] == 1, "Conn #3: Num of messages from side 0 isn't 1");
-	PTF_ASSERT(iter->second.numOfMessagesFromSide[1] == 1, "Conn #3: Num of messages from side 1 isn't 1");
-	PTF_ASSERT(iter->second.connectionsStarted == true, "Conn #3: Connection wasn't opened");
-	PTF_ASSERT(iter->second.connectionsEnded == false, "Conn #3: Connection ended with FIN or RST");
-	PTF_ASSERT(iter->second.connectionsEndedManually == true, "Conn #3: Connections wasn't ended manually");
-	PTF_ASSERT(iter->second.connData.srcIP != NULL, "Conn #3: Source IP is NULL");
-	PTF_ASSERT(iter->second.connData.dstIP != NULL, "Conn #3: Source IP is NULL");
-	PTF_ASSERT(iter->second.connData.srcIP->equals(&expectedSrcIP), "Conn #3: Source IP isn't 2001:618:400::5199:cc70");
-	PTF_ASSERT(iter->second.connData.dstIP->equals(&expectedDstIP2), "Conn #3: Source IP isn't 2001:638:902:1:202:b3ff:feee:5dc2");
-	PTF_ASSERT(iter->second.connData.srcPort == 40426, "Conn #3: source port isn't 40426");
-	PTF_ASSERT(tcpReassemblyResults.begin()->second.connData.startTime.tv_sec == 1147551795, "Bad start time seconds, expected 1147551795");
-	PTF_ASSERT(tcpReassemblyResults.begin()->second.connData.startTime.tv_usec == 526632, "Bad start time microseconds, expected 526632");
-	PTF_ASSERT(tcpReassemblyResults.begin()->second.connData.endTime.tv_sec == 0, "Bad end time seconds, expected 0");
-	PTF_ASSERT(tcpReassemblyResults.begin()->second.connData.endTime.tv_usec == 0, "Bad end time microseconds, expected 0");
-	expectedReassemblyData = readFileIntoString(std::string("PcapExamples/one_ipv6_http_stream3.txt"));
-	PTF_ASSERT(expectedReassemblyData == iter->second.reassembledData, "Conn #3: Reassembly data different than expected");
-
-	iter++;
-
-	PTF_ASSERT(iter->second.numOfDataPackets == 13, "Conn #4: Num of data packets isn't 13, it's %d", iter->second.numOfDataPackets);
-	PTF_ASSERT(iter->second.numOfMessagesFromSide[0] == 4, "Conn #4: Num of messages from side 0 isn't 4");
-	PTF_ASSERT(iter->second.numOfMessagesFromSide[1] == 4, "Conn #4: Num of messages from side 1 isn't 4");
-	PTF_ASSERT(iter->second.connectionsStarted == true, "Conn #4: Connection wasn't opened");
-	PTF_ASSERT(iter->second.connectionsEnded == false, "Conn #4: Connection ended with FIN or RST");
-	PTF_ASSERT(iter->second.connectionsEndedManually == true, "Conn #4: Connections wasn't ended manually");
-	PTF_ASSERT(iter->second.connData.srcIP != NULL, "Conn #4: Source IP is NULL");
-	PTF_ASSERT(iter->second.connData.dstIP != NULL, "Conn #4: Source IP is NULL");
-	PTF_ASSERT(iter->second.connData.srcIP->equals(&expectedSrcIP), "Conn #4: Source IP isn't 2001:618:400::5199:cc70");
-	PTF_ASSERT(iter->second.connData.dstIP->equals(&expectedDstIP1), "Conn #4: Source IP isn't 2001:618:1:8000::5");
-	PTF_ASSERT(iter->second.connData.srcPort == 35997, "Conn #4: source port isn't 35997");
-	PTF_ASSERT(tcpReassemblyResults.begin()->second.connData.startTime.tv_sec == 1147551795, "Bad start time seconds, expected 1147551795");
-	PTF_ASSERT(tcpReassemblyResults.begin()->second.connData.startTime.tv_usec == 526632, "Bad start time microseconds, expected 526632");
-	PTF_ASSERT(tcpReassemblyResults.begin()->second.connData.endTime.tv_sec == 0, "Bad end time seconds, expected 0");
-	PTF_ASSERT(tcpReassemblyResults.begin()->second.connData.endTime.tv_usec == 0, "Bad end time microseconds, expected 0");
-	expectedReassemblyData = readFileIntoString(std::string("PcapExamples/one_ipv6_http_stream2.txt"));
-	PTF_ASSERT(expectedReassemblyData == iter->second.reassembledData, "Conn #4: Reassembly data different than expected");
-
-
-}
-
-
-PTF_TEST_CASE(TestTcpReassemblyIPv6_OOO)
-{
-	std::string errMsg;
-	std::vector<RawPacket> packetStream;
-
-	PTF_ASSERT(tcpReassemblyReadPcapIntoPacketVec("PcapExamples/one_ipv6_http_stream.pcap", packetStream, errMsg) == true, "Error reading pcap file: %s", errMsg.c_str());
-
-	// swap 2 non-consequent packets
-	RawPacket oooPacket1 = packetStream[10];
-	packetStream.erase(packetStream.begin() + 10);
-	packetStream.insert(packetStream.begin() + 12, oooPacket1);
-
-	// swap additional 2 non-consequent packets
-	oooPacket1 = packetStream[15];
-	packetStream.erase(packetStream.begin() + 15);
-	packetStream.insert(packetStream.begin() + 17, oooPacket1);
-
-	TcpReassemblyMultipleConnStats tcpReassemblyResults;
-	tcpReassemblyTest(packetStream, tcpReassemblyResults, true, true);
-
-	PTF_ASSERT(tcpReassemblyResults.size() == 1, "Num of connections isn't 1");
-	PTF_ASSERT(tcpReassemblyResults.begin()->second.numOfDataPackets == 10, "Num of data packets isn't 10, it's %d", tcpReassemblyResults.begin()->second.numOfDataPackets);
-	PTF_ASSERT(tcpReassemblyResults.begin()->second.numOfMessagesFromSide[0] == 3, "Num of messages from side 0 isn't 3");
-	PTF_ASSERT(tcpReassemblyResults.begin()->second.numOfMessagesFromSide[1] == 3, "Num of messages from side 1 isn't 3");
-	PTF_ASSERT(tcpReassemblyResults.begin()->second.connectionsStarted == true, "Connections wasn't opened");
-	PTF_ASSERT(tcpReassemblyResults.begin()->second.connectionsEnded == false, "Connection was ended with FIN or RST");
-	PTF_ASSERT(tcpReassemblyResults.begin()->second.connectionsEndedManually == true, "Connection wasn't ended manually");
-	PTF_ASSERT(tcpReassemblyResults.begin()->second.connData.srcIP != NULL, "Source IP is NULL");
-	PTF_ASSERT(tcpReassemblyResults.begin()->second.connData.dstIP != NULL, "Source IP is NULL");
-	IPv6Address expectedSrcIP(std::string("2001:618:400::5199:cc70"));
-	IPv6Address expectedDstIP(std::string("2001:618:1:8000::5"));
-	PTF_ASSERT(tcpReassemblyResults.begin()->second.connData.srcIP->equals(&expectedSrcIP), "Source IP isn't 2001:618:400::5199:cc70");
-	PTF_ASSERT(tcpReassemblyResults.begin()->second.connData.dstIP->equals(&expectedDstIP), "Source IP isn't 2001:618:1:8000::5");
-	PTF_ASSERT(tcpReassemblyResults.begin()->second.connData.startTime.tv_sec == 1147551796, "Bad start time seconds, expected 1147551796");
-	PTF_ASSERT(tcpReassemblyResults.begin()->second.connData.startTime.tv_usec == 702602, "Bad start time microseconds, expected 702602");
-	PTF_ASSERT(tcpReassemblyResults.begin()->second.connData.endTime.tv_sec == 0, "Bad end time seconds, expected 0");
-	PTF_ASSERT(tcpReassemblyResults.begin()->second.connData.endTime.tv_usec == 0, "Bad end time microseconds, expected 0");
-
-	std::string expectedReassemblyData = readFileIntoString(std::string("PcapExamples/one_ipv6_http_stream.txt"));
-	PTF_ASSERT(expectedReassemblyData == tcpReassemblyResults.begin()->second.reassembledData, "Reassembly data different than expected");
-
-
-}
-
-
-void savePacketToFile(RawPacket& packet, std::string fileName)
-{
-    PcapFileWriterDevice writerDev(fileName.c_str());
-    writerDev.open();
-    writerDev.writePacket(packet);
-    writerDev.close();
-}
-
-PTF_TEST_CASE(TestIPFragmentationSanity)
-{
-	std::vector<RawPacket> packetStream;
-	std::string errMsg;
-
-	// basic IPv4 reassembly test
-	// ==========================
-
-	PTF_ASSERT(tcpReassemblyReadPcapIntoPacketVec("PcapExamples/frag_http_req.pcap", packetStream, errMsg) == true, "Error reading pcap file: %s", errMsg.c_str());
-
-	IPReassembly ipReassembly;
-	IPReassembly::ReassemblyStatus status;
-
-	PTF_ASSERT(ipReassembly.getMaxCapacity() == PCPP_IP_REASSEMBLY_DEFAULT_MAX_PACKETS_TO_STORE, "Max capacity isn't PCPP_IP_REASSEMBLY_DEFAULT_MAX_PACKETS_TO_STORE");
-	PTF_ASSERT(ipReassembly.getCurrentCapacity() == 0, "Capacity before reassembly isn't 0");
-
-	Packet* result = NULL;
-
-	for (size_t i = 0; i < packetStream.size(); i++)
-	{
-		Packet packet(&packetStream.at(i));
-		result = ipReassembly.processPacket(&packet, status);
-		if (i == 0)
-		{
-			PTF_ASSERT(status == IPReassembly::FIRST_FRAGMENT, "IPv4: First frag status isn't FIRST_FRAGMENT");
-			PTF_ASSERT(ipReassembly.getCurrentCapacity() == 1, "IPv4: Current capacity isn't 1");
-		}
-		else if (i < (packetStream.size()-1))
-		{
-			PTF_ASSERT(result == NULL, "IPv4: Got reassembled packet too soon on fragment #%d", (int)i);
-			PTF_ASSERT(status == IPReassembly::FRAGMENT, "IPv4: Frag status isn't FRAGMENT");
-			PTF_ASSERT(ipReassembly.getCurrentCapacity() == 1, "IPv4: Current capacity isn't 1");
-		}
-		else
-		{
-			PTF_ASSERT(result != NULL, "IPv4: Didn't get reassembled packet on the last fragment");
-			PTF_ASSERT(status == IPReassembly::REASSEMBLED, "IPv4: Last frag status isn't REASSEMBLED");
-			PTF_ASSERT(ipReassembly.getCurrentCapacity() == 0, "IPv4: Capacity after reassembly isn't 0");
-		}
-	}
-
-	int bufferLength = 0;
-	uint8_t* buffer = readFileIntoBuffer("PcapExamples/frag_http_req_reassembled.txt", bufferLength);
-
-	PTF_ASSERT(bufferLength == result->getRawPacket()->getRawDataLen(), "IPv4: Reassembled packet len (%d) is different than read packet len (%d)", result->getRawPacket()->getRawDataLen(), bufferLength);
-	PTF_ASSERT(memcmp(result->getRawPacket()->getRawData(), buffer, bufferLength) == 0, "IPv4: Reassembled packet data is different than expected");
-
-	delete result;
-	delete [] buffer;
-
-
-	// basic IPv6 reassembly test
-	// ==========================
-
-	PcapFileReaderDevice reader("PcapExamples/ip6_fragments.pcap");
-	PTF_ASSERT(reader.open(), "Cannot open file PcapExamples/ip6_fragments.pcap");
-
-	RawPacketVector packet1Frags;
-
-	PTF_ASSERT(reader.getNextPackets(packet1Frags, 7) == 7, "IPv6: Cannot read 7 frags of packet 1");
-
-	reader.close();
-
-	result = NULL;
-
-	for (size_t i = 0; i < packet1Frags.size(); i++)
-	{
-		Packet packet(packet1Frags.at(i));
-		result = ipReassembly.processPacket(&packet, status);
-		if (i == 0)
-		{
-			PTF_ASSERT(status == IPReassembly::FIRST_FRAGMENT, "IPv6: First frag status isn't FIRST_FRAGMENT");
-			PTF_ASSERT(ipReassembly.getCurrentCapacity() == 1, "IPv6: Current capacity isn't 1");
-		}
-		else if (i < (packet1Frags.size()-1))
-		{
-			PTF_ASSERT(result == NULL, "IPv6: Got reassembled packet too soon on fragment #%d", (int)i);
-			PTF_ASSERT(status == IPReassembly::FRAGMENT, "IPv6: Frag status isn't FRAGMENT");
-			PTF_ASSERT(ipReassembly.getCurrentCapacity() == 1, "IPv6: Current capacity isn't 1");
-		}
-		else
-		{
-			PTF_ASSERT(result != NULL, "IPv6: Didn't get reassembled packet on the last fragment");
-			PTF_ASSERT(status == IPReassembly::REASSEMBLED, "IPv6: Last frag status isn't REASSEMBLED");
-			PTF_ASSERT(ipReassembly.getCurrentCapacity() == 0, "IPv6: Capacity after reassembly isn't 0");
-		}
-	}
-
-	// small fix for payload length which is wrong in the original packet
-	result->getLayerOfType<IPv6Layer>()->getIPv6Header()->payloadLength = htons(737);
-
-	bufferLength = 0;
-	buffer = readFileIntoBuffer("PcapExamples/ip6_fragments_packet1.txt", bufferLength);
-
-	PTF_ASSERT(bufferLength == result->getRawPacket()->getRawDataLen(), "IPv6: Reassembled packet len (%d) is different than read packet len (%d)", result->getRawPacket()->getRawDataLen(), bufferLength);
-	PTF_ASSERT(memcmp(result->getRawPacket()->getRawData(), buffer, bufferLength) == 0, "IPv6: Reassembled packet data is different than expected");
-
-	delete result;
-	delete [] buffer;
-
-
-	// non-fragment test
-	// ==================
-
-	packetStream.clear();
-	PTF_ASSERT(tcpReassemblyReadPcapIntoPacketVec("PcapExamples/VlanPackets.pcap", packetStream, errMsg) == true, "Error reading pcap file: %s", errMsg.c_str());
-
-	for (size_t i = 0; i < 20; i++)
-	{
-		Packet packet(&packetStream.at(i));
-		result = ipReassembly.processPacket(&packet, status);
-
-		PTF_ASSERT(result == &packet, "Non-fragment test: didn't get the same non-fragment packet in the result");
-		PTF_ASSERT(status == IPReassembly::NON_FRAGMENT, "Non-fragment test: status isn't NON_FRAGMENT");
-	}
-
-
-	// non-IP test
-	// ==================
-
-	for (size_t i = 20; i < packetStream.size(); i++)
-	{
-		Packet packet(&packetStream.at(i));
-		result = ipReassembly.processPacket(&packet, status);
-
-		PTF_ASSERT(result == &packet, "Non-IP test: didn't get the same non-IP packet in the result");
-		PTF_ASSERT(status == IPReassembly::NON_IP_PACKET, "Non-IP test: status isn't NON_IP_PACKET");
-	}
-
-
-}
-
-
-PTF_TEST_CASE(TestIPFragOutOfOrder)
-{
-	std::vector<RawPacket> packetStream;
-	std::string errMsg;
-
-	IPReassembly ipReassembly;
-	IPReassembly::ReassemblyStatus status;
-
-	Packet* result = NULL;
-
-	int bufferLength = 0;
-	uint8_t* buffer = readFileIntoBuffer("PcapExamples/frag_http_req_reassembled.txt", bufferLength);
-
-
-	// First use-case: first and second fragments are swapped
-	// ======================================================
-
-	PTF_ASSERT(tcpReassemblyReadPcapIntoPacketVec("PcapExamples/frag_http_req.pcap", packetStream, errMsg) == true, "Error reading pcap file: %s", errMsg.c_str());
-
-	// swap first and second packet
-	std::swap(packetStream[0], packetStream[1]);
-
-	for (size_t i = 0; i < packetStream.size(); i++)
-	{
-		Packet packet(&packetStream.at(i));
-		result = ipReassembly.processPacket(&packet, status);
-		if (i == 0)
-		{
-			PTF_ASSERT(status == IPReassembly::OUT_OF_ORDER_FRAGMENT, "First frag status isn't OUT_OF_ORDER_FRAGMENT");
-		}
-		else if (i == 1)
-		{
-			PTF_ASSERT(status == IPReassembly::FIRST_FRAGMENT, "Second frag status isn't FIRST_FRAGMENT");
-		}
-		else if (i < (packetStream.size()-1))
-		{
-			PTF_ASSERT(result == NULL, "Got reassembled packet too soon on fragment #%d", (int)i);
-			PTF_ASSERT(status == IPReassembly::FRAGMENT, "Frag status isn't FRAGMENT");
-		}
-		else
-		{
-			PTF_ASSERT(result != NULL, "Didn't get reassembled packet on the last fragment");
-			PTF_ASSERT(status == IPReassembly::REASSEMBLED, "Last frag status isn't REASSEMBLED");
-		}
-	}
-
-	PTF_ASSERT(result != NULL, "Reassembled packet is NULL");
-	PTF_ASSERT(bufferLength == result->getRawPacket()->getRawDataLen(), "Reassembled packet len (%d) is different than read packet len (%d)", result->getRawPacket()->getRawDataLen(), bufferLength);
-	PTF_ASSERT(memcmp(result->getRawPacket()->getRawData(), buffer, bufferLength) == 0, "Reassembled packet data is different than expected");
-
-	delete result;
-
-	packetStream.clear();
-
-
-	// Second use-case: 6th and 10th fragments are swapped, as well as 3rd and 7th
-	// ===========================================================================
-
-	PTF_ASSERT(tcpReassemblyReadPcapIntoPacketVec("PcapExamples/frag_http_req.pcap", packetStream, errMsg) == true, "Error reading pcap file: %s", errMsg.c_str());
-
-	//swap 6th and 10th fragments
-	std::swap(packetStream[5], packetStream[9]);
-
-	//swap 3rd and 7th fragments
-	std::swap(packetStream[2], packetStream[6]);
-
-	for (size_t i = 0; i < packetStream.size(); i++)
-	{
-		Packet packet(&packetStream.at(i));
-		result = ipReassembly.processPacket(&packet, status);
-		if (i == 2 || i == 3 || i == 4 || i == 5 || i == 7 || i == 8)
-		{
-			PTF_ASSERT(result == NULL, "Got reassembled packet too soon on fragment #%d", (int)i);
-			PTF_ASSERT(status == IPReassembly::OUT_OF_ORDER_FRAGMENT, "Frag#%d status isn't OUT_OF_ORDER_FRAGMENT", (int)i);
-		}
-		else if (i == 0)
-		{
-			PTF_ASSERT(status == IPReassembly::FIRST_FRAGMENT, "First frag status isn't FIRST_FRAGMENT");
-		}
-		else if (i < (packetStream.size()-1))
-		{
-			PTF_ASSERT(result == NULL, "Got reassembled packet too soon on fragment #%d", (int)i);
-			PTF_ASSERT(status == IPReassembly::FRAGMENT, "Frag#%d status isn't FRAGMENT, it's %d", (int)i, status);
-		}
-		else
-		{
-			PTF_ASSERT(result != NULL, "Didn't get reassembled packet on the last fragment");
-			PTF_ASSERT(status == IPReassembly::REASSEMBLED, "Last frag status isn't REASSEMBLED");
-		}
-	}
-
-	PTF_ASSERT(bufferLength == result->getRawPacket()->getRawDataLen(), "Reassembled packet len (%d) is different than read packet len (%d)", result->getRawPacket()->getRawDataLen(), bufferLength);
-	PTF_ASSERT(memcmp(result->getRawPacket()->getRawData(), buffer, bufferLength) == 0, "Reassembled packet data is different than expected");
-
-	delete result;
-
-	packetStream.clear();
-
-
-	// Third use-case: last fragment comes before the end
-	// ==================================================
-
-	PTF_ASSERT(tcpReassemblyReadPcapIntoPacketVec("PcapExamples/frag_http_req.pcap", packetStream, errMsg) == true, "Error reading pcap file: %s", errMsg.c_str());
-
-	//swap 6th and last fragments
-	std::swap(packetStream[5], packetStream[10]);
-
-	for (size_t i = 0; i < packetStream.size(); i++)
-	{
-		Packet packet(&packetStream.at(i));
-		result = ipReassembly.processPacket(&packet, status);
-		if (i >= 5 && i < (packetStream.size()-1))
-		{
-			PTF_ASSERT(result == NULL, "Got reassembled packet too soon on fragment #%d", (int)i);
-			PTF_ASSERT(status == IPReassembly::OUT_OF_ORDER_FRAGMENT, "Frag#%d status isn't OUT_OF_ORDER_FRAGMENT", (int)i);
-		}
-		else if (i == 0)
-		{
-			PTF_ASSERT(status == IPReassembly::FIRST_FRAGMENT, "First frag status isn't FIRST_FRAGMENT");
-		}
-		else if (i < 5)
-		{
-			PTF_ASSERT(result == NULL, "Got reassembled packet too soon on fragment #%d", (int)i);
-			PTF_ASSERT(status == IPReassembly::FRAGMENT, "Frag#%d status isn't FRAGMENT, it's %d", (int)i, status);
-		}
-		else
-		{
-			PTF_ASSERT(result != NULL, "Didn't get reassembled packet on the last fragment");
-			PTF_ASSERT(status == IPReassembly::REASSEMBLED, "Last frag status isn't REASSEMBLED");
-		}
-	}
-
-	PTF_ASSERT(bufferLength == result->getRawPacket()->getRawDataLen(), "Reassembled packet len (%d) is different than read packet len (%d)", result->getRawPacket()->getRawDataLen(), bufferLength);
-	PTF_ASSERT(memcmp(result->getRawPacket()->getRawData(), buffer, bufferLength) == 0, "Reassembled packet data is different than expected");
-
-	delete result;
-	result = NULL;
-
-	packetStream.clear();
-
-
-	// Fourth use-case: last fragment comes first
-	// ==========================================
-
-	PTF_ASSERT(tcpReassemblyReadPcapIntoPacketVec("PcapExamples/frag_http_req.pcap", packetStream, errMsg) == true, "Error reading pcap file: %s", errMsg.c_str());
-
-	// move last frag from the end to the beginning
-	RawPacket lastFrag = packetStream.at(10);
-	packetStream.insert(packetStream.begin(), lastFrag);
-	packetStream.erase(packetStream.begin() + 11);
-
-	for (size_t i = 0; i < packetStream.size(); i++)
-	{
-		Packet packet(&packetStream.at(i));
-		result = ipReassembly.processPacket(&packet, status);
-		if (i == 0)
-		{
-			PTF_ASSERT(result == NULL, "Got reassembled packet too soon on fragment #%d", (int)i);
-			PTF_ASSERT(status == IPReassembly::OUT_OF_ORDER_FRAGMENT, "Frag#%d status isn't OUT_OF_ORDER_FRAGMENT", (int)i);
-		}
-		else if (i == 1)
-		{
-			PTF_ASSERT(status == IPReassembly::FIRST_FRAGMENT, "Frag#%d status isn't FIRST_FRAGMENT", (int)i);
-		}
-		else if (i > 1 && i < (packetStream.size()-1))
-		{
-			PTF_ASSERT(result == NULL, "Got reassembled packet too soon on fragment #%d", (int)i);
-			PTF_ASSERT(status == IPReassembly::FRAGMENT, "Frag#%d status isn't FRAGMENT, it's %d", (int)i, status);
-		}
-		else
-		{
-			PTF_ASSERT(result != NULL, "Didn't get reassembled packet on the last fragment");
-			PTF_ASSERT(status == IPReassembly::REASSEMBLED, "Last frag status isn't REASSEMBLED");
-		}
-	}
-
-	PTF_ASSERT(result != NULL, "Reassembled packet is NULL");
-	PTF_ASSERT(bufferLength == result->getRawPacket()->getRawDataLen(), "Reassembled packet len (%d) is different than read packet len (%d)", result->getRawPacket()->getRawDataLen(), bufferLength);
-	PTF_ASSERT(memcmp(result->getRawPacket()->getRawData(), buffer, bufferLength) == 0, "Reassembled packet data is different than expected");
-
-	delete result;
-
-	packetStream.clear();
-
-
-	// Fifth use-case: fragments come in reverse order
-	// ===============================================
-
-	PTF_ASSERT(tcpReassemblyReadPcapIntoPacketVec("PcapExamples/frag_http_req.pcap", packetStream, errMsg) == true, "Error reading pcap file: %s", errMsg.c_str());
-
-	// reverse order of fragments
-	for (size_t i = 1; i < packetStream.size(); i++)
-	{
-		RawPacket curFrag = packetStream.at(i);
-		packetStream.insert(packetStream.begin(), curFrag);
-		packetStream.erase(packetStream.begin() + i + 1);
-	}
-
-	for (size_t i = 0; i < packetStream.size(); i++)
-	{
-		Packet packet(&packetStream.at(i));
-		result = ipReassembly.processPacket(&packet, status);
-		if (i < (packetStream.size()-1))
-		{
-			PTF_ASSERT(result == NULL, "Got reassembled packet too soon on fragment #%d", (int)i);
-			PTF_ASSERT(status == IPReassembly::OUT_OF_ORDER_FRAGMENT, "Frag#%d status isn't OUT_OF_ORDER_FRAGMENT", (int)i);
-		}
-		else
-		{
-			PTF_ASSERT(result != NULL, "Didn't get reassembled packet on the last fragment");
-			PTF_ASSERT(status == IPReassembly::REASSEMBLED, "Last frag status isn't REASSEMBLED");
-		}
-	}
-
-	PTF_ASSERT(result != NULL, "Reassembled packet is NULL");
-	PTF_ASSERT(bufferLength == result->getRawPacket()->getRawDataLen(), "Reassembled packet len (%d) is different than read packet len (%d)", result->getRawPacket()->getRawDataLen(), bufferLength);
-	PTF_ASSERT(memcmp(result->getRawPacket()->getRawData(), buffer, bufferLength) == 0, "Reassembled packet data is different than expected");
-
-	delete result;
-
-	packetStream.clear();
-
-	delete [] buffer;
-
-
-	// Sixth use-case: IPv6: fragments 1 and 3 are swapped, as well as fragments 6 and 7
-	// =================================================================================
-
-	PcapFileReaderDevice reader("PcapExamples/ip6_fragments.pcap");
-	PTF_ASSERT(reader.open(), "Cannot open file PcapExamples/ip6_fragments.pcap");
-
-	RawPacketVector packet1Frags;
-
-	PTF_ASSERT(reader.getNextPackets(packet1Frags, 7) == 7, "IPv6: Cannot read 7 frags of packet 1");
-
-	reader.close();
-
-	result = NULL;
-
-	result = ipReassembly.processPacket(packet1Frags.at(2), status);
-	PTF_ASSERT(result == NULL, "Got reassembled packet too soon on fragment #3");
-	PTF_ASSERT(status == IPReassembly::OUT_OF_ORDER_FRAGMENT, "Frag#3 status isn't OUT_OF_ORDER_FRAGMENT");
-	result = ipReassembly.processPacket(packet1Frags.at(1), status);
-	PTF_ASSERT(result == NULL, "Got reassembled packet too soon on fragment #2");
-	PTF_ASSERT(status == IPReassembly::OUT_OF_ORDER_FRAGMENT, "Frag#2 status isn't OUT_OF_ORDER_FRAGMENT");
-	result = ipReassembly.processPacket(packet1Frags.at(0), status);
-	PTF_ASSERT(result == NULL, "Got reassembled packet too soon on fragment #1");
-	PTF_ASSERT(status == IPReassembly::FIRST_FRAGMENT, "Frag#1 status isn't FIRST_FRAGMENT");
-	result = ipReassembly.processPacket(packet1Frags.at(3), status);
-	PTF_ASSERT(result == NULL, "Got reassembled packet too soon on fragment #4");
-	PTF_ASSERT(status == IPReassembly::FRAGMENT, "Frag#4 status isn't FRAGMENT");
-	result = ipReassembly.processPacket(packet1Frags.at(4), status);
-	PTF_ASSERT(result == NULL, "Got reassembled packet too soon on fragment #5");
-	PTF_ASSERT(status == IPReassembly::FRAGMENT, "Frag#5 status isn't FRAGMENT");
-	result = ipReassembly.processPacket(packet1Frags.at(6), status);
-	PTF_ASSERT(result == NULL, "Got reassembled packet too soon on fragment #7");
-	PTF_ASSERT(status == IPReassembly::OUT_OF_ORDER_FRAGMENT, "Frag#7 status isn't OUT_OF_ORDER_FRAGMENT");
-	result = ipReassembly.processPacket(packet1Frags.at(5), status);
-	PTF_ASSERT(status == IPReassembly::REASSEMBLED, "Last frag status isn't REASSEMBLED");
-
-	int buffer2Length = 0;
-	uint8_t* buffer2 = readFileIntoBuffer("PcapExamples/ip6_fragments_packet1.txt", buffer2Length);
-
-	// small fix for payload length which is wrong in the original packet
-	result->getLayerOfType<IPv6Layer>()->getIPv6Header()->payloadLength = htons(737);
-
-	PTF_ASSERT(buffer2Length == result->getRawPacket()->getRawDataLen(), "Reassembled packet len (%d) is different than read packet len (%d)", result->getRawPacket()->getRawDataLen(), buffer2Length);
-	PTF_ASSERT(memcmp(result->getRawPacket()->getRawData(), buffer2, buffer2Length) == 0, "Reassembled packet data is different than expected");
-
-	delete result;
-
-	delete [] buffer2;
-
-
-
-}
-
-PTF_TEST_CASE(TestIPFragPartialData)
-{
-	std::vector<RawPacket> packetStream;
-	std::string errMsg;
-
-	IPReassembly ipReassembly;
-	IPReassembly::ReassemblyStatus status;
-
-	// IPv4 partial data
-	// ~~~~~~~~~~~~~~~~~
-
-	int bufferLength = 0;
-	uint8_t* buffer = readFileIntoBuffer("PcapExamples/frag_http_req_partial.txt", bufferLength);
-
-	PTF_ASSERT(tcpReassemblyReadPcapIntoPacketVec("PcapExamples/frag_http_req.pcap", packetStream, errMsg) == true, "Error reading pcap file: %s", errMsg.c_str());
-
-	for (size_t i = 0; i < 6; i++)
-	{
-		Packet packet(&packetStream.at(i));
-		ipReassembly.processPacket(&packet, status);
-	}
-
-	IPReassembly::IPv4PacketKey ip4Key(16991, IPv4Address(std::string("172.16.133.54")), IPv4Address(std::string("216.137.33.81")));
-	Packet* partialPacket = ipReassembly.getCurrentPacket(ip4Key);
-
-	PTF_ASSERT(partialPacket != NULL, "IPv4: Cannot retrieve partial packet");
-	PTF_ASSERT(bufferLength == partialPacket->getRawPacket()->getRawDataLen(), "IPv4: Partial packet len (%d) is different than read packet len (%d)", partialPacket->getRawPacket()->getRawDataLen(), bufferLength);
-	PTF_ASSERT(memcmp(partialPacket->getRawPacket()->getRawData(), buffer, bufferLength) == 0, "IPv4: Partial packet data is different than expected");
-
-	delete partialPacket;
-	delete [] buffer;
-
-
-	// IPv6 partial data
-	// ~~~~~~~~~~~~~~~~~
-
-	bufferLength = 0;
-	buffer = readFileIntoBuffer("PcapExamples/ip6_fragments_packet1_partial.txt", bufferLength);
-
-	PcapFileReaderDevice reader("PcapExamples/ip6_fragments.pcap");
-	PTF_ASSERT(reader.open(), "Cannot open file PcapExamples/ip6_fragments.pcap");
-
-	RawPacketVector packet1PartialFrags;
-
-	PTF_ASSERT(reader.getNextPackets(packet1PartialFrags, 5) == 5, "IPv6: Cannot read 5 first frags of packet 1");
-
-	reader.close();
-
-	for (size_t i = 0; i < 5; i++)
-	{
-		Packet packet(packet1PartialFrags.at(i));
-		ipReassembly.processPacket(&packet, status);
-	}
-
-	IPReassembly::IPv6PacketKey ip6Key(0x2c5323, IPv6Address(std::string("fe80::21f:f3ff:fecd:f617")), IPv6Address(std::string("ff02::fb")));
-	partialPacket = ipReassembly.getCurrentPacket(ip6Key);
-	PTF_ASSERT(bufferLength == partialPacket->getRawPacket()->getRawDataLen(), "IPv6: Partial packet len (%d) is different than read packet len (%d)", partialPacket->getRawPacket()->getRawDataLen(), bufferLength);
-	PTF_ASSERT(memcmp(partialPacket->getRawPacket()->getRawData(), buffer, bufferLength) == 0, "IPv6: Partial packet data is different than expected");
-
-	PTF_ASSERT(partialPacket != NULL, "IPv6: Cannot retrieve partial packet");
-
-	delete partialPacket;
-	delete [] buffer;
-
-
-}
-
-PTF_TEST_CASE(TestIPFragMultipleFrags)
-{
-	PcapFileReaderDevice reader("PcapExamples/ip4_fragments.pcap");
-	PTF_ASSERT(reader.open(), "Cannot open file PcapExamples/ip4_fragments.pcap");
-
-	PcapFileReaderDevice reader2("PcapExamples/ip6_fragments.pcap");
-	PTF_ASSERT(reader2.open(), "Cannot open file PcapExamples/ip6_fragments.pcap");
-
-	RawPacketVector ip4Packet1Frags;
-	RawPacketVector ip4Packet2Frags;
-	RawPacketVector ip4Packet3Frags;
-	RawPacketVector ip4Packet4Frags;
-	RawPacketVector ip4Packet5Vec;
-	RawPacketVector ip4Packet6Frags;
-	RawPacketVector ip4Packet7Vec;
-	RawPacketVector ip4Packet8Frags;
-	RawPacketVector ip4Packet9Vec;
-	RawPacketVector ip6Packet1Frags;
-	RawPacketVector ip6Packet2Frags;
-	RawPacketVector ip6Packet3Frags;
-	RawPacketVector ip6Packet4Frags;
-
-
-	PTF_ASSERT(reader.getNextPackets(ip4Packet1Frags, 6) == 6, "Cannot read 6 frags of IPv4 packet 1");
-	PTF_ASSERT(reader.getNextPackets(ip4Packet2Frags, 6) == 6, "Cannot read 6 frags of IPv4 packet 2");
-	PTF_ASSERT(reader.getNextPackets(ip4Packet3Frags, 6) == 6, "Cannot read 6 frags of IPv4 packet 3");
-	PTF_ASSERT(reader.getNextPackets(ip4Packet4Frags, 10) == 10, "Cannot read 10 frags of IPv4 packet 4");
-	PTF_ASSERT(reader.getNextPackets(ip4Packet5Vec, 1) == 1, "Cannot read IPv4 packet 5");
-	PTF_ASSERT(reader.getNextPackets(ip4Packet4Frags, 1) == 1, "Cannot read last (11th) frag of IPv4 packet 4");
-	PTF_ASSERT(reader.getNextPackets(ip4Packet6Frags, 10) == 10, "Cannot read 10 frags of IPv4 packet 6");
-	PTF_ASSERT(reader.getNextPackets(ip4Packet7Vec, 1) == 1, "Cannot read IPv4 packet 7");
-	PTF_ASSERT(reader.getNextPackets(ip4Packet6Frags, 1) == 1, "Cannot read last (11th) frag of IPv4 packet 6");
-	PTF_ASSERT(reader.getNextPackets(ip4Packet8Frags, 8) == 8, "Cannot read 8 frags of IPv4 packet 8");
-	PTF_ASSERT(reader.getNextPackets(ip4Packet9Vec, 1) == 1, "Cannot read IPv4 packet 9");
-	PTF_ASSERT(reader.getNextPackets(ip4Packet8Frags, 2) == 2, "Cannot read last 2 frags of IPv4 packet 8");
-
-	PTF_ASSERT(reader2.getNextPackets(ip6Packet1Frags, 7) == 7, "Cannot read 7 frags of IPv6 packet 1");
-	PTF_ASSERT(reader2.getNextPackets(ip6Packet2Frags, 13) == 13, "Cannot read 13 frags of IPv6 packet 2");
-	PTF_ASSERT(reader2.getNextPackets(ip6Packet3Frags, 9) == 9, "Cannot read 9 frags of IPv6 packet 3");
-	PTF_ASSERT(reader2.getNextPackets(ip6Packet4Frags, 7) == 7, "Cannot read 7 frags of IPv6 packet 4");
-
-	reader.close();
-	reader2.close();
-
-	Packet* ip4Packet1;
-	Packet* ip4Packet2;
-	Packet* ip4Packet3;
-	Packet* ip4Packet4;
-	Packet* ip4Packet5;
-	Packet* ip4Packet6;
-	Packet* ip4Packet7;
-	Packet* ip4Packet8;
-	Packet* ip4Packet9;
-	Packet* ip6Packet1;
-	Packet* ip6Packet2;
-	Packet* ip6Packet3;
-	Packet* ip6Packet4;
-
-
-	IPReassembly ipReassembly;
-
-	IPReassembly::ReassemblyStatus status;
-
-	// read 1st frag in each packet
-
-	ip4Packet1 = ipReassembly.processPacket(ip4Packet1Frags.at(0), status);
-	PTF_ASSERT(status == IPReassembly::FIRST_FRAGMENT, "IPv4 Packet1 first frag - status isn't FIRST_FRAGMENT");
-	PTF_ASSERT(ip4Packet1 == NULL, "IPv4 Packet1 first frag - result isn't NULL");
-	ip4Packet2 = ipReassembly.processPacket(ip4Packet2Frags.at(0), status);
-	PTF_ASSERT(status == IPReassembly::FIRST_FRAGMENT, "IPv4 Packet2 first frag - status isn't FIRST_FRAGMENT");
-	PTF_ASSERT(ip4Packet2 == NULL, "IPv4 Packet2 first frag - result isn't NULL");
-	ip4Packet3 = ipReassembly.processPacket(ip4Packet3Frags.at(0), status);
-	PTF_ASSERT(status == IPReassembly::FIRST_FRAGMENT, "IPv4 Packet3 first frag - status isn't FIRST_FRAGMENT");
-	PTF_ASSERT(ip4Packet3 == NULL, "IPv4 Packet3 first frag - result isn't NULL");
-	ip4Packet4 = ipReassembly.processPacket(ip4Packet4Frags.at(0), status);
-	PTF_ASSERT(status == IPReassembly::FIRST_FRAGMENT, "IPv4 Packet4 first frag - status isn't FIRST_FRAGMENT");
-	PTF_ASSERT(ip4Packet4 == NULL, "IPv4 Packet4 first frag - result isn't NULL");
-	ip4Packet6 = ipReassembly.processPacket(ip4Packet6Frags.at(0), status);
-	PTF_ASSERT(status == IPReassembly::FIRST_FRAGMENT, "IPv4 Packet6 first frag - status isn't FIRST_FRAGMENT");
-
-	PTF_ASSERT(ip4Packet6 == NULL, "IPv4 Packet6 first frag - result isn't NULL");
-	ip4Packet8 = ipReassembly.processPacket(ip4Packet8Frags.at(0), status);
-	PTF_ASSERT(status == IPReassembly::FIRST_FRAGMENT, "IPv4 Packet8 first frag - status isn't FIRST_FRAGMENT");
-	PTF_ASSERT(ip4Packet8 == NULL, "IPv4 Packet8 first frag - result isn't NULL");
-	ip6Packet1 = ipReassembly.processPacket(ip6Packet1Frags.at(0), status);
-
-	PTF_ASSERT(status == IPReassembly::FIRST_FRAGMENT, "IPv6 Packet1 first frag - status isn't FIRST_FRAGMENT");
-	PTF_ASSERT(ip6Packet1 == NULL, "IPv6 Packet1 first frag - result isn't NULL");
-	ip6Packet2 = ipReassembly.processPacket(ip6Packet2Frags.at(0), status);
-	PTF_ASSERT(status == IPReassembly::FIRST_FRAGMENT, "IPv6 Packet2 first frag - status isn't FIRST_FRAGMENT");
-	PTF_ASSERT(ip6Packet2 == NULL, "IPv6 Packet2 first frag - result isn't NULL");
-
-	ip6Packet3 = ipReassembly.processPacket(ip6Packet3Frags.at(0), status);
-	PTF_ASSERT(status == IPReassembly::FIRST_FRAGMENT, "IPv6 Packet3 first frag - status isn't FIRST_FRAGMENT");
-	PTF_ASSERT(ip6Packet3 == NULL, "IPv6 Packet3 first frag - result isn't NULL");
-	ip6Packet4 = ipReassembly.processPacket(ip6Packet4Frags.at(0), status);
-	PTF_ASSERT(status == IPReassembly::FIRST_FRAGMENT, "IPv6 Packet4 first frag - status isn't FIRST_FRAGMENT");
-	PTF_ASSERT(ip6Packet4 == NULL, "IPv6 Packet4 first frag - result isn't NULL");
-
-	PTF_ASSERT(ipReassembly.getCurrentCapacity() == 10, "Capacity after first fragment isn't 10");
-
-
-	// read 2nd - 5th frag in each packet
-
-	for (int i = 1; i < 5; i++)
-	{
-		ip4Packet1 = ipReassembly.processPacket(ip4Packet1Frags.at(i), status);
-		PTF_ASSERT(status == IPReassembly::FRAGMENT, "IPv4 Packet1 frag#%d - status isn't FRAGMENT", i+1);
-		PTF_ASSERT(ip4Packet1 == NULL, "IPv4 Packet1 frag#%d - result isn't NULL", i);
-		ip4Packet2 = ipReassembly.processPacket(ip4Packet2Frags.at(i), status);
-		PTF_ASSERT(status == IPReassembly::FRAGMENT, "IPv4 Packet2 frag#%d - status isn't FRAGMENT", i+1);
-		PTF_ASSERT(ip4Packet2 == NULL, "IPv4 Packet2 frag#%d - result isn't NULL", i);
-		ip4Packet3 = ipReassembly.processPacket(ip4Packet3Frags.at(i), status);
-		PTF_ASSERT(status == IPReassembly::FRAGMENT, "IPv4 Packet3 frag#%d - status isn't FRAGMENT", i+1);
-		PTF_ASSERT(ip4Packet3 == NULL, "IPv4 Packet3 frag#%d - result isn't NULL", i);
-		ip4Packet4 = ipReassembly.processPacket(ip4Packet4Frags.at(i), status);
-		PTF_ASSERT(status == IPReassembly::FRAGMENT, "IPv4 Packet4 frag#%d - status isn't FRAGMENT", i+1);
-		PTF_ASSERT(ip4Packet4 == NULL, "IPv4 Packet4 frag#%d - result isn't NULL", i);
-		ip4Packet6 = ipReassembly.processPacket(ip4Packet6Frags.at(i), status);
-		PTF_ASSERT(status == IPReassembly::FRAGMENT, "IPv4 Packet6 frag#%d - status isn't FRAGMENT", i+1);
-		PTF_ASSERT(ip4Packet6 == NULL, "IPv4 Packet6 frag#%d - result isn't NULL", i);
-		ip4Packet8 = ipReassembly.processPacket(ip4Packet8Frags.at(i), status);
-		PTF_ASSERT(status == IPReassembly::FRAGMENT, "IPv4 Packet8 frag#%d - status isn't FRAGMENT", i+1);
-		PTF_ASSERT(ip4Packet8 == NULL, "IPv4 Packet8 frag#%d - result isn't NULL", i);
-		ip6Packet1 = ipReassembly.processPacket(ip6Packet1Frags.at(i), status);
-		PTF_ASSERT(status == IPReassembly::FRAGMENT, "IPv6 Packet1 frag#%d - status isn't FRAGMENT", i+1);
-		PTF_ASSERT(ip6Packet1 == NULL, "IPv6 Packet1 frag#%d - result isn't NULL", i);
-		ip6Packet2 = ipReassembly.processPacket(ip6Packet2Frags.at(i), status);
-		PTF_ASSERT(status == IPReassembly::FRAGMENT, "IPv6 Packet2 frag#%d - status isn't FRAGMENT", i+1);
-		PTF_ASSERT(ip6Packet2 == NULL, "IPv6 Packet2 frag#%d - result isn't NULL", i);
-		ip6Packet3 = ipReassembly.processPacket(ip6Packet3Frags.at(i), status);
-		PTF_ASSERT(status == IPReassembly::FRAGMENT, "IPv6 Packet3 frag#%d - status isn't FRAGMENT", i+1);
-		PTF_ASSERT(ip6Packet3 == NULL, "IPv6 Packet3 frag#%d - result isn't NULL", i);
-		ip6Packet4 = ipReassembly.processPacket(ip6Packet4Frags.at(i), status);
-		PTF_ASSERT(status == IPReassembly::FRAGMENT, "IPv6 Packet4 frag#%d - status isn't FRAGMENT", i+1);
-		PTF_ASSERT(ip6Packet4 == NULL, "IPv6 Packet4 frag#%d - result isn't NULL", i);
-	}
-
-	PTF_ASSERT(ipReassembly.getCurrentCapacity() == 10, "Capacity after 2nd-5th fragment isn't 10");
-
-
-	// read 6th frag in IPv4 packets 1,2,3
-
-	ip4Packet1 = ipReassembly.processPacket(ip4Packet1Frags.at(5), status);
-	PTF_ASSERT(status == IPReassembly::REASSEMBLED, "Packet1 frag#6 - status isn't REASSEMBLED");
-	PTF_ASSERT(ip4Packet1 != NULL, "Packet1 frag#6 - result is NULL");
-	ip4Packet2 = ipReassembly.processPacket(ip4Packet2Frags.at(5), status);
-	PTF_ASSERT(status == IPReassembly::REASSEMBLED, "Packet2 frag#6 - status isn't REASSEMBLED");
-	PTF_ASSERT(ip4Packet2 != NULL, "Packet2 frag#6 - result is NULL");
-	ip4Packet3 = ipReassembly.processPacket(ip4Packet3Frags.at(5), status);
-	PTF_ASSERT(status == IPReassembly::REASSEMBLED, "Packet3 frag#6 - status isn't REASSEMBLED");
-	PTF_ASSERT(ip4Packet3 != NULL, "Packet3 frag#6 - result is NULL");
-
-	PTF_ASSERT(ipReassembly.getCurrentCapacity() == 7, "Capacity after 6th fragment isn't 7");
-
-
-	// read IPv4 packet5
-
-	ip4Packet5 = ipReassembly.processPacket(ip4Packet5Vec.at(0), status);
-	PTF_ASSERT(status == IPReassembly::NON_FRAGMENT, "Packet5 - status isn't NON_FRAGMENT");
-	PTF_ASSERT(ip4Packet5 != NULL, "Packet5 - result is NULL");
-	PTF_ASSERT(ip4Packet5->getRawPacket() == ip4Packet5Vec.at(0), "Packet5 - result ptr isn't equal to original packet ptr");
-
-
-	// read 6th - 7th frag in IPv6 packets 1,4
-
-	ip6Packet1 = ipReassembly.processPacket(ip6Packet1Frags.at(5), status);
-	PTF_ASSERT(status == IPReassembly::FRAGMENT, "IPv6 Packet1 frag#6 - status isn't FRAGMENT");
-	PTF_ASSERT(ip6Packet1 == NULL, "IPv6 Packet1 frag#6 - result isn't NULL");
-	ip6Packet4 = ipReassembly.processPacket(ip6Packet4Frags.at(5), status);
-	PTF_ASSERT(status == IPReassembly::FRAGMENT, "IPv6 Packet4 frag#6 - status isn't FRAGMENT");
-	PTF_ASSERT(ip6Packet4 == NULL, "IPv6 Packet4 frag#6 - result isn't NULL");
-	ip6Packet1 = ipReassembly.processPacket(ip6Packet1Frags.at(6), status);
-	PTF_ASSERT(status == IPReassembly::REASSEMBLED, "IPv6 Packet1 frag#7 - status isn't REASSEMBLED");
-	PTF_ASSERT(ip6Packet1 != NULL, "IPv6 Packet1 frag#7 - result is NULL");
-	ip6Packet4 = ipReassembly.processPacket(ip6Packet4Frags.at(6), status);
-	PTF_ASSERT(status == IPReassembly::REASSEMBLED, "IPv6 Packet4 frag#7 - status isn't REASSEMBLED");
-	PTF_ASSERT(ip6Packet4 != NULL, "IPv6 Packet4 frag#7 - result is NULL");
-
-	PTF_ASSERT(ipReassembly.getCurrentCapacity() == 5, "Capacity after 6th fragment isn't 5");
-
-
-	// read 6th - 9th frag in IPv4 packets 4,6,8 and IPv6 packet 2
-
-	for (int i = 5; i < 9; i++)
-	{
-		ip4Packet4 = ipReassembly.processPacket(ip4Packet4Frags.at(i), status);
-		PTF_ASSERT(status == IPReassembly::FRAGMENT, "IPv4 Packet4 frag#%d - status isn't FRAGMENT", i+1);
-		PTF_ASSERT(ip4Packet4 == NULL, "IPv4 Packet4 frag#%d - result isn't NULL", i);
-		ip4Packet6 = ipReassembly.processPacket(ip4Packet6Frags.at(i), status);
-		PTF_ASSERT(status == IPReassembly::FRAGMENT, "IPv4 Packet6 frag#%d - status isn't FRAGMENT", i+1);
-		PTF_ASSERT(ip4Packet6 == NULL, "IPv4 Packet6 frag#%d - result isn't NULL", i);
-		ip4Packet8 = ipReassembly.processPacket(ip4Packet8Frags.at(i), status);
-		PTF_ASSERT(status == IPReassembly::FRAGMENT, "IPv4 Packet8 frag#%d - status isn't FRAGMENT", i+1);
-		PTF_ASSERT(ip4Packet8 == NULL, "IPv4 Packet8 frag#%d - result isn't NULL", i);
-		ip6Packet2 = ipReassembly.processPacket(ip6Packet2Frags.at(i), status);
-		PTF_ASSERT(status == IPReassembly::FRAGMENT, "IPv6 Packet2 frag#%d - status isn't FRAGMENT", i+1);
-		PTF_ASSERT(ip6Packet2 == NULL, "IPv6 Packet2 frag#%d - result isn't NULL", i);
-	}
-
-
-	// read 6th - 9th frag in IPv6 packet 3
-
-	for (int i = 5; i < 8; i++)
-	{
-		ip6Packet3 = ipReassembly.processPacket(ip6Packet3Frags.at(i), status);
-		PTF_ASSERT(status == IPReassembly::FRAGMENT, "IPv6 Packet4 frag#%d - status isn't FRAGMENT", i+1);
-		PTF_ASSERT(ip6Packet3 == NULL, "IPv6 Packet4 frag#%d - result isn't NULL", i);
-	}
-
-	ip6Packet3 = ipReassembly.processPacket(ip6Packet3Frags.at(8), status);
-	PTF_ASSERT(status == IPReassembly::REASSEMBLED, "IPv6 Packet3 frag#9 - status isn't REASSEMBLED");
-	PTF_ASSERT(ip6Packet3 != NULL, "IPv6 Packet3 frag#9 - result is NULL");
-
-	PTF_ASSERT(ipReassembly.getCurrentCapacity() == 4, "Capacity after IPv6 packet 3 reassembly isn't 4");
-
-
-	// read IPv4 packet7
-
-	ip4Packet7 = ipReassembly.processPacket(ip4Packet7Vec.at(0), status);
-	PTF_ASSERT(status == IPReassembly::NON_FRAGMENT, "Packet7 - status isn't NON_FRAGMENT");
-	PTF_ASSERT(ip4Packet7 != NULL, "Packet7 - result is NULL");
-	PTF_ASSERT(ip4Packet7->getRawPacket() == ip4Packet7Vec.at(0), "Packet7 - result ptr isn't equal to original packet ptr");
-
-
-	// read 10th frag in IPv4 packets 4,6,8
-
-	ip4Packet4 = ipReassembly.processPacket(ip4Packet4Frags.at(9), status);
-	PTF_ASSERT(status == IPReassembly::REASSEMBLED, "Packet4 frag#10 - status isn't REASSEMBLED");
-	PTF_ASSERT(ip4Packet4 != NULL, "Packet4 frag#10 - result is NULL");
-	ip4Packet6 = ipReassembly.processPacket(ip4Packet6Frags.at(9), status);
-	PTF_ASSERT(status == IPReassembly::REASSEMBLED, "Packet6 frag#10 - status isn't REASSEMBLED");
-	PTF_ASSERT(ip4Packet6 != NULL, "Packet6 frag#10 - result is NULL");
-	ip4Packet8 = ipReassembly.processPacket(ip4Packet8Frags.at(9), status);
-	PTF_ASSERT(status == IPReassembly::REASSEMBLED, "Packet8 frag#10 - status isn't REASSEMBLED");
-	PTF_ASSERT(ip4Packet8 != NULL, "Packet8 frag#10 - result is NULL");
-
-	PTF_ASSERT(ipReassembly.getCurrentCapacity() == 1, "Capacity after 10th fragment isn't 1");
-
-
-	// read IPv4 packet 9
-
-	ip4Packet9 = ipReassembly.processPacket(ip4Packet9Vec.at(0), status);
-	PTF_ASSERT(status == IPReassembly::NON_FRAGMENT, "Packet9 - status isn't NON_FRAGMENT");
-	PTF_ASSERT(ip4Packet9 != NULL, "Packet9 - result is NULL");
-	PTF_ASSERT(ip4Packet9->getRawPacket() == ip4Packet9Vec.at(0), "Packet9 - result ptr isn't equal to original packet ptr");
-
-
-	// read 11th frag in IPv4 packets 4,6 (duplicated last frag)
-
-	PTF_ASSERT(ipReassembly.processPacket(ip4Packet4Frags.at(10), status) == NULL, "Packet4 frag#11 - result isn't NULL");
-	PTF_ASSERT(status == IPReassembly::OUT_OF_ORDER_FRAGMENT, "Packet4 frag#11 - status isn't OUT_OF_ORDER_FRAGMENT");
-	PTF_ASSERT(ipReassembly.processPacket(ip4Packet6Frags.at(10), status) == NULL, "Packet6 frag#11 - result isn't NULL");
-	PTF_ASSERT(status == IPReassembly::OUT_OF_ORDER_FRAGMENT, "Packet6 frag#11 - status isn't OUT_OF_ORDER_FRAGMENT");
-
-
-	// read 10th - 13th frag in IPv6 packet 2
-
-	for (int i = 9; i < 12; i++)
-	{
-		ip6Packet2 = ipReassembly.processPacket(ip6Packet2Frags.at(i), status);
-		PTF_ASSERT(status == IPReassembly::FRAGMENT, "IPv6 Packet2 frag#%d - status isn't FRAGMENT", i+1);
-		PTF_ASSERT(ip6Packet2 == NULL, "IPv6 Packet2 frag#%d - result isn't NULL", i);
-	}
-
-	ip6Packet2 = ipReassembly.processPacket(ip6Packet2Frags.at(12), status);
-	PTF_ASSERT(status == IPReassembly::REASSEMBLED, "IPv6 Packet2 frag#13 - status isn't REASSEMBLED");
-	PTF_ASSERT(ip6Packet2 != NULL, "IPv6 Packet2 frag#13 - result is NULL");
-
-	PTF_ASSERT(ipReassembly.getCurrentCapacity() == 2, "Capacity after IPv6 packet 3 reassembly isn't 2");
-
-
-	int buffer1Length = 0;
-	uint8_t* buffer1 = readFileIntoBuffer("PcapExamples/ip4_fragments_packet1.txt", buffer1Length);
-	PTF_ASSERT(buffer1Length == ip4Packet1->getRawPacket()->getRawDataLen(), "IPv4 Packet1 len (%d) is different than read packet len (%d)", ip4Packet1->getRawPacket()->getRawDataLen(), buffer1Length);
-	PTF_ASSERT(memcmp(ip4Packet1->getRawPacket()->getRawData(), buffer1, buffer1Length) == 0, "IPv4 packet1 data is different than expected");
-
-	int buffer4Length = 0;
-	uint8_t* buffer4 = readFileIntoBuffer("PcapExamples/ip4_fragments_packet4.txt", buffer4Length);
-	PTF_ASSERT(buffer4Length == ip4Packet4->getRawPacket()->getRawDataLen(), "IPv4 Packet4 len (%d) is different than read packet len (%d)", ip4Packet4->getRawPacket()->getRawDataLen(), buffer4Length);
-	PTF_ASSERT(memcmp(ip4Packet4->getRawPacket()->getRawData(), buffer4, buffer4Length) == 0, "IPv4 packet4 data is different than expected");
-
-	int buffer6Length = 0;
-	uint8_t* buffer6 = readFileIntoBuffer("PcapExamples/ip4_fragments_packet6.txt", buffer6Length);
-	PTF_ASSERT(buffer6Length == ip4Packet6->getRawPacket()->getRawDataLen(), "IPv4 Packet6 len (%d) is different than read packet len (%d)", ip4Packet6->getRawPacket()->getRawDataLen(), buffer6Length);
-	PTF_ASSERT(memcmp(ip4Packet6->getRawPacket()->getRawData(), buffer6, buffer6Length) == 0, "IPv4 packet6 data is different than expected");
-
-	int buffer61Length = 0;
-	uint8_t* buffer61 = readFileIntoBuffer("PcapExamples/ip6_fragments_packet1.txt", buffer61Length);
-	// small fix for payload length which is wrong in the original packet
-	ip6Packet1->getLayerOfType<IPv6Layer>()->getIPv6Header()->payloadLength = htons(737);
-	PTF_ASSERT(buffer61Length == ip6Packet1->getRawPacket()->getRawDataLen(), "IPv6 Packet1 len (%d) is different than read packet len (%d)", ip6Packet1->getRawPacket()->getRawDataLen(), buffer61Length);
-	PTF_ASSERT(memcmp(ip6Packet1->getRawPacket()->getRawData(), buffer61, buffer61Length) == 0, "IPv6 packet1 data is different than expected");
-
-	int buffer62Length = 0;
-	uint8_t* buffer62 = readFileIntoBuffer("PcapExamples/ip6_fragments_packet2.txt", buffer62Length);
-	// small fix for payload length which is wrong in the original packet
-	ip6Packet2->getLayerOfType<IPv6Layer>()->getIPv6Header()->payloadLength = htons(1448);
-	PTF_ASSERT(buffer62Length == ip6Packet2->getRawPacket()->getRawDataLen(), "IPv6 Packet2 len (%d) is different than read packet len (%d)", ip6Packet2->getRawPacket()->getRawDataLen(), buffer62Length);
-	PTF_ASSERT(memcmp(ip6Packet2->getRawPacket()->getRawData(), buffer62, buffer62Length) == 0, "IPv6 packet2 data is different than expected");
-
-
-	delete ip4Packet1;
-	delete ip4Packet2;
-	delete ip4Packet3;
-	delete ip4Packet4;
-	delete ip4Packet5;
-	delete ip4Packet6;
-	delete ip4Packet7;
-	delete ip4Packet8;
-	delete ip4Packet9;
-	delete ip6Packet1;
-	delete ip6Packet2;
-	delete ip6Packet3;
-	delete ip6Packet4;
-
-	delete buffer1;
-	delete buffer4;
-	delete buffer6;
-	delete buffer61;
-	delete buffer62;
-
-
-}
-
-
-void ipReassemblyOnFragmentsClean(const IPReassembly::PacketKey* key, void* userCookie)
-{
-	PointerVector<IPReassembly::PacketKey>* packetsRemoved = (PointerVector<IPReassembly::PacketKey>*)userCookie;
-	packetsRemoved->pushBack(key->clone());
-}
-
-PTF_TEST_CASE(TestIPFragMapOverflow)
-{
-	PcapFileReaderDevice reader("PcapExamples/ip4_fragments.pcap");
-	PTF_ASSERT(reader.open(), "Cannot open file PcapExamples/ip4_fragments.pcap");
-
-	PcapFileReaderDevice reader2("PcapExamples/ip6_fragments.pcap");
-	PTF_ASSERT(reader2.open(), "Cannot open file PcapExamples/ip6_fragments.pcap");
-
-	RawPacketVector ip4Packet1Frags;
-	RawPacketVector ip4Packet2Frags;
-	RawPacketVector ip4Packet3Frags;
-	RawPacketVector ip4Packet4Frags;
-	RawPacketVector ip4Packet5Vec;
-	RawPacketVector ip4Packet6Frags;
-	RawPacketVector ip4Packet7Vec;
-	RawPacketVector ip4Packet8Frags;
-	RawPacketVector ip4Packet9Vec;
-	RawPacketVector ip6Packet1Frags;
-	RawPacketVector ip6Packet2Frags;
-	RawPacketVector ip6Packet3Frags;
-	RawPacketVector ip6Packet4Frags;
-
-	PTF_ASSERT(reader.getNextPackets(ip4Packet1Frags, 6) == 6, "Cannot read 6 frags of IPv4 packet 1");
-	PTF_ASSERT(reader.getNextPackets(ip4Packet2Frags, 6) == 6, "Cannot read 6 frags of IPv4 packet 2");
-	PTF_ASSERT(reader.getNextPackets(ip4Packet3Frags, 6) == 6, "Cannot read 6 frags of IPv4 packet 3");
-	PTF_ASSERT(reader.getNextPackets(ip4Packet4Frags, 10) == 10, "Cannot read 10 frags of IPv4 packet 4");
-	PTF_ASSERT(reader.getNextPackets(ip4Packet5Vec, 1) == 1, "Cannot read IPv4 packet 5");
-	PTF_ASSERT(reader.getNextPackets(ip4Packet4Frags, 1) == 1, "Cannot read last (11th) frag of IPv4 packet 4");
-	PTF_ASSERT(reader.getNextPackets(ip4Packet6Frags, 10) == 10, "Cannot read 10 frags of IPv4 packet 5");
-	PTF_ASSERT(reader.getNextPackets(ip4Packet7Vec, 1) == 1, "Cannot read IPv4 packet 7");
-	PTF_ASSERT(reader.getNextPackets(ip4Packet6Frags, 1) == 1, "Cannot read last (11th) frag of IPv4 packet 6");
-	PTF_ASSERT(reader.getNextPackets(ip4Packet8Frags, 8) == 8, "Cannot read 8 frags of IPv4 packet 8");
-	PTF_ASSERT(reader.getNextPackets(ip4Packet9Vec, 1) == 1, "Cannot read IPv4 packet 9");
-	PTF_ASSERT(reader.getNextPackets(ip4Packet8Frags, 2) == 2, "Cannot read last 2 frags of IPv4 packet 8");
-
-	PTF_ASSERT(reader2.getNextPackets(ip6Packet1Frags, 7) == 7, "Cannot read 7 frags of IPv6 packet 1");
-	PTF_ASSERT(reader2.getNextPackets(ip6Packet2Frags, 13) == 13, "Cannot read 13 frags of IPv6 packet 2");
-	PTF_ASSERT(reader2.getNextPackets(ip6Packet3Frags, 9) == 9, "Cannot read 9 frags of IPv6 packet 3");
-	PTF_ASSERT(reader2.getNextPackets(ip6Packet4Frags, 7) == 7, "Cannot read 7 frags of IPv6 packet 4");
-
-
-	PointerVector<IPReassembly::PacketKey> packetsRemovedFromIPReassemblyEngine;
-
-	IPReassembly ipReassembly(ipReassemblyOnFragmentsClean, &packetsRemovedFromIPReassemblyEngine, 3);
-
-	PTF_ASSERT(ipReassembly.getMaxCapacity() == 3, "Max capacity isn't 3");
-	PTF_ASSERT(ipReassembly.getCurrentCapacity() == 0, "Capacity before reassembly isn't 0");
-
-
-	IPReassembly::ReassemblyStatus status;
-
-	ipReassembly.processPacket(ip6Packet1Frags.at(0), status);
-	ipReassembly.processPacket(ip4Packet1Frags.at(0), status);
-	ipReassembly.processPacket(ip4Packet2Frags.at(0), status);
-	ipReassembly.processPacket(ip4Packet3Frags.at(0), status);
-	ipReassembly.processPacket(ip4Packet1Frags.at(1), status);
-	ipReassembly.processPacket(ip4Packet4Frags.at(0), status);
-	ipReassembly.processPacket(ip6Packet2Frags.at(0), status);
-	ipReassembly.processPacket(ip4Packet1Frags.at(2), status);
-	ipReassembly.processPacket(ip4Packet4Frags.at(1), status);
-	ipReassembly.processPacket(ip4Packet1Frags.at(3), status);
-	ipReassembly.processPacket(ip4Packet6Frags.at(0), status);
-	ipReassembly.processPacket(ip4Packet8Frags.at(0), status);
-
-	PTF_ASSERT(ipReassembly.getMaxCapacity() == 3, "Max capacity isn't 3");
-	PTF_ASSERT(ipReassembly.getCurrentCapacity() == 3, "Capacity after reassembly isn't 3");
-
-	PTF_ASSERT(packetsRemovedFromIPReassemblyEngine.size() == 5, "Number of packets that have been removed isn't 5, it's %d", (int)packetsRemovedFromIPReassemblyEngine.size());
-
-	IPReassembly::IPv4PacketKey* ip4Key = NULL;
-	IPReassembly::IPv6PacketKey* ip6Key = NULL;
-
-	// 1st packet removed should be ip6Packet1Frags
-	ip6Key = dynamic_cast<IPReassembly::IPv6PacketKey*>(packetsRemovedFromIPReassemblyEngine.at(0));
-	PTF_ASSERT(ip6Key != NULL, "First packet removed isn't IPv6");
-	PTF_ASSERT(ip6Key->getFragmentID() == 0x2c5323, "First packet removed fragment ID isn't 0x2c5323");
-	PTF_ASSERT(ip6Key->getSrcIP() == IPv6Address(std::string("fe80::21f:f3ff:fecd:f617")), "First packet removed src IP isn't fe80::21f:f3ff:fecd:f617");
-	PTF_ASSERT(ip6Key->getDstIP() == IPv6Address(std::string("ff02::fb")), "First packet removed dst IP isn't ff02::fb");
-
-	// 2nd packet removed should be ip4Packet2Frags
-	ip4Key = dynamic_cast<IPReassembly::IPv4PacketKey*>(packetsRemovedFromIPReassemblyEngine.at(1));
-	PTF_ASSERT(ip4Key != NULL, "Second packet removed isn't IPv4");
-	PTF_ASSERT(ip4Key->getIpID() == 0x1ea1, "Second packet removed ID isn't 0x1ea1");
-	PTF_ASSERT(ip4Key->getSrcIP() == IPv4Address(std::string("10.118.213.212")), "Second packet removed src IP isn't 10.118.213.212");
-	PTF_ASSERT(ip4Key->getDstIP() == IPv4Address(std::string("10.118.213.211")), "Second packet removed dst IP isn't 10.118.213.211");
-
-	// 3rd packet removed should be ip4Packet3Frags
-	ip4Key = dynamic_cast<IPReassembly::IPv4PacketKey*>(packetsRemovedFromIPReassemblyEngine.at(2));
-	PTF_ASSERT(ip4Key != NULL, "Third packet removed isn't IPv4");
-	PTF_ASSERT(ip4Key->getIpID() == 0x1ea2, "Third packet removed ID isn't 0x1ea2");
-	PTF_ASSERT(ip4Key->getSrcIP() == IPv4Address(std::string("10.118.213.212")), "Third packet removed src IP isn't 10.118.213.212");
-	PTF_ASSERT(ip4Key->getDstIP() == IPv4Address(std::string("10.118.213.211")), "Third packet removed dst IP isn't 10.118.213.211");
-
-	// 4th packet removed should be ip6Packet2Frags
-	ip6Key = dynamic_cast<IPReassembly::IPv6PacketKey*>(packetsRemovedFromIPReassemblyEngine.at(3));
-	PTF_ASSERT(ip6Key != NULL, "Fourth packet removed isn't IPv6");
-	PTF_ASSERT(ip6Key->getFragmentID() == 0x98d687d1, "Fourth packet removed fragment ID isn't 0x98d687d1");
-	PTF_ASSERT(ip6Key->getSrcIP() == IPv6Address(std::string("fe80::21f:f3ff:fecd:f617")), "Fourth packet removed src IP isn't fe80::21f:f3ff:fecd:f617");
-	PTF_ASSERT(ip6Key->getDstIP() == IPv6Address(std::string("ff02::fb")), "Fourth packet removed dst IP isn't ff02::fb");
-
-	// 5th packet removed should be ip4Packet4Frags
-	ip4Key = dynamic_cast<IPReassembly::IPv4PacketKey*>(packetsRemovedFromIPReassemblyEngine.at(4));
-	PTF_ASSERT(ip4Key != NULL, "Fifth packet removed isn't IPv4");
-	PTF_ASSERT(ip4Key->getIpID() == 0x1ea3, "Fifth packet removed ID isn't 0x1ea3");
-	PTF_ASSERT(ip4Key->getSrcIP() == IPv4Address(std::string("10.118.213.212")), "Fifth packet removed src IP isn't 10.118.213.212");
-	PTF_ASSERT(ip4Key->getDstIP() == IPv4Address(std::string("10.118.213.211")), "Fifth packet removed dst IP isn't 10.118.213.211");
-
-
-}
-
-
-PTF_TEST_CASE(TestIPFragRemove)
-{
-	PcapFileReaderDevice reader("PcapExamples/ip4_fragments.pcap");
-	PTF_ASSERT(reader.open(), "Cannot open file PcapExamples/ip4_fragments.pcap");
-
-	PcapFileReaderDevice reader2("PcapExamples/ip6_fragments.pcap");
-	PTF_ASSERT(reader2.open(), "Cannot open file PcapExamples/ip6_fragments.pcap");
-
-	RawPacketVector ip4Packet1Frags;
-	RawPacketVector ip4Packet2Frags;
-	RawPacketVector ip4Packet3Frags;
-	RawPacketVector ip4Packet4Frags;
-	RawPacketVector ip4Packet5Vec;
-	RawPacketVector ip4Packet6Frags;
-	RawPacketVector ip4Packet7Vec;
-	RawPacketVector ip4Packet8Frags;
-	RawPacketVector ip4Packet9Vec;
-	RawPacketVector ip6Packet1Frags;
-	RawPacketVector ip6Packet2Frags;
-	RawPacketVector ip6Packet3Frags;
-	RawPacketVector ip6Packet4Frags;
-
-	PTF_ASSERT(reader.getNextPackets(ip4Packet1Frags, 6) == 6, "Cannot read 6 frags of IPv4 packet 1");
-	PTF_ASSERT(reader.getNextPackets(ip4Packet2Frags, 6) == 6, "Cannot read 6 frags of IPv4 packet 2");
-	PTF_ASSERT(reader.getNextPackets(ip4Packet3Frags, 6) == 6, "Cannot read 6 frags of IPv4 packet 3");
-	PTF_ASSERT(reader.getNextPackets(ip4Packet4Frags, 10) == 10, "Cannot read 10 frags of IPv4 packet 4");
-	PTF_ASSERT(reader.getNextPackets(ip4Packet5Vec, 1) == 1, "Cannot read IPv4 packet 5");
-	PTF_ASSERT(reader.getNextPackets(ip4Packet4Frags, 1) == 1, "Cannot read last (11th) frag of IPv4 packet 4");
-	PTF_ASSERT(reader.getNextPackets(ip4Packet6Frags, 10) == 10, "Cannot read 10 frags of IPv4 packet 5");
-	PTF_ASSERT(reader.getNextPackets(ip4Packet7Vec, 1) == 1, "Cannot read IPv4 packet 7");
-	PTF_ASSERT(reader.getNextPackets(ip4Packet6Frags, 1) == 1, "Cannot read last (11th) frag of IPv4 packet 6");
-	PTF_ASSERT(reader.getNextPackets(ip4Packet8Frags, 8) == 8, "Cannot read 8 frags of IPv4 packet 8");
-	PTF_ASSERT(reader.getNextPackets(ip4Packet9Vec, 1) == 1, "Cannot read IPv4 packet 9");
-	PTF_ASSERT(reader.getNextPackets(ip4Packet8Frags, 2) == 2, "Cannot read last 2 frags of IPv4 packet 8");
-
-	PTF_ASSERT(reader2.getNextPackets(ip6Packet1Frags, 7) == 7, "Cannot read 7 frags of IPv6 packet 1");
-	PTF_ASSERT(reader2.getNextPackets(ip6Packet2Frags, 13) == 13, "Cannot read 13 frags of IPv6 packet 2");
-	PTF_ASSERT(reader2.getNextPackets(ip6Packet3Frags, 9) == 9, "Cannot read 9 frags of IPv6 packet 3");
-	PTF_ASSERT(reader2.getNextPackets(ip6Packet4Frags, 7) == 7, "Cannot read 7 frags of IPv6 packet 4");
-
-	IPReassembly ipReassembly;
-
-	IPReassembly::ReassemblyStatus status;
-
-	ipReassembly.processPacket(ip4Packet1Frags.at(0), status);
-	ipReassembly.processPacket(ip4Packet2Frags.at(0), status);
-	ipReassembly.processPacket(ip6Packet1Frags.at(0), status);
-	ipReassembly.processPacket(ip4Packet3Frags.at(0), status);
-	ipReassembly.processPacket(ip4Packet1Frags.at(1), status);
-	ipReassembly.processPacket(ip4Packet4Frags.at(0), status);
-	ipReassembly.processPacket(ip4Packet1Frags.at(2), status);
-	ipReassembly.processPacket(ip6Packet2Frags.at(0), status);
-	ipReassembly.processPacket(ip4Packet6Frags.at(0), status);
-	ipReassembly.processPacket(ip4Packet4Frags.at(1), status);
-	ipReassembly.processPacket(ip6Packet3Frags.at(0), status);
-	ipReassembly.processPacket(ip4Packet1Frags.at(3), status);
-	ipReassembly.processPacket(ip4Packet8Frags.at(0), status);
-	ipReassembly.processPacket(ip6Packet4Frags.at(0), status);
-
-	PTF_ASSERT(ipReassembly.getCurrentCapacity() == 10, "Capacity before delete isn't 10");
-
-	IPReassembly::IPv4PacketKey ip4Key;
-	ip4Key.setSrcIP(IPv4Address(std::string("10.118.213.212")));
-	ip4Key.setDstIP(IPv4Address(std::string("10.118.213.211")));
-
-	ip4Key.setIpID(0x1ea0);
-	ipReassembly.removePacket(ip4Key);
-	PTF_ASSERT(ipReassembly.getCurrentCapacity() == 9, "Capacity after 1st delete isn't 9");
-
-	ip4Key.setIpID(0x1ea5);
-	ipReassembly.removePacket(ip4Key);
-	PTF_ASSERT(ipReassembly.getCurrentCapacity() == 8, "Capacity after 2nd delete isn't 8");
-
-	// IPv4 key doesn't exist
-	ip4Key.setIpID(0x1ea9);
-	ipReassembly.removePacket(ip4Key);
-	PTF_ASSERT(ipReassembly.getCurrentCapacity() == 8, "Capacity after delete with non-existing IPv4 packet isn't 8");
-
-	ip4Key.setIpID(0x1ea4);
-	ipReassembly.removePacket(ip4Key);
-	PTF_ASSERT(ipReassembly.getCurrentCapacity() == 7, "Capacity after 3rd delete isn't 7");
-
-	IPReassembly::IPv6PacketKey ip6Key;
-	ip6Key.setSrcIP(IPv6Address(std::string("fe80::21f:f3ff:fecd:f617")));
-	ip6Key.setDstIP(IPv6Address(std::string("ff02::fb")));
-
-	ip6Key.setFragmentID(0x98d687d1);
-	ipReassembly.removePacket(ip6Key);
-	PTF_ASSERT(ipReassembly.getCurrentCapacity() == 6, "Capacity after 4th delete isn't 6");
-
-	// IPv6 key doesn't exist
-	ip6Key.setFragmentID(0xaaaaaaaa);
-	ipReassembly.removePacket(ip6Key);
-	PTF_ASSERT(ipReassembly.getCurrentCapacity() == 6, "Capacity after delete with non-existing IPv6 packet isn't 6");
-
-	ip6Key.setFragmentID(0x2c5323);
-	ipReassembly.removePacket(ip6Key);
-	PTF_ASSERT(ipReassembly.getCurrentCapacity() == 5, "Capacity after 5th delete isn't 5");
-
-	ipReassembly.processPacket(ip4Packet8Frags.at(0), status);
-	PTF_ASSERT(ipReassembly.getCurrentCapacity() == 6, "Capacity after delete and 1st add isn't 6");
-
-
-}
-
-PTF_TEST_CASE(TestRawSockets)
-{
-	IPAddress::Ptr_t ipAddr = IPAddress::fromString(PcapGlobalArgs.ipToSendReceivePackets);
-	PTF_ASSERT(ipAddr.get() != NULL && ipAddr.get()->isValid(), "IP address is not valid");
-	RawSocketDevice rawSock(*(ipAddr.get()));
-
-#if defined(WIN32) || defined(WINx64) || defined(PCAPPP_MINGW_ENV)
-	ProtocolType protocol = (ipAddr.get()->getType() == IPAddress::IPv4AddressType ? IPv4 : IPv6);
-	bool sendSupported = false;
-#elif LINUX
-	ProtocolType protocol = Ethernet;
-	bool sendSupported = true;
-#else
-	ProtocolType protocol = Ethernet;
-	bool sendSupported = false;
-	{
-		LoggerPP::getInstance().supressErrors();
-		RawPacket rawPacket;
-		PTF_ASSERT(rawSock.open() == false, "Managed to open the raw sorcket on unsupoorted platform");
-		PTF_ASSERT(rawSock.receivePacket(rawPacket, true, 10) == RawSocketDevice::RecvError, "Managed to receive a packet on an unsupported platform");
-		PTF_ASSERT(rawSock.sendPacket(&rawPacket) == false, "Managed to send a packet on an unsupported platform");
-		LoggerPP::getInstance().enableErrors();
-	}
-
-
-
-#endif
-
-	PTF_ASSERT(rawSock.open() == true, "Couldn't open raw socket");
-
-	// receive single packet
-	for (int i = 0; i < 10; i++)
-	{
-		RawPacket rawPacket;
-		PTF_ASSERT(rawSock.receivePacket(rawPacket, true, 10) == RawSocketDevice::RecvSuccess, "Couldn't receive packet on raw socket");
-		Packet parsedPacket(&rawPacket);
-		PTF_ASSERT(parsedPacket.isPacketOfType(protocol) == true, "Received packet is not of type 0x%X", protocol);
-	}
-
-	// receive multiple packets
-	RawPacketVector packetVec;
-	int failedRecv = 0;
-	rawSock.receivePackets(packetVec, 20, failedRecv);
-	PTF_ASSERT(packetVec.size() > 0, "Didn't receive packets on vec");
-	for (RawPacketVector::VectorIterator iter = packetVec.begin(); iter != packetVec.end(); iter++)
-	{
-		Packet parsedPacket(*iter);
-		PTF_ASSERT(parsedPacket.isPacketOfType(protocol) == true, "Received packet is not of type 0x%X", protocol);
-	}
-
-	// receive with timeout
-	RawSocketDevice::RecvPacketResult res = RawSocketDevice::RecvSuccess;
-	for (int i = 0; i < 30; i++)
-	{
-		RawPacket rawPacket;
-		res = rawSock.receivePacket(rawPacket, true, 1);
-		if (res == RawSocketDevice::RecvTimeout)
-			break;
-	}
-	PTF_TRY(res == RawSocketDevice::RecvTimeout, "Didn't reach receive timeout");
-
-	// receive non-blocking
-	res = RawSocketDevice::RecvSuccess;
-	for (int i = 0; i < 30; i++)
-	{
-		RawPacket rawPacket;
-		res = rawSock.receivePacket(rawPacket, false, -1);
-		if (res == RawSocketDevice::RecvWouldBlock)
-			break;
-	}
-	PTF_TRY(res == RawSocketDevice::RecvWouldBlock, "Didn't get would block response");
-
-	// close and reopen sockets, verify can't send and receive while closed
-	rawSock.close();
-	RawPacket tempPacket;
-	LoggerPP::getInstance().supressErrors();
-	PTF_ASSERT(rawSock.receivePacket(tempPacket, true, 10) == RawSocketDevice::RecvError, "Managed to receive packet while device is closed");
-	PTF_ASSERT(rawSock.sendPacket(packetVec.at(0)) == false, "Managed to send packet while device is closed");
-	LoggerPP::getInstance().enableErrors();
-
-	PTF_ASSERT(rawSock.open() == true, "Couldn't reopen raw socket");
-
-	// open another socket on the same interface
-	RawSocketDevice rawSock2(*(ipAddr.get()));
-	PTF_ASSERT(rawSock2.open() == true, "Couldn't open raw socket 2");
-
-	// receive packet on 2 sockets
-	for (int i = 0; i < 5; i++)
-	{
-		RawPacket rawPacket;
-		PTF_ASSERT(rawSock.receivePacket(rawPacket, true, 5) == RawSocketDevice::RecvSuccess, "Couldn't receive packet on raw socket 1");
-		Packet parsedPacket(&rawPacket);
-		PTF_ASSERT(parsedPacket.isPacketOfType(protocol) == true, "Received packet 1 is not of type 0x%X", protocol);
-		RawPacket rawPacket2;
-		PTF_ASSERT(rawSock2.receivePacket(rawPacket2, true, 5) == RawSocketDevice::RecvSuccess, "Couldn't receive packet on raw socket 2");
-		Packet parsedPacket2(&rawPacket2);
-		PTF_ASSERT(parsedPacket2.isPacketOfType(protocol) == true, "Received packet 2 is not of type 0x%X", protocol);
-	}
-
-	if (sendSupported)
-	{
-		// send single packet
-		PcapFileReaderDevice readerDev(EXAMPLE2_PCAP_PATH);
-		PTF_ASSERT(readerDev.open() == true, "Coudln't open file");
-		packetVec.clear();
-		readerDev.getNextPackets(packetVec, 100);
-		for (RawPacketVector::VectorIterator iter = packetVec.begin(); iter != packetVec.end(); iter++)
-		{
-			PTF_ASSERT(rawSock.sendPacket(*iter) == true, "Coudln't send raw packet on raw socket 1");
-			PTF_ASSERT(rawSock2.sendPacket(*iter) == true, "Coudln't send raw packet on raw socket 2");
-		}
-
-		// send multiple packets
-		PTF_ASSERT(rawSock.sendPackets(packetVec) == 100, "Couldn't send 100 packets in a vec");
-	}
-	else
-	{
-		// test send on unsupported platforms
-		LoggerPP::getInstance().supressErrors();
-		PTF_ASSERT(rawSock.sendPacket(packetVec.at(0)) == false, "Sent one packet on unsupported platform");
-		PTF_ASSERT(rawSock.sendPackets(packetVec) == false, "Sent packets on unsupported platform");
-		LoggerPP::getInstance().enableErrors();
-	}
-
-	rawSock.close();
-	rawSock2.close();
-
-}
-
-
-
-
-
-static struct option PcapTestOptions[] =
-{
-	{"debug-mode", no_argument, 0, 'd'},
-	{"use-ip",  required_argument, 0, 'i'},
-	{"remote-ip", required_argument, 0, 'r'},
-	{"remote-port", required_argument, 0, 'p'},
-	{"dpdk-port", required_argument, 0, 'k' },
-	{"no-networking", no_argument, 0, 'n' },
-	{"verbose", no_argument, 0, 'v' },
-	{"mem-verbose", no_argument, 0, 'm' },
-	{"kni-ip", no_argument, 0, 'a' },
-	{"skip-mem-leak-check", no_argument, 0, 's' },
-	{"tags",  required_argument, 0, 't'},
-    {0, 0, 0, 0}
-};
-
-void print_usage()
-{
-    printf("Usage: Pcap++Test -i ip_to_use | -n [-d] [-s] [-m] [-r ip_addr] [-p port] [-k dpdk_port] [-a ip_addr] [-t tags]\n\n"
-    		"Flags:\n"
-    		"-i --use-ip              IP to use for sending and receiving packets\n"
-    		"-d --debug-mode          Set log level to DEBUG\n"
-    		"-r --remote-ip	          IP of remote machine running rpcapd to test remote capture\n"
-    		"-p --remote-port         Port of remote machine running rpcapd to test remote capture\n"
-    		"-k --dpdk-port           The DPDK NIC port to test. Required if compiling with DPDK\n"
-    		"-n --no-networking       Do not run tests that requires networking\n"
-			"-v --verbose             Run in verbose mode (emits more output in several tests)\n"
-			"-m --mem-verbose         Output information about each memory allocation and deallocation\n"			
-            "-s --skip-mem-leak-check Skip memory leak check\n"
-    		"-a --kni-ip              IP address for KNI device tests to use must not be the same\n"
-			"                         as any of existing network interfaces in your system.\n"
-			"                         If this parameter is omitted KNI tests will be skipped. Must be an IPv4.\n"
-			"                         For Linux systems only\n"
-			"-t --tags                A list of semicolon separated tags for tests to run\n"
-    		);
-}
-
-int main(int argc, char* argv[])
-{
-	PcapGlobalArgs.ipToSendReceivePackets = "";
-	PcapGlobalArgs.debugMode = false;
-	PcapGlobalArgs.dpdkPort = -1;
-	PcapGlobalArgs.kniIp = "";
-
-	std::string userTags = "", configTags = "";
-	bool runWithNetworking = true;
-	bool memVerbose = false;
-	bool skipMemLeakCheck = false;
-
-	int optionIndex = 0;
-	char opt = 0;
-	while((opt = getopt_long (argc, argv, "di:r:p:k:a:nvmst:", PcapTestOptions, &optionIndex)) != -1)
-	{
-		switch (opt)
-		{
-			case 0:
-				break;
-			case 'a':
-				PcapGlobalArgs.kniIp = optarg;
-				break;
-			case 'i':
-				PcapGlobalArgs.ipToSendReceivePackets = optarg;
-				break;
-			case 'd':
-				PcapGlobalArgs.debugMode = true;
-				break;
-			case 'r':
-				PcapGlobalArgs.remoteIp = optarg;
-				break;
-			case 'p':
-				PcapGlobalArgs.remotePort = (uint16_t)atoi(optarg);
-				break;
-			case 'k':
-				PcapGlobalArgs.dpdkPort = (int)atoi(optarg);
-				break;
-			case 'n':
-				runWithNetworking = false;
-				break;
-			case 'v':
-				PTF_SET_VERBOSE_MODE(true);
-				break;
-			case 't':
-				userTags = optarg;
-				break;
-			case 's':
-				skipMemLeakCheck = true;
-				break;
-			case 'm':
-				memVerbose = true;
-				break;
-			default:
-				print_usage();
-				exit(1);
-		}
-	}
-
-	if (!runWithNetworking)
-	{
-		if (userTags != "")
-			userTags += ";";
-
-		userTags += "no_network";
-		printf("Running only tests that don't require network connection\n");
-	}
-	
-	#ifdef NDEBUG
-	skipMemLeakCheck = true;
-	printf("Disabling memory leak check in MSVC Release builds due to caching logic in stream objects that looks like a memory leak:\n");
-	printf("     https://github.com/cpputest/cpputest/issues/786#issuecomment-148921958\n");
-	#endif
-
-	if (skipMemLeakCheck)
-	{
-		if (configTags != "")
-			configTags += ";";
-
-		configTags += "skip_mem_leak_check";
-		printf("Skipping memory leak check for all test cases\n");
-	}
-
-	if (memVerbose)
-	{
-		if (configTags != "")
-			configTags += ";";
-
-		configTags += "mem_leak_check_verbose";
-		printf("Turning on verbose information on memory allocations\n");
-	}
-
-#ifdef USE_DPDK
-	if (PcapGlobalArgs.dpdkPort == -1)
-	{
-		printf("When testing with DPDK you must provide the DPDK NIC port to test\n\n");
-		print_usage();
-		exit(1);
-	}
-#endif // USE_DPDK
-
-	if (PcapGlobalArgs.debugMode)
-		LoggerPP::getInstance().setAllModlesToLogLevel(LoggerPP::Debug);
-
-	printf("PcapPlusPlus version: %s\n", getPcapPlusPlusVersionFull().c_str());
-	printf("Built: %s\n", getBuildDateTime().c_str());
-	printf("Git info: %s\n", getGitInfo().c_str());
-	printf("Using ip: %s\n", PcapGlobalArgs.ipToSendReceivePackets.c_str());
-	printf("Debug mode: %s\n", PcapGlobalArgs.debugMode ? "on" : "off");
-#ifdef USE_DPDK
-	printf("Using DPDK port: %d\n", PcapGlobalArgs.dpdkPort);
-	if (PcapGlobalArgs.kniIp == "")
-		printf("DPDK KNI tests: skipped\n");
-	else
-		printf("Using IP address for KNI: %s\n", PcapGlobalArgs.kniIp.c_str());
-#endif
-	printf("Starting tests...\n");
-
-	char errString[1000];
-	//LoggerPP::getInstance().setErrorString(errString, 1000);
-<<<<<<< HEAD
-	PcapGlobalArgs.errString = errString;
-
-	PTF_START_RUNNING_TESTS(userTags, configTags);
-
-	PcapLiveDeviceList::getInstance();
-
-	PTF_RUN_TEST(TestIPAddress, "no_network;ip");
-	PTF_RUN_TEST(TestMacAddress, "no_network;mac");
-	PTF_RUN_TEST(TestPcapFileReadWrite, "no_network;pcap");
-	PTF_RUN_TEST(TestPcapSllFileReadWrite, "no_network;pcap");
-	PTF_RUN_TEST(TestPcapRawIPFileReadWrite, "no_network;pcap");
-	PTF_RUN_TEST(TestPcapFileAppend, "no_network;pcap");
-	PTF_RUN_TEST(TestPcapNgFileReadWrite, "no_network;pcap;pcapng");
-	PTF_RUN_TEST(TestPcapNgFileReadWriteAdv, "no_network;pcap;pcapng");
-	PTF_RUN_TEST(TestPcapLiveDeviceList, "no_network;live_device;skip_mem_leak_check");
-	PTF_RUN_TEST(TestPcapLiveDeviceListSearch, "live_device");
-	PTF_RUN_TEST(TestPcapLiveDevice, "live_device");
-	PTF_RUN_TEST(TestPcapLiveDeviceNoNetworking, "no_network;live_device");
-	PTF_RUN_TEST(TestPcapLiveDeviceStatsMode, "live_device");
-	PTF_RUN_TEST(TestPcapLiveDeviceBlockingMode, "live_device");
-	PTF_RUN_TEST(TestPcapLiveDeviceSpecialCfg, "live_device");
-	PTF_RUN_TEST(TestWinPcapLiveDevice, "live_device;winpcap");
-	PTF_RUN_TEST(TestPcapLiveDeviceByInvalidIp, "no_network;live_device");
-	PTF_RUN_TEST(TestPcapFiltersLive, "filters");
-	PTF_RUN_TEST(TestPcapFiltersOffline, "no_network;filters");
-	PTF_RUN_TEST(TestSendPacket, "send");
-	PTF_RUN_TEST(TestSendPackets, "send");
-	PTF_RUN_TEST(TestRemoteCapture, "remote_capture;winpcap");
-	PTF_RUN_TEST(TestHttpRequestParsing, "no_network;http");
-	PTF_RUN_TEST(TestHttpResponseParsing, "no_network;http");
-	PTF_RUN_TEST(TestPrintPacketAndLayers, "no_network;print");
-	PTF_RUN_TEST(TestPfRingDevice, "pf_ring");
-	PTF_RUN_TEST(TestPfRingDeviceSingleChannel, "pf_ring");
-	PTF_RUN_TEST(TestPfRingMultiThreadAllCores, "pf_ring");
-	PTF_RUN_TEST(TestPfRingMultiThreadSomeCores, "pf_ring");
-	PTF_RUN_TEST(TestPfRingSendPacket, "pf_ring");
-	PTF_RUN_TEST(TestPfRingSendPackets, "pf_ring");
-	PTF_RUN_TEST(TestPfRingFilters, "pf_ring");
-	PTF_RUN_TEST(TestDnsParsing, "no_network;dns");
-	PTF_RUN_TEST(TestDpdkDevice, "dpdk");
-	PTF_RUN_TEST(TestDpdkMultiThread, "dpdk");
-	PTF_RUN_TEST(TestDpdkDeviceSendPackets, "dpdk");
-	PTF_RUN_TEST(TestKniDevice, "dpdk;kni");
-	PTF_RUN_TEST(TestKniDeviceSendReceive, "dpdk;kni");
-	PTF_RUN_TEST(TestDpdkMbufRawPacket, "dpdk");
-	PTF_RUN_TEST(TestDpdkDeviceWorkerThreads, "dpdk");
-	PTF_RUN_TEST(TestGetMacAddress, "mac");
-	PTF_RUN_TEST(TestTcpReassemblySanity, "no_network;tcp_reassembly");
-	PTF_RUN_TEST(TestTcpReassemblyRetran, "no_network;tcp_reassembly");
-	PTF_RUN_TEST(TestTcpReassemblyMissingData, "no_network;tcp_reassembly");
-	PTF_RUN_TEST(TestTcpReassemblyOutOfOrder, "no_network;tcp_reassembly");
-	PTF_RUN_TEST(TestTcpReassemblyWithFIN_RST, "no_network;tcp_reassembly");
-	PTF_RUN_TEST(TestTcpReassemblyMalformedPkts, "no_network;tcp_reassembly");
-	PTF_RUN_TEST(TestTcpReassemblyMultipleConns, "no_network;tcp_reassembly");
-	PTF_RUN_TEST(TestTcpReassemblyIPv6, "no_network;tcp_reassembly");
-	PTF_RUN_TEST(TestTcpReassemblyIPv6MultConns, "no_network;tcp_reassembly");
-	PTF_RUN_TEST(TestTcpReassemblyIPv6_OOO, "no_network;tcp_reassembly");
-	PTF_RUN_TEST(TestIPFragmentationSanity, "no_network;ip_frag");
-	PTF_RUN_TEST(TestIPFragOutOfOrder, "no_network;ip_frag");
-	PTF_RUN_TEST(TestIPFragPartialData, "no_network;ip_frag");
-	PTF_RUN_TEST(TestIPFragMultipleFrags, "no_network;ip_frag");
-	PTF_RUN_TEST(TestIPFragMapOverflow, "no_network;ip_frag");
-	PTF_RUN_TEST(TestIPFragRemove, "no_network;ip_frag");
-	PTF_RUN_TEST(TestRawSockets, "raw_sockets");
-
-	PTF_END_RUNNING_TESTS;
-}
-
-=======
-	args.errString = errString;
-
-	PCAPP_START_RUNNING_TESTS(args.runWithNetworking);
-
-	PCAPP_RUN_TEST(TestIPAddress, args, false);
-	PCAPP_RUN_TEST(TestMacAddress, args, false);
-	PCAPP_RUN_TEST(TestPcapFileReadWrite, args, false);
-	PCAPP_RUN_TEST(TestPcapSllFileReadWrite, args, false);
-	PCAPP_RUN_TEST(TestPcapRawIPFileReadWrite, args, false);
-	PCAPP_RUN_TEST(TestPcapFileAppend, args, false);
-	PCAPP_RUN_TEST(TestPcapNgFileReadWrite, args, false);
-	PCAPP_RUN_TEST(TestPcapNgFileReadWriteAdv, args, false);
-	PCAPP_RUN_TEST(TestPcapLiveDeviceList, args, false);
-	PCAPP_RUN_TEST(TestPcapLiveDeviceListSearch, args, true);
-	PCAPP_RUN_TEST(TestPcapLiveDevice, args, true);
-	PCAPP_RUN_TEST(TestPcapLiveDeviceNoNetworking, args, false);
-	PCAPP_RUN_TEST(TestPcapLiveDeviceStatsMode, args, true);
-	PCAPP_RUN_TEST(TestPcapLiveDeviceBlockingMode, args, true);
-	PCAPP_RUN_TEST(TestPcapLiveDeviceSpecialCfg, args, true);
-	PCAPP_RUN_TEST(TestWinPcapLiveDevice, args, true);
-	PCAPP_RUN_TEST(TestPcapLiveDeviceByInvalidIp, args, false);
-	PCAPP_RUN_TEST(TestPcapFiltersLive, args, true);
-	PCAPP_RUN_TEST(TestPcapFiltersOffline, args, false);
-	PCAPP_RUN_TEST(TestSendPacket, args, true);
-	PCAPP_RUN_TEST(TestSendPackets, args, true);
-	PCAPP_RUN_TEST(TestRemoteCapture, args, true);
-	PCAPP_RUN_TEST(TestHttpRequestParsing, args, false);
-	PCAPP_RUN_TEST(TestHttpResponseParsing, args, false);
-	PCAPP_RUN_TEST(TestPrintPacketAndLayers, args, false);
-	PCAPP_RUN_TEST(TestPfRingDevice, args, true);
-	PCAPP_RUN_TEST(TestPfRingDeviceSingleChannel, args, true);
-	PCAPP_RUN_TEST(TestPfRingMultiThreadAllCores, args, true);
-	PCAPP_RUN_TEST(TestPfRingMultiThreadSomeCores, args, true);
-	PCAPP_RUN_TEST(TestPfRingSendPacket, args, true);
-	PCAPP_RUN_TEST(TestPfRingSendPackets, args, true);
-	PCAPP_RUN_TEST(TestPfRingFilters, args, true);
-	PCAPP_RUN_TEST(TestDnsParsing, args, false);
-	PCAPP_RUN_TEST(TestDpdkDevice, args, true);
-	PCAPP_RUN_TEST(TestDpdkMultiThread, args, true);
-	PCAPP_RUN_TEST(TestDpdkDeviceSendPackets, args, true);
-	PCAPP_RUN_TEST(TestKniDevice, args, true);
-	PCAPP_RUN_TEST(TestKniDeviceSendReceive, args, true);
-	PCAPP_RUN_TEST(TestDpdkMbufRawPacket, args, true);
-	PCAPP_RUN_TEST(TestDpdkDeviceWorkerThreads, args, true);
-	PCAPP_RUN_TEST(TestGetMacAddress, args, true);
-	PCAPP_RUN_TEST(TestTcpReassemblySanity, args, false);
-	PCAPP_RUN_TEST(TestTcpReassemblyRetran, args, false);
-	PCAPP_RUN_TEST(TestTcpReassemblyMissingData, args, false);
-	PCAPP_RUN_TEST(TestTcpReassemblyOutOfOrder, args, false);
-	PCAPP_RUN_TEST(TestTcpReassemblyWithFIN_RST, args, false);
-	PCAPP_RUN_TEST(TestTcpReassemblyMalformedPkts, args, false);
-	PCAPP_RUN_TEST(TestTcpReassemblyMultipleConns, args, false);
-	PCAPP_RUN_TEST(TestTcpReassemblyIPv6, args, false);
-	PCAPP_RUN_TEST(TestTcpReassemblyIPv6MultConns, args, false);
-	PCAPP_RUN_TEST(TestTcpReassemblyIPv6_OOO, args, false);
-	PCAPP_RUN_TEST(TestIPFragmentationSanity, args, false);
-	PCAPP_RUN_TEST(TestIPFragOutOfOrder, args, false);
-	PCAPP_RUN_TEST(TestIPFragPartialData, args, false);
-	PCAPP_RUN_TEST(TestIPFragMultipleFrags, args, false);
-	PCAPP_RUN_TEST(TestIPFragMapOverflow, args, false);
-	PCAPP_RUN_TEST(TestIPFragRemove, args, false);
-	PCAPP_RUN_TEST(TestRawSockets, args, true);
-
-	PCAPP_END_RUNNING_TESTS;
-}
-
-#pragma warning(pop)
->>>>>>> fdd417fe
+#include <memory>
+#include <fstream>
+#include <sstream>
+#include <algorithm>
+#include <map>
+#include <Logger.h>
+#include <IpAddress.h>
+#include <MacAddress.h>
+#include <Packet.h>
+#include <PacketUtils.h>
+#include <IPv4Layer.h>
+#include <IPv6Layer.h>
+#include <TcpLayer.h>
+#include <HttpLayer.h>
+#include <VlanLayer.h>
+#include <UdpLayer.h>
+#include <DnsLayer.h>
+#include <PayloadLayer.h>
+#include <TcpReassembly.h>
+#include <IPReassembly.h>
+#include <PcapFileDevice.h>
+#include <PcapLiveDeviceList.h>
+#include <WinPcapLiveDevice.h>
+#include <PcapLiveDevice.h>
+#include <PcapRemoteDevice.h>
+#include <PcapRemoteDeviceList.h>
+#include <PfRingDevice.h>
+#include <PfRingDeviceList.h>
+#include <stdio.h>
+#include <string.h>
+#include <iostream>
+#include <string>
+#include <PcapFilter.h>
+#include <PlatformSpecificUtils.h>
+#include <PcapPlusPlusVersion.h>
+#include <getopt.h>
+#include <stdlib.h>
+#include <SystemUtils.h>
+#include <DpdkDeviceList.h>
+#include <DpdkDevice.h>
+#include <KniDevice.h>
+#include <KniDeviceList.h>
+#include <NetworkUtils.h>
+#include <RawSocketDevice.h>
+#include "PcppTestFramework.h"
+#if !defined(WIN32) && !defined(WINx64) && !defined(PCAPPP_MINGW_ENV)  //for using ntohl, ntohs, etc.
+#include <in.h>
+#endif
+
+#pragma warning(push)
+#pragma warning(disable: 4996)	//Disable this warning - deprecated warning - for this file
+
+using namespace std;
+using namespace pcpp;
+
+#define EXAMPLE_PCAP_WRITE_PATH "PcapExamples/example_copy.pcap"
+#define EXAMPLE_PCAP_PATH "PcapExamples/example.pcap"
+#define EXAMPLE2_PCAP_PATH "PcapExamples/example2.pcap"
+#define EXAMPLE_PCAP_HTTP_REQUEST "PcapExamples/4KHttpRequests.pcap"
+#define EXAMPLE_PCAP_HTTP_RESPONSE "PcapExamples/650HttpResponses.pcap"
+#define EXAMPLE_PCAP_VLAN "PcapExamples/VlanPackets.pcap"
+#define EXAMPLE_PCAP_DNS "PcapExamples/DnsPackets.pcap"
+#define DPDK_PCAP_WRITE_PATH "PcapExamples/DpdkPackets.pcap"
+#define SLL_PCAP_WRITE_PATH "PcapExamples/sll_copy.pcap"
+#define SLL_PCAP_PATH "PcapExamples/sll.pcap"
+#define RAW_IP_PCAP_WRITE_PATH "PcapExamples/raw_ip_copy.pcap"
+#define RAW_IP_PCAP_PATH "PcapExamples/raw_ip.pcap"
+#define RAW_IP_PCAPNG_PATH "PcapExamples/raw_ip.pcapng"
+#define EXAMPLE_PCAPNG_PATH "PcapExamples/many_interfaces-1.pcapng"
+#define EXAMPLE2_PCAPNG_PATH "PcapExamples/pcapng-example.pcapng"
+#define EXAMPLE_PCAPNG_WRITE_PATH "PcapExamples/many_interfaces_copy.pcapng"
+#define EXAMPLE2_PCAPNG_WRITE_PATH "PcapExamples/pcapng-example-write.pcapng"
+#define EXAMPLE_PCAP_GRE "PcapExamples/GrePackets.cap"
+#define EXAMPLE_PCAP_IGMP "PcapExamples/IgmpPackets.pcap"
+
+#define KNI_TEST_NAME "tkni%d"
+
+struct PcapTestArgs
+{
+	string ipToSendReceivePackets;
+	bool debugMode;
+	string remoteIp;
+	uint16_t remotePort;
+	int dpdkPort;
+	string kniIp;
+	char* errString;
+};
+
+static PcapTestArgs PcapGlobalArgs;
+
+void packetArrives(RawPacket* pRawPacket, PcapLiveDevice* pDevice, void* userCookie)
+{
+	(*(int*)userCookie)++;
+}
+
+#ifdef USE_PF_RING
+struct PfRingPacketData
+{
+	uint8_t ThreadId;
+	int PacketCount;
+	int EthCount;
+	int IpCount;
+	int TcpCount;
+	int UdpCount;
+	map<uint32_t, RawPacketVector> FlowKeys;
+
+	PfRingPacketData() : ThreadId(-1), PacketCount(0), EthCount(0), IpCount(0), TcpCount(0), UdpCount(0) {}
+	void clear() { ThreadId = -1; PacketCount = 0; EthCount = 0; IpCount = 0; TcpCount = 0; UdpCount = 0; FlowKeys.clear(); }
+};
+
+void pfRingPacketsArrive(RawPacket* packets, uint32_t numOfPackets, uint8_t threadId, PfRingDevice* device, void* userCookie)
+{
+	PfRingPacketData* data = (PfRingPacketData*)userCookie;
+
+	data->ThreadId = threadId;
+	data->PacketCount += numOfPackets;
+
+	for (int i = 0; i < (int)numOfPackets; i++)
+	{
+		Packet packet(&packets[i]);
+		if (packet.isPacketOfType(Ethernet))
+			data->EthCount++;
+		if (packet.isPacketOfType(IPv4))
+			data->IpCount++;
+		if (packet.isPacketOfType(TCP))
+			data->TcpCount++;
+		if (packet.isPacketOfType(UDP))
+			data->UdpCount++;
+	}
+}
+
+void pfRingPacketsArriveMultiThread(RawPacket* packets, uint32_t numOfPackets, uint8_t threadId, PfRingDevice* device, void* userCookie)
+{
+	PfRingPacketData* data = (PfRingPacketData*)userCookie;
+
+	data[threadId].ThreadId = threadId;
+	data[threadId].PacketCount += numOfPackets;
+
+	for (int i = 0; i < (int)numOfPackets; i++)
+	{
+		Packet packet(&packets[i]);
+		if (packet.isPacketOfType(Ethernet))
+			data[threadId].EthCount++;
+		if (packet.isPacketOfType(IPv4))
+			data[threadId].IpCount++;
+		if (packet.isPacketOfType(TCP))
+		{
+			data[threadId].TcpCount++;
+			if (packet.isPacketOfType(IPv4))
+			{
+				RawPacket* newRawPacket = new RawPacket(packets[i]);
+				data[threadId].FlowKeys[hash5Tuple(&packet)].pushBack(newRawPacket);
+			}
+		}
+		if (packet.isPacketOfType(UDP))
+			data[threadId].UdpCount++;
+
+	}
+}
+
+struct SetFilterInstruction
+{
+	int Instruction;
+	string Data;
+};
+
+void pfRingPacketsArriveSetFilter(RawPacket* packets, uint32_t numOfPackets, uint8_t threadId, PfRingDevice* device, void* userCookie)
+{
+	SetFilterInstruction* instruction = (SetFilterInstruction*)userCookie;
+	switch(instruction->Instruction)
+	{
+	case 1: //verify TCP packet
+		for (uint32_t i = 0; i < numOfPackets; i++)
+		{
+			Packet packet(&packets[i]);
+			if (!packet.isPacketOfType(TCP))
+			{
+				instruction->Instruction = 0;
+			}
+		}
+		break;
+
+	case 2: //verify IP filter
+		IPv4Address addr(instruction->Data);
+		for (uint32_t i = 0; i < numOfPackets; i++)
+		{
+			Packet packet(&packets[i]);
+			if (!packet.isPacketOfType(IPv4))
+			{
+				instruction->Instruction = 0;
+			}
+			IPv4Layer* ipv4Layer = packet.getLayerOfType<IPv4Layer>();
+			if (!(ipv4Layer->getSrcIpAddress() == addr))
+			{
+				instruction->Instruction = 0;
+			}
+		}
+		break;
+	}
+}
+
+#endif
+
+#ifdef USE_DPDK
+struct DpdkPacketData
+{
+	uint8_t ThreadId;
+	int PacketCount;
+	int EthCount;
+	int ArpCount;
+	int Ip4Count;
+	int Ip6Count;
+	int TcpCount;
+	int UdpCount;
+	int HttpCount;
+
+	map<uint32_t, RawPacketVector> FlowKeys;
+
+	DpdkPacketData() : ThreadId(-1), PacketCount(0), EthCount(0), ArpCount(0), Ip4Count(0), Ip6Count(0), TcpCount(0), UdpCount(0), HttpCount(0) {}
+	void clear() { ThreadId = -1; PacketCount = 0; EthCount = 0; ArpCount = 0; Ip4Count = 0; Ip6Count = 0; TcpCount = 0; UdpCount = 0; HttpCount = 0; FlowKeys.clear(); }
+};
+
+void dpdkPacketsArrive(MBufRawPacket* packets, uint32_t numOfPackets, uint8_t threadId, DpdkDevice* device, void* userCookie)
+{
+	DpdkPacketData* data = (DpdkPacketData*)userCookie;
+
+	data->ThreadId = threadId;
+	data->PacketCount += numOfPackets;
+
+	for (int i = 0; i < (int)numOfPackets; i++)
+	{
+		Packet packet(&packets[i]);
+		if (packet.isPacketOfType(Ethernet))
+			data->EthCount++;
+		if (packet.isPacketOfType(ARP))
+			data->ArpCount++;
+		if (packet.isPacketOfType(IPv4))
+			data->Ip4Count++;
+		if (packet.isPacketOfType(IPv6))
+			data->Ip6Count++;
+		if (packet.isPacketOfType(TCP))
+			data->TcpCount++;
+		if (packet.isPacketOfType(UDP))
+			data->UdpCount++;
+		if (packet.isPacketOfType(HTTP))
+			data->HttpCount++;
+
+	}
+}
+
+void dpdkPacketsArriveMultiThread(MBufRawPacket* packets, uint32_t numOfPackets, uint8_t threadId, DpdkDevice* device, void* userCookie)
+{
+	DpdkPacketData* data = (DpdkPacketData*)userCookie;
+
+	data[threadId].ThreadId = threadId;
+	data[threadId].PacketCount += numOfPackets;
+
+	for (int i = 0; i < (int)numOfPackets; i++)
+	{
+		Packet packet(&packets[i]);
+		if (packet.isPacketOfType(Ethernet))
+			data[threadId].EthCount++;
+		if (packet.isPacketOfType(ARP))
+			data[threadId].ArpCount++;
+		if (packet.isPacketOfType(IPv4))
+			data[threadId].Ip4Count++;
+		if (packet.isPacketOfType(IPv6))
+			data[threadId].Ip6Count++;
+		if (packet.isPacketOfType(TCP))
+		{
+			data[threadId].TcpCount++;
+			if (packet.isPacketOfType(IPv4))
+			{
+				RawPacket* newRawPacket = new RawPacket(packets[i]);
+				data[threadId].FlowKeys[hash5Tuple(&packet)].pushBack(newRawPacket);
+			}
+		}
+		if (packet.isPacketOfType(UDP))
+		{
+			data[threadId].UdpCount++;
+			if (packet.isPacketOfType(IPv4))
+			{
+				RawPacket* newRawPacket = new RawPacket(packets[i]);
+				data[threadId].FlowKeys[hash5Tuple(&packet)].pushBack(newRawPacket);
+			}
+		}
+		if (packet.isPacketOfType(HTTP))
+			data[threadId].HttpCount++;
+
+
+	}
+}
+
+class DpdkTestWorkerThread : public DpdkWorkerThread
+{
+private:
+	uint32_t m_CoreId;
+	DpdkDevice* m_DpdkDevice;
+	bool m_Stop;
+	pthread_mutex_t* m_QueueLock;
+	uint16_t m_QueueId;
+	int m_PacketCount;
+	bool m_Initialized;
+	bool m_RanAndStopped;
+public:
+	DpdkTestWorkerThread()
+	{
+		m_DpdkDevice = NULL;
+		m_QueueId = -1;
+		m_QueueLock = NULL;
+		m_CoreId = -1;
+		m_Stop = false;
+		m_PacketCount = 0;
+		m_Initialized = false;
+		m_RanAndStopped = false;
+	}
+
+	void init(DpdkDevice* dpdkDevice, uint16_t queueId, pthread_mutex_t* queueLock)
+	{
+		m_DpdkDevice = dpdkDevice;
+		m_QueueId = queueId;
+		m_QueueLock = queueLock;
+		m_Initialized = true;
+	}
+
+	bool run(uint32_t coreId)
+	{
+		if (!m_Initialized)
+		{
+			printf("Error: Thread %d was not initialized\n", coreId);
+			return false;
+		}
+
+		m_CoreId = coreId;
+
+		if (m_DpdkDevice == NULL)
+		{
+			printf("Error: DpdkDevice is NULL");
+			return false;
+		}
+
+		PTF_PRINT_VERBOSE("Worker thread on core %d is starting", m_CoreId);
+
+		m_PacketCount = 0;
+		MBufRawPacket* mBufArr[32] = {};
+
+		while (!m_Stop)
+		{
+			pthread_mutex_lock(m_QueueLock);
+			uint16_t packetReceived = m_DpdkDevice->receivePackets(mBufArr, 32, m_QueueId);
+			pthread_mutex_unlock(m_QueueLock);
+			m_PacketCount += packetReceived;
+			pthread_mutex_lock(m_QueueLock);
+			uint16_t packetsSent = m_DpdkDevice->sendPackets(mBufArr, packetReceived, m_QueueId);
+			if (packetsSent != packetReceived)
+			{
+				printf("Error: Couldn't send all received packets on thread %d", m_CoreId);
+				pthread_mutex_unlock(m_QueueLock);
+				return false;
+			}
+			pthread_mutex_unlock(m_QueueLock);
+		}
+
+		for (int i = 0; i < 32; i++)
+		{
+			if (mBufArr[i] != NULL)
+				delete mBufArr[i];
+		}
+
+		PTF_PRINT_VERBOSE("Worker thread on %d stopped", m_CoreId);
+
+		m_RanAndStopped = true;
+		return true;
+	}
+
+	void stop() { m_Stop = true; }
+
+	uint32_t getCoreId() { return m_CoreId; }
+
+	int getPacketCount() { return m_PacketCount; }
+
+	bool threadRanAndStopped() { return m_RanAndStopped; }
+};
+
+#ifdef LINUX
+struct KniRequestsCallbacksMock
+{
+	static int change_mtu_new(uint16_t, unsigned int) { return 0; }
+	static int change_mtu_old(uint8_t, unsigned int) { return 0; }
+	static int config_network_if_new(uint16_t, uint8_t) { return 0; }
+	static int config_network_if_old(uint8_t, uint8_t) { return 0; }
+	static int config_mac_address(uint16_t, uint8_t[]) { return 0; }
+	static int config_promiscusity(uint16_t, uint8_t) { return 0; }
+
+	static bool onPacketsCallbackSingleBurst(MBufRawPacket*, uint32_t numOfPackets, KniDevice*, void* userCookie)
+	{
+		unsigned int* counter = (unsigned int*)userCookie;
+		*counter = numOfPackets;
+		// Break after first burst
+		return false;
+	}
+	static bool onPacketsMock(MBufRawPacket*, uint32_t, KniDevice*, void*)
+	{
+		return true;
+	}
+	static bool onPacketsCallback(MBufRawPacket*, uint32_t numOfPackets, KniDevice*, void* userCookie)
+	{
+		unsigned int* counter = (unsigned int*)userCookie;
+		*counter = *counter + numOfPackets;
+		return true;
+	}
+
+	static KniDevice::KniIoctlCallbacks cb_new;
+	static KniDevice::KniOldIoctlCallbacks cb_old;
+	static void setCallbacks()
+	{
+		cb_new.change_mtu = change_mtu_new;
+		cb_new.config_network_if = config_network_if_new;
+		cb_new.config_mac_address = config_mac_address;
+		cb_new.config_promiscusity = config_promiscusity;
+		cb_old.change_mtu = change_mtu_old;
+		cb_old.config_network_if = config_network_if_old;
+	}
+};
+KniDevice::KniIoctlCallbacks KniRequestsCallbacksMock::cb_new;
+KniDevice::KniOldIoctlCallbacks KniRequestsCallbacksMock::cb_old;
+
+namespace KNI {
+enum
+{
+	TEST_PORT_ID0 = 42,
+	TEST_PORT_ID1 = 43,
+	DEVICE0 = 0,
+	DEVICE1 = 1,
+	TEST_MEMPOOL_CAPACITY = 512
+};
+
+inline bool setKniDeviceIp(const pcpp::IPAddress& ip, int kniDeviceId)
+{
+	char buff[256];
+	snprintf(buff, sizeof(buff), "ip a add %s/30 dev " KNI_TEST_NAME, ip.toString().c_str(), kniDeviceId);
+	(void)executeShellCommand(buff);
+	snprintf(buff, sizeof(buff), "ip a | grep %s", ip.toString().c_str());
+	std::string result = executeShellCommand(buff);
+	return result != "" && result != "ERROR";
+}
+} // namespace KNI
+#endif /* LINUX */
+#endif /* USE_DPDK */
+
+template<typename KeyType, typename LeftValue, typename RightValue>
+void intersectMaps(const map<KeyType, LeftValue> & left, const map<KeyType, RightValue> & right, map<KeyType, pair<LeftValue, RightValue> >& result)
+{
+    typename map<KeyType, LeftValue>::const_iterator il = left.begin();
+    typename map<KeyType, RightValue>::const_iterator ir = right.begin();
+    while (il != left.end() && ir != right.end())
+    {
+        if (il->first < ir->first)
+            ++il;
+        else if (ir->first < il->first)
+            ++ir;
+        else
+        {
+            result.insert(make_pair(il->first, make_pair(il->second, ir->second)));
+            ++il;
+            ++ir;
+        }
+    }
+}
+
+void statsUpdate(pcap_stat& stats, void* userCookie)
+{
+	(*(int*)userCookie)++;
+}
+
+int getFileLength(const char* filename)
+{
+	ifstream infile(filename, ifstream::binary);
+	if (!infile)
+		return -1;
+	infile.seekg(0, infile.end);
+    int length = infile.tellg();
+    infile.close();
+    return length;
+}
+
+uint8_t* readFileIntoBuffer(const char* filename, int& bufferLength)
+{
+	int fileLength = getFileLength(filename);
+	if (fileLength == -1)
+		return NULL;
+
+	ifstream infile(filename);
+	if (!infile)
+		return NULL;
+
+	bufferLength = fileLength/2 + 2;
+	uint8_t* result = new uint8_t[bufferLength];
+	int i = 0;
+	while (!infile.eof())
+	{
+		char byte[3];
+		memset(byte, 0, 3);
+		infile.read(byte, 2);
+		result[i] = (uint8_t)strtol(byte, NULL, 16);
+		i++;
+	}
+	infile.close();
+	bufferLength -= 2;
+	return result;
+}
+
+void printBufferDifferences(const uint8_t* buffer1, size_t buffer1Len, const uint8_t* buffer2, size_t buffer2Len)
+{
+	printf("\n\n\n");
+	for(int i = 0; i<(int)buffer1Len; i++)
+		printf(" 0x%2X  ", buffer1[i]);
+	printf("\n\n\n");
+	for(int i = 0; i<(int)buffer2Len; i++)
+	{
+		if (buffer2[i] != buffer1[i])
+			printf("*0x%2X* ", buffer2[i]);
+		else
+			printf(" 0x%2X  ", buffer2[i]);
+	}
+	printf("\n\n\n");
+}
+
+bool sendURLRequest(string url)
+{
+	//TODO: what about windows 64?
+#ifdef WIN32
+	string cmd = "cUrl\\curl_win32.exe -s -o cUrl\\curl_output.txt";
+#elif LINUX
+	string cmd = "cUrl/curl.linux32 -s -o cUrl/curl_output.txt";
+#elif MAC_OS_X
+	string cmd = "curl -s -o cUrl/curl_output.txt";
+#endif
+
+	cmd += " " + url;
+	if (system(cmd.c_str()) == -1)
+		return false;
+	return true;
+}
+
+#ifdef WIN32
+HANDLE activateRpcapdServer(string ip, uint16_t port)
+{
+	char portAsString[10];
+	sprintf(portAsString, "%d", port);
+	string cmd = "rpcapd\\rpcapd.exe";
+	string args = "rpcapd\\rpcapd.exe -b " + ip + " -p " + string(portAsString) + " -n";
+
+	STARTUPINFO si;
+	PROCESS_INFORMATION pi;
+
+	ZeroMemory( &si, sizeof(si) );
+	si.cb = sizeof(si);
+	ZeroMemory( &pi, sizeof(pi) );
+	if (!CreateProcess
+			(
+			TEXT(cmd.c_str()),
+			(char*)TEXT(args.c_str()),
+			NULL,NULL,FALSE,
+			CREATE_NEW_CONSOLE,
+			NULL,NULL,
+			&si,
+			&pi
+			)
+			)
+		{
+			return NULL;
+		}
+
+	return pi.hProcess;
+}
+
+void terminateRpcapdServer(HANDLE processHandle)
+{
+	if (processHandle != NULL)
+		TerminateProcess(processHandle, 0);
+}
+
+#endif
+
+bool packetArrivesBlockingModeTimeout(RawPacket* pRawPacket, PcapLiveDevice* dev, void* userCookie)
+{
+	return false;
+}
+
+bool packetArrivesBlockingModeNoTimeout(RawPacket* pRawPacket, PcapLiveDevice* dev, void* userCookie)
+{
+	int* packetCount = (int*)userCookie;
+	if ((*packetCount) == 5)
+		return true;
+
+	(*packetCount)++;
+	return false;
+}
+
+bool packetArrivesBlockingModeNoTimeoutPacketCount(RawPacket* pRawPacket, PcapLiveDevice* dev, void* userCookie)
+{
+	int* packetCount = (int*)userCookie;
+	(*packetCount)++;
+	return false;
+}
+
+
+bool packetArrivesBlockingModeStartCapture(RawPacket* pRawPacket, PcapLiveDevice* dev, void* userCookie)
+{
+	LoggerPP::getInstance().supressErrors();
+	if (dev->startCaptureBlockingMode(packetArrivesBlockingModeTimeout, NULL, 5) != 0)
+		return false;
+
+	int temp = 0;
+	if (dev->startCapture(packetArrives, &temp) != 0)
+		return false;
+
+	LoggerPP::getInstance().enableErrors();
+
+	int* packetCount = (int*)userCookie;
+	if ((*packetCount) == 5)
+		return true;
+
+	(*packetCount)++;
+	return false;
+}
+
+
+bool packetArrivesBlockingModeStopCapture(RawPacket* pRawPacket, PcapLiveDevice* dev, void* userCookie)
+{
+	// shouldn't do anything
+	dev->stopCapture();
+
+	int* packetCount = (int*)userCookie;
+	if ((*packetCount) == 5)
+		return true;
+
+	(*packetCount)++;
+	return false;
+}
+
+
+
+PTF_TEST_CASE(TestIPAddress)
+{
+	IPAddress::Ptr_t ip4Addr = IPAddress::fromString((char*)"10.0.0.4");
+	PTF_ASSERT(ip4Addr.get() != NULL, "IPv4 address is NULL");
+	PTF_ASSERT(ip4Addr->getType() == IPAddress::IPv4AddressType, "IPv4 address is not of type IPv4Address");
+	PTF_ASSERT(strcmp(ip4Addr->toString().c_str(), "10.0.0.4") == 0, "IPv4 toString doesn't return the correct string");
+	IPv4Address* ip4AddrAfterCast = static_cast<IPv4Address*>(ip4Addr.get());
+	PTF_ASSERT(ntohl(ip4AddrAfterCast->toInt()) == 0x0A000004, "toInt() gave wrong result: %X", ip4AddrAfterCast->toInt());
+	IPv4Address secondIPv4Address(string("1.1.1.1"));
+	secondIPv4Address = *ip4AddrAfterCast;
+	PTF_ASSERT(secondIPv4Address.isValid() == true, "Valid address identified as non-valid");
+	PTF_ASSERT((*ip4AddrAfterCast) == secondIPv4Address, "IPv4Address assignment operator didn't work");
+
+	IPv4Address ipv4Addr("10.0.0.4"), subnet1("10.0.0.0"), subnet2("10.10.0.0"), mask("255.255.255.0");
+	PTF_ASSERT(ipv4Addr.isValid() == true, "Valid ipv4Addr identified as non-valid");
+	PTF_ASSERT(subnet1.isValid() == true, "Valid subnet1 identified as non-valid");
+	PTF_ASSERT(subnet2.isValid() == true, "Valid subnet2 identified as non-valid");
+	PTF_ASSERT(mask.isValid() == true, "Valid mask identified as non-valid");
+	PTF_ASSERT(ipv4Addr.matchSubnet(subnet1, mask) == true, "Incorrect result: ipv4Addr address does not belong to subnet1");
+	PTF_ASSERT(ipv4Addr.matchSubnet(subnet2, mask) == false, "Incorrect result: ipv4Addr address belongs to subnet2");
+
+	IPv4Address badAddress(std::string("sdgdfgd"));
+	PTF_ASSERT(badAddress.isValid() == false, "Non-valid address identified as valid");
+	IPv4Address anotherBadAddress = IPv4Address(std::string("321.123.1000.1"));
+	PTF_ASSERT(anotherBadAddress.isValid() == false, "Non-valid address copied by copy c'tor identified as valid");
+
+	string ip6AddrString("2607:f0d0:1002:51::4");
+	IPAddress::Ptr_t ip6Addr = IPAddress::fromString(ip6AddrString);
+	PTF_ASSERT(ip6Addr.get() != NULL, "IPv6 address is NULL");
+	PTF_ASSERT(ip6Addr->getType() == IPAddress::IPv6AddressType, "IPv6 address is not of type IPv6Address");
+	PTF_ASSERT(strcmp(ip6Addr->toString().c_str(), "2607:f0d0:1002:51::4") == 0, "IPv6 toString doesn't return the correct string");
+	IPv6Address* ip6AddrAfterCast = static_cast<IPv6Address*>(ip6Addr.get());
+	size_t length = 0;
+	uint8_t* addrAsByteArray;
+	ip6AddrAfterCast->copyTo(&addrAsByteArray, length);
+	PTF_ASSERT(length == 16, "IPv6 packet length is wrong. Expected 16, got %d", (int)length);
+	uint8_t expectedByteArray[16] = { 0x26, 0x07, 0xF0, 0xD0, 0x10, 0x02, 0x00, 0x51, 0x00, 0x00 , 0x00, 0x00, 0x00, 0x00, 0x00, 0x04 };
+	for (int i = 0; i < 16; i++)
+		PTF_ASSERT_AND_RUN_COMMAND(addrAsByteArray[i] == expectedByteArray[i], delete [] addrAsByteArray, "Failed to convert IPv6 address to byte array; byte #%d: expected 0x%X got 0x%X", i, expectedByteArray[i], addrAsByteArray[i]);
+
+	delete [] addrAsByteArray;
+	ip6Addr = IPAddress::fromString(string("2607:f0d0:1002:0051:0000:0000:0000:0004"));
+	PTF_ASSERT(ip6Addr.get() != NULL, "IPv6 address is NULL");
+	PTF_ASSERT(ip6Addr->getType() == IPAddress::IPv6AddressType, "IPv6 address is not of type IPv6Address");
+	PTF_ASSERT(strcmp(ip6Addr->toString().c_str(), "2607:f0d0:1002:0051:0000:0000:0000:0004") == 0, "IPv6 toString doesn't return the correct string");
+	IPv6Address secondIPv6Address(string("2607:f0d0:1002:52::5"));
+	ip6AddrAfterCast = static_cast<IPv6Address*>(ip6Addr.get());
+	secondIPv6Address = *ip6AddrAfterCast;
+	PTF_ASSERT(ip6Addr->isValid() == true, "Valid IPv6 address identified as non-valid");
+	PTF_ASSERT((*ip6AddrAfterCast) == secondIPv6Address, "IPv6Address assignment operator didn't work");
+
+	char badIp6AddressStr[] = "lasdfklsdkfdls";
+	IPv6Address badIp6Address(badIp6AddressStr);
+	PTF_ASSERT(badIp6Address.isValid() == false, "Non-valid IPv6 address identified as valid");
+	IPv6Address anotherBadIp6Address = badIp6Address;
+	PTF_ASSERT(anotherBadIp6Address.isValid() == false, "Non-valid IPv6 address copied by copy c'tor identified as valid");
+}
+
+PTF_TEST_CASE(TestMacAddress)
+{
+	MacAddress macAddr1(0x11,0x2,0x33,0x4,0x55,0x6);
+	PTF_ASSERT(macAddr1.isValid(), "macAddr1 is not valid");
+	MacAddress macAddr2(0x11,0x2,0x33,0x4,0x55,0x6);
+	PTF_ASSERT(macAddr2.isValid(), "macAddr2 is not valid");
+	PTF_ASSERT(macAddr1 == macAddr2, "Equal operator failed");
+
+	MacAddress macAddr3(string("11:02:33:04:55:06"));
+	PTF_ASSERT(macAddr3.isValid(), "macAddr3 is not valid");
+	PTF_ASSERT(macAddr1 == macAddr3, "Different c'tors with same MAC address (string and by octets) give different addresses");
+
+	uint8_t addrAsArr[6] = { 0x11, 0x2, 0x33, 0x4, 0x55, 0x6 };
+	MacAddress macAddr4(addrAsArr);
+	PTF_ASSERT(macAddr4.isValid(), "macAddr4 is not valid");
+	PTF_ASSERT(macAddr1 == macAddr4, "Different c'tors with same MAC address (from arr and by octets) give different addresses");
+
+	string macAsStr = macAddr1.toString();
+	PTF_ASSERT(macAsStr == string("11:02:33:04:55:06"), "String representation failure: expected '%s', got '%s'", "11:02:33:04:55:06", macAddr1.toString().c_str());
+
+	uint8_t* arrToCopyTo = NULL;
+	macAddr3.copyTo(&arrToCopyTo);
+	PTF_ASSERT(arrToCopyTo[0] == 0x11 && arrToCopyTo[1] == 0x02 && arrToCopyTo[2] == 0x33 && arrToCopyTo[3] == 0x04 && arrToCopyTo[4] == 0x55 && arrToCopyTo[5] == 0x06, "Copy MacAddress to array failed");
+	delete [] arrToCopyTo;
+
+	uint8_t macBytes[6];
+	macAddr3.copyTo(macBytes);
+	PTF_ASSERT(memcmp(macBytes, addrAsArr, sizeof addrAsArr) == 0, "Incorrect result of calling copyTo(uint8_t* ptr)");
+
+	#if __cplusplus > 199711L || _MSC_VER >= 1800
+	MacAddress macCpp11Valid { 0xBB, 0xBB, 0xBB, 0xBB, 0xBB, 0xBB };
+	MacAddress macCpp11Wrong { 0xBB, 0xBB, 0xBB, 0xBB, 0xBB };
+	PTF_ASSERT(macCpp11Valid.isValid(), "macCpp11Valid is not valid");
+	PTF_ASSERT(!macCpp11Wrong.isValid(), "macCpp11Wrong is valid");
+	#endif
+
+	MacAddress mac6(macAddr1);
+	PTF_ASSERT(mac6.isValid(), "Incorrect copy constructing: mac6 is not valid");
+	PTF_ASSERT(mac6 == macAddr1, "Incorrect copy constructing: mac6 is not equal to macAddr1");
+	mac6 = macAddr2;
+	PTF_ASSERT(mac6.isValid(), "Incorrect copy assignment: mac6 is not valid");
+	PTF_ASSERT(mac6 == macAddr2, "Incorrect copy assignment: mac6 is not equal to macAddr2");
+
+	MacAddress macWithZero("aa:aa:00:aa:00:aa");
+	MacAddress macWrong1("aa:aa:aa:aa:aa:aa:bb:bb:bb:bb");
+	MacAddress macWrong2("aa:aa:aa");
+	MacAddress macWrong3("aa:aa:aa:ZZ:aa:aa");
+	PTF_ASSERT(macWithZero.isValid(), "macWithZero is not valid");
+	PTF_ASSERT(!macWrong1.isValid(), "macWrong1 is valid");
+	PTF_ASSERT(!macWrong2.isValid(), "macWrong2 is valid");
+	PTF_ASSERT(!macWrong3.isValid(), "macWrong3 is valid");
+}
+
+
+PTF_TEST_CASE(TestPcapFileReadWrite)
+{
+    PcapFileReaderDevice readerDev(EXAMPLE_PCAP_PATH);
+    PcapFileWriterDevice writerDev(EXAMPLE_PCAP_WRITE_PATH);
+    PTF_ASSERT(readerDev.open(), "cannot open reader device");
+    PTF_ASSERT(writerDev.open(), "cannot open writer device");
+    PTF_ASSERT(readerDev.getFileName() == EXAMPLE_PCAP_PATH, "Reader file name different than expected");
+    PTF_ASSERT(writerDev.getFileName() == EXAMPLE_PCAP_WRITE_PATH, "Writer file name different than expected");
+    PTF_ASSERT(readerDev.getFileSize() == 3812643, "Reader file size different than expected. Expected: %d, got: %d", 3812643, (int)readerDev.getFileSize());
+    RawPacket rawPacket;
+    int packetCount = 0;
+    int ethCount = 0;
+    int sllCount = 0;
+    int ipCount = 0;
+    int tcpCount = 0;
+    int udpCount = 0;
+    while (readerDev.getNextPacket(rawPacket))
+    {
+    	packetCount++;
+    	Packet packet(&rawPacket);
+		if (packet.isPacketOfType(Ethernet))
+			ethCount++;
+		if (packet.isPacketOfType(SLL))
+			sllCount++;
+		if (packet.isPacketOfType(IPv4))
+			ipCount++;
+		if (packet.isPacketOfType(TCP))
+			tcpCount++;
+		if (packet.isPacketOfType(UDP))
+			udpCount++;
+
+		writerDev.writePacket(rawPacket);
+    }
+
+
+    pcap_stat readerStatistics;
+    pcap_stat writerStatistics;
+
+    readerDev.getStatistics(readerStatistics);
+    PTF_ASSERT(readerStatistics.ps_recv == 4631, "Incorrect number of packets read from file. Expected: 4631; read: %d", readerStatistics.ps_recv);
+    PTF_ASSERT(readerStatistics.ps_drop == 0, "Packets were not read properly from file. Number of packets dropped: %d", readerStatistics.ps_drop);
+
+    writerDev.getStatistics(writerStatistics);
+    PTF_ASSERT(writerStatistics.ps_recv == 4631, "Incorrect number of packets written to file. Expected: 4631; read: %d", writerStatistics.ps_recv);
+    PTF_ASSERT(writerStatistics.ps_drop == 0, "Packets were not written properly to file. Number of packets dropped: %d", writerStatistics.ps_drop);
+
+    PTF_ASSERT(ethCount == 4631, "Incorrect number of Ethernet packets read. Expected: 4631; read: %d", ethCount);
+    PTF_ASSERT(sllCount == 0, "Incorrect number of SLL packets read. Expected: 0; read: %d", sllCount);
+    PTF_ASSERT(ipCount == 4631, "Incorrect number of IPv4 packets read. Expected: 4631; read: %d", ipCount);
+    PTF_ASSERT(tcpCount == 4492, "Incorrect number of IPv4 packets read. Expected: 4492; read: %d", tcpCount);
+    PTF_ASSERT(udpCount == 139, "Incorrect number of IPv4 packets read. Expected: 139; read: %d", udpCount);
+
+    readerDev.close();
+    writerDev.close();
+
+    // read all packets in a bulk
+    PcapFileReaderDevice readerDev2(EXAMPLE_PCAP_PATH);
+    PTF_ASSERT(readerDev2.open(), "cannot open reader device 2");
+
+    RawPacketVector packetVec;
+    int numOfPacketsRead = readerDev2.getNextPackets(packetVec);
+    PTF_ASSERT(numOfPacketsRead == 4631, "Bulk read: num of packets read isn't 4631");
+    PTF_ASSERT(packetVec.size() == 4631, "Bulk read: num of packets in vec isn't 4631");
+
+    readerDev2.close();
+}
+
+PTF_TEST_CASE(TestPcapSllFileReadWrite)
+{
+    PcapFileReaderDevice readerDev(SLL_PCAP_PATH);
+    PcapFileWriterDevice writerDev(SLL_PCAP_WRITE_PATH, LINKTYPE_LINUX_SLL);
+    PTF_ASSERT(readerDev.open(), "cannot open reader device");
+    PTF_ASSERT(writerDev.open(), "cannot open writer device");
+    RawPacket rawPacket;
+    int packetCount = 0;
+    int sllCount = 0;
+    int ethCount = 0;
+    int ipCount = 0;
+    int tcpCount = 0;
+    int udpCount = 0;
+    while (readerDev.getNextPacket(rawPacket))
+    {
+    	packetCount++;
+    	Packet packet(&rawPacket);
+		if (packet.isPacketOfType(Ethernet))
+			ethCount++;
+		if (packet.isPacketOfType(SLL))
+			sllCount++;
+		if (packet.isPacketOfType(IPv4))
+			ipCount++;
+		if (packet.isPacketOfType(TCP))
+			tcpCount++;
+		if (packet.isPacketOfType(UDP))
+			udpCount++;
+
+		writerDev.writePacket(rawPacket);
+    }
+
+    pcap_stat readerStatistics;
+    pcap_stat writerStatistics;
+
+    readerDev.getStatistics(readerStatistics);
+    PTF_ASSERT(readerStatistics.ps_recv == 518, "Incorrect number of packets read from file. Expected: 518; read: %d", readerStatistics.ps_recv);
+    PTF_ASSERT(readerStatistics.ps_drop == 0, "Packets were not read properly from file. Number of packets dropped: %d", readerStatistics.ps_drop);
+
+    writerDev.getStatistics(writerStatistics);
+    PTF_ASSERT(writerStatistics.ps_recv == 518, "Incorrect number of packets written to file. Expected: 518; written: %d", writerStatistics.ps_recv);
+    PTF_ASSERT(writerStatistics.ps_drop == 0, "Packets were not written properly to file. Number of packets dropped: %d", writerStatistics.ps_drop);
+
+    PTF_ASSERT(ethCount == 0, "Incorrect number of Ethernet packets read. Expected: 0; read: %d", ethCount);
+    PTF_ASSERT(sllCount == 518, "Incorrect number of SLL packets read. Expected: 518; read: %d", sllCount);
+    PTF_ASSERT(ipCount == 510, "Incorrect number of IPv4 packets read. Expected: 510; read: %d", ipCount);
+    PTF_ASSERT(tcpCount == 483, "Incorrect number of TCP packets read. Expected: 483; read: %d", tcpCount);
+    PTF_ASSERT(udpCount == 28, "Incorrect number of UDP packets read. Expected: 28; read: %d", udpCount);
+
+    readerDev.close();
+    writerDev.close();
+}
+
+PTF_TEST_CASE(TestPcapRawIPFileReadWrite)
+{
+	LoggerPP::getInstance().supressErrors();
+	PcapFileWriterDevice tempWriter(RAW_IP_PCAP_WRITE_PATH, LINKTYPE_RAW);
+	PTF_ASSERT(tempWriter.open() == false, "managed to open pcap writer device with link type LINKTYPE_RAW");
+	LoggerPP::getInstance().enableErrors();
+
+    PcapFileReaderDevice readerDev(RAW_IP_PCAP_PATH);
+    PcapFileWriterDevice writerDev(RAW_IP_PCAP_WRITE_PATH, LINKTYPE_DLT_RAW1);
+    PcapNgFileWriterDevice writerNgDev(RAW_IP_PCAPNG_PATH);
+    PTF_ASSERT(readerDev.open(), "cannot open reader device");
+    PTF_ASSERT(writerDev.open(), "cannot open writer device");
+    PTF_ASSERT(writerNgDev.open(), "cannot open writer-ng device");
+    RawPacket rawPacket;
+    int packetCount = 0;
+    int ethCount = 0;
+    int ipv4Count = 0;
+    int ipv6Count = 0;
+    int tcpCount = 0;
+    int udpCount = 0;
+    while (readerDev.getNextPacket(rawPacket))
+    {
+    	packetCount++;
+    	Packet packet(&rawPacket);
+		if (packet.isPacketOfType(Ethernet))
+			ethCount++;
+		if (packet.isPacketOfType(IPv4))
+			ipv4Count++;
+		if (packet.isPacketOfType(IPv6))
+			ipv6Count++;
+		if (packet.isPacketOfType(TCP))
+			tcpCount++;
+		if (packet.isPacketOfType(UDP))
+			udpCount++;
+
+		writerDev.writePacket(rawPacket);
+		writerNgDev.writePacket(rawPacket);
+    }
+
+    pcap_stat readerStatistics;
+    pcap_stat writerStatistics;
+    pcap_stat writerNgStatistics;
+
+    readerDev.getStatistics(readerStatistics);
+    PTF_ASSERT(readerStatistics.ps_recv == 100, "Incorrect number of packets read from file. Expected: 100; read: %d", readerStatistics.ps_recv);
+    PTF_ASSERT(readerStatistics.ps_drop == 0, "Packets were not read properly from file. Number of packets dropped: %d", readerStatistics.ps_drop);
+
+    writerDev.getStatistics(writerStatistics);
+    PTF_ASSERT(writerStatistics.ps_recv == 100, "Incorrect number of packets written to file. Expected: 100; written: %d", writerStatistics.ps_recv);
+    PTF_ASSERT(writerStatistics.ps_drop == 0, "Packets were not written properly to file. Number of packets dropped: %d", writerStatistics.ps_drop);
+
+    writerNgDev.getStatistics(writerNgStatistics);
+    PTF_ASSERT(writerNgStatistics.ps_recv == 100, "Incorrect number of packets written to pcap-ng file. Expected: 100; written: %d", writerNgStatistics.ps_recv);
+    PTF_ASSERT(writerNgStatistics.ps_drop == 0, "Packets were not written properly to pcap-ng file. Number of packets dropped: %d", writerNgStatistics.ps_drop);
+
+    PTF_ASSERT(ethCount == 0, "Incorrect number of Ethernet packets read. Expected: 0; read: %d", ethCount);
+    PTF_ASSERT(ipv4Count == 50, "Incorrect number of IPv4 packets read. Expected: 50; read: %d", ipv4Count);
+    PTF_ASSERT(ipv6Count == 50, "Incorrect number of IPv6 packets read. Expected: 50; read: %d", ipv6Count);
+    PTF_ASSERT(tcpCount == 92, "Incorrect number of TCP packets read. Expected: 92; read: %d", tcpCount);
+    PTF_ASSERT(udpCount == 8, "Incorrect number of UDP packets read. Expected: 8; read: %d", udpCount);
+
+    readerDev.close();
+    writerDev.close();
+    writerNgDev.close();
+}
+
+PTF_TEST_CASE(TestPcapFileAppend)
+{
+	// opening the file for the first time just to delete all packets in it
+	PcapFileWriterDevice wd(EXAMPLE_PCAP_WRITE_PATH);
+	PTF_ASSERT(wd.open() == true, "Cannot open writer dev");
+	wd.close();
+
+	for (int i = 0; i < 5; i++)
+	{
+		PcapFileReaderDevice readerDev(EXAMPLE_PCAP_PATH);
+		PcapFileWriterDevice writerDev(EXAMPLE_PCAP_WRITE_PATH);
+		PTF_ASSERT(writerDev.open(true) == true, "Cannot open the pcap file in append mode, iteration #%d", i);
+		PTF_ASSERT(readerDev.open(), "cannot open reader device, iteration #%d", i);
+
+		RawPacket rawPacket;
+	    while (readerDev.getNextPacket(rawPacket))
+	    {
+	    	writerDev.writePacket(rawPacket);
+	    }
+
+	    writerDev.close();
+	    readerDev.close();
+	}
+
+	PcapFileReaderDevice readerDev(EXAMPLE_PCAP_WRITE_PATH);
+	PTF_ASSERT(readerDev.open(), "cannot open reader device to read result file");
+	int counter = 0;
+	RawPacket rawPacket;
+    while (readerDev.getNextPacket(rawPacket))
+    	counter++;
+
+    PTF_ASSERT(counter == (4631*5), "Number of read packets different than expected. Read: %d, expected: %d", counter, 4631*6);
+
+    LoggerPP::getInstance().supressErrors();
+    PcapFileWriterDevice writerDev2(EXAMPLE_PCAP_WRITE_PATH, LINKTYPE_LINUX_SLL);
+    PTF_ASSERT(writerDev2.open(true) == false, "Managed to open file in append mode even though link layer types are different");
+    LoggerPP::getInstance().enableErrors();
+
+}
+
+PTF_TEST_CASE(TestPcapNgFileReadWrite)
+{
+    PcapNgFileReaderDevice readerDev(EXAMPLE_PCAPNG_PATH);
+    PcapNgFileWriterDevice writerDev(EXAMPLE_PCAPNG_WRITE_PATH);
+    PTF_ASSERT(readerDev.open(), "cannot open reader device");
+    PTF_ASSERT(writerDev.open(), "cannot open writer device");
+    PTF_ASSERT(readerDev.getFileName() == EXAMPLE_PCAPNG_PATH, "Reader file name different than expected");
+    PTF_ASSERT(writerDev.getFileName() == EXAMPLE_PCAPNG_WRITE_PATH, "Writer file name different than expected");
+    PTF_ASSERT(readerDev.getFileSize() == 20704, "Reader file size different than expected. Expected: %d, got: %d", 20704, (int)readerDev.getFileSize());
+    PTF_ASSERT(readerDev.getOS() == "Mac OS X 10.10.4, build 14E46 (Darwin 14.4.0)", "OS read incorrectly");
+    PTF_ASSERT(readerDev.getCaptureApplication() == "Dumpcap 1.12.6 (v1.12.6-0-gee1fce6 from master-1.12)", "User app read incorrectly");
+    PTF_ASSERT(readerDev.getCaptureFileComment() == "", "File comment isn't empty");
+    PTF_ASSERT(readerDev.getHardware() == "", "Hardware string isn't empty");
+    RawPacket rawPacket;
+    int packetCount = 0;
+    int ethLinkLayerCount = 0;
+    int nullLinkLayerCount = 0;
+    int otherLinkLayerCount = 0;
+    int ethCount = 0;
+    int nullLoopbackCount = 0;
+    int ipCount = 0;
+    int tcpCount = 0;
+    int udpCount = 0;
+    while (readerDev.getNextPacket(rawPacket))
+    {
+    	packetCount++;
+
+    	LinkLayerType linkType = rawPacket.getLinkLayerType();
+    	if (linkType == LINKTYPE_ETHERNET)
+    		ethLinkLayerCount++;
+    	else if (linkType == LINKTYPE_NULL)
+    		nullLinkLayerCount++;
+    	else
+    		otherLinkLayerCount++;
+
+    	Packet packet(&rawPacket);
+		if (packet.isPacketOfType(Ethernet))
+			ethCount++;
+		if (packet.isPacketOfType(NULL_LOOPBACK))
+			nullLoopbackCount++;
+		if (packet.isPacketOfType(IPv4))
+			ipCount++;
+		if (packet.isPacketOfType(TCP))
+			tcpCount++;
+		if (packet.isPacketOfType(UDP))
+			udpCount++;
+
+		PTF_ASSERT(writerDev.writePacket(rawPacket) == true, "Couldn't write packet #%d", packetCount);
+    }
+
+    pcap_stat readerStatistics;
+    pcap_stat writerStatistics;
+
+    readerDev.getStatistics(readerStatistics);
+    PTF_ASSERT(readerStatistics.ps_recv == 64, "Incorrect number of packets read from file. Expected: 64; read: %d", readerStatistics.ps_recv);
+    PTF_ASSERT(readerStatistics.ps_drop == 0, "Packets were not read properly from file. Number of packets dropped: %d", readerStatistics.ps_drop);
+
+    writerDev.getStatistics(writerStatistics);
+    PTF_ASSERT(writerStatistics.ps_recv == 64, "Incorrect number of packets written to file. Expected: 64; written: %d", writerStatistics.ps_recv);
+    PTF_ASSERT(writerStatistics.ps_drop == 0, "Packets were not written properly to file. Number of packets dropped: %d", writerStatistics.ps_drop);
+
+    PTF_ASSERT(ethLinkLayerCount == 62, "Incorrect number of Ethernet link-type packets read. Expected: 62; read: %d", ethLinkLayerCount);
+    PTF_ASSERT(nullLinkLayerCount == 2, "Incorrect number of Null link-type packets read. Expected: 2; read: %d", nullLinkLayerCount);
+    PTF_ASSERT(otherLinkLayerCount == 0, "Incorrect number of other link-type packets read. Expected: 0; read: %d", otherLinkLayerCount);
+    PTF_ASSERT(ethCount == 62, "Incorrect number of Ethernet packets read. Expected: 62; read: %d", ethCount);
+    PTF_ASSERT(nullLoopbackCount == 2, "Incorrect number of Null/Loopback packets read. Expected: 2; read: %d", nullLoopbackCount);
+    PTF_ASSERT(ipCount == 64, "Incorrect number of IPv4 packets read. Expected: 64; read: %d", ipCount);
+    PTF_ASSERT(tcpCount == 32, "Incorrect number of TCP packets read. Expected: 32; read: %d", tcpCount);
+    PTF_ASSERT(udpCount == 32, "Incorrect number of UDP packets read. Expected: 32; read: %d", udpCount);
+
+    readerDev.close();
+    writerDev.close();
+
+}
+
+PTF_TEST_CASE(TestPcapNgFileReadWriteAdv)
+{
+	PcapNgFileReaderDevice readerDev(EXAMPLE2_PCAPNG_PATH);
+
+	// negative tests
+	readerDev.close();
+	LoggerPP::getInstance().supressErrors();
+	PTF_ASSERT(readerDev.getOS() == "", "Managed to read OS before device is opened");
+	LoggerPP::getInstance().enableErrors();
+	// --------------
+
+	PTF_ASSERT(readerDev.open(), "cannot open reader device");
+    PTF_ASSERT(readerDev.getOS() == "Linux 3.18.1-1-ARCH", "OS read incorrectly");
+    PTF_ASSERT(readerDev.getCaptureApplication() == "Dumpcap (Wireshark) 1.99.1 (Git Rev Unknown from unknown)", "User app read incorrectly");
+    PTF_ASSERT(readerDev.getCaptureFileComment() == "CLIENT_RANDOM E39B5BF4903C68684E8512FB2F60213E9EE843A0810B4982B607914D8092D482 95A5D39B02693BC1FB39254B179E9293007F6D37C66172B1EE4EF0D5E25CE1DABE878B6143DC3B266883E51A75E99DF9                                                   ", "File comment read incorrectly");
+    PTF_ASSERT(readerDev.getHardware() == "", "Hardware string isn't empty");
+
+    PcapNgFileWriterDevice writerDev(EXAMPLE2_PCAPNG_WRITE_PATH);
+
+	// negative tests
+    writerDev.close();
+    // --------------
+
+    PTF_ASSERT(writerDev.open(readerDev.getOS().c_str(), "My Hardware", readerDev.getCaptureApplication().c_str(), "This is a comment in a pcap-ng file") == true, "Couldn't open writer file");
+
+    RawPacket rawPacket;
+    int packetCount = 0;
+    int capLenNotMatchOrigLen = 0;
+    int ethCount = 0;
+    int sllCount = 0;
+    int ip4Count = 0;
+    int ip6Count = 0;
+    int tcpCount = 0;
+    int udpCount = 0;
+    int httpCount = 0;
+    int commentCount = 0;
+    std::string pktComment;
+
+    while (readerDev.getNextPacket(rawPacket, pktComment))
+    {
+    	packetCount++;
+
+    	if (rawPacket.getRawDataLen() != rawPacket.getFrameLength())
+    		capLenNotMatchOrigLen++;
+
+    	Packet packet(&rawPacket);
+		if (packet.isPacketOfType(Ethernet))
+			ethCount++;
+		if (packet.isPacketOfType(SLL))
+			sllCount++;
+		if (packet.isPacketOfType(IPv4))
+			ip4Count++;
+		if (packet.isPacketOfType(IPv6))
+			ip6Count++;
+		if (packet.isPacketOfType(TCP))
+			tcpCount++;
+		if (packet.isPacketOfType(UDP))
+			udpCount++;
+		if (packet.isPacketOfType(HTTP))
+			httpCount++;
+
+		if (pktComment != "")
+		{
+			PTF_ASSERT(pktComment.compare(0, 8, "Packet #") == 0, "Packet comment is '%s' and is not the expected one", pktComment.c_str());
+			commentCount++;
+		}
+
+		PTF_ASSERT(writerDev.writePacket(rawPacket, pktComment.c_str()) == true, "Couldn't write packet #%d", packetCount);
+    }
+
+    PTF_ASSERT(packetCount == 159, "Incorrect number of packets read. Expected: 159; read: %d", packetCount);
+    PTF_ASSERT(capLenNotMatchOrigLen == 39, "Incorrect number of packets where captured length doesn't match original length. Expected: 39; read: %d", capLenNotMatchOrigLen);
+    PTF_ASSERT(ethCount == 59, "Incorrect number of Ethernet packets read. Expected: 59; read: %d", ethCount);
+    PTF_ASSERT(sllCount == 100, "Incorrect number of SLL packets read. Expected: 100; read: %d", sllCount);
+    PTF_ASSERT(ip4Count == 155, "Incorrect number of IPv4 packets read. Expected: 155; read: %d", ip4Count);
+    PTF_ASSERT(ip6Count == 4, "Incorrect number of IPv6 packets read. Expected: 4; read: %d", ip6Count);
+    PTF_ASSERT(tcpCount == 159, "Incorrect number of TCP packets read. Expected: 159; read: %d", tcpCount);
+    PTF_ASSERT(udpCount == 0, "Incorrect number of UDP packets read. Expected: 0; read: %d", udpCount);
+    PTF_ASSERT(httpCount == 1, "Incorrect number of HTTP packets read. Expected: 1; read: %d", httpCount);
+    PTF_ASSERT(commentCount == 100, "Incorrect number of packets with comment read. Expected: 100; read: %d", commentCount);
+
+    pcap_stat readerStatistics;
+    pcap_stat writerStatistics;
+
+    readerDev.getStatistics(readerStatistics);
+    PTF_ASSERT(readerStatistics.ps_recv == 159, "Incorrect number of packets read from file. Expected: 159; read: %d", readerStatistics.ps_recv);
+    PTF_ASSERT(readerStatistics.ps_drop == 0, "Packets were not read properly from file. Number of packets dropped: %d", readerStatistics.ps_drop);
+
+    writerDev.getStatistics(writerStatistics);
+    PTF_ASSERT(writerStatistics.ps_recv == 159, "Incorrect number of packets written to file. Expected: 159; written: %d", writerStatistics.ps_recv);
+    PTF_ASSERT(writerStatistics.ps_drop == 0, "Packets were not written properly to file. Number of packets dropped: %d", writerStatistics.ps_drop);
+
+    readerDev.close();
+    writerDev.close();
+
+    // -------
+
+    PcapNgFileReaderDevice readerDev2(EXAMPLE2_PCAPNG_WRITE_PATH);
+    PcapNgFileReaderDevice readerDev3(EXAMPLE2_PCAPNG_PATH);
+
+    PTF_ASSERT(readerDev2.open(), "cannot open reader device 2");
+    PTF_ASSERT(readerDev3.open(), "cannot open reader device 3");
+
+    PTF_ASSERT(readerDev2.getOS() == "Linux 3.18.1-1-ARCH\0", "OS read incorrectly");
+    PTF_ASSERT(readerDev2.getCaptureApplication() == "Dumpcap (Wireshark) 1.99.1 (Git Rev Unknown from unknown)", "User app read incorrectly");
+    PTF_ASSERT(readerDev2.getCaptureFileComment() == "This is a comment in a pcap-ng file", "File comment read incorrectly");
+    PTF_ASSERT(readerDev2.getHardware() == "My Hardware", "Hardware read incorrectly");
+
+    packetCount = 0;
+    ethCount = 0;
+    sllCount = 0;
+    ip4Count = 0;
+    ip6Count = 0;
+    tcpCount = 0;
+    udpCount = 0;
+    httpCount = 0;
+    commentCount = 0;
+
+
+    RawPacket rawPacket2;
+
+    while (readerDev2.getNextPacket(rawPacket, pktComment))
+    {
+    	packetCount++;
+    	Packet packet(&rawPacket);
+		if (packet.isPacketOfType(Ethernet))
+			ethCount++;
+		if (packet.isPacketOfType(SLL))
+			sllCount++;
+		if (packet.isPacketOfType(IPv4))
+			ip4Count++;
+		if (packet.isPacketOfType(IPv6))
+			ip6Count++;
+		if (packet.isPacketOfType(TCP))
+			tcpCount++;
+		if (packet.isPacketOfType(UDP))
+			udpCount++;
+		if (packet.isPacketOfType(HTTP))
+			httpCount++;
+
+		if (pktComment != "")
+		{
+			PTF_ASSERT(pktComment.compare(0, 8, "Packet #") == 0, "Packet comment is '%s' and is not the expected one", pktComment.c_str());
+			commentCount++;
+		}
+
+		readerDev3.getNextPacket(rawPacket2);
+
+		if (rawPacket.getPacketTimeStamp().tv_sec < rawPacket2.getPacketTimeStamp().tv_sec)
+		{
+			PTF_ASSERT((rawPacket2.getPacketTimeStamp().tv_sec - rawPacket.getPacketTimeStamp().tv_sec) < 2, "Timestamps are differ in more than 2 secs");
+		}
+		else
+		{
+			PTF_ASSERT((rawPacket.getPacketTimeStamp().tv_sec - rawPacket2.getPacketTimeStamp().tv_sec) < 2, "Timestamps are differ in more than 2 secs");
+		}
+
+		if (rawPacket.getPacketTimeStamp().tv_usec < rawPacket2.getPacketTimeStamp().tv_usec)
+		{
+			PTF_ASSERT((rawPacket2.getPacketTimeStamp().tv_usec - rawPacket.getPacketTimeStamp().tv_usec) < 100, "Timestamps are differ in more than 100 usecs");
+		}
+		else
+		{
+			PTF_ASSERT((rawPacket.getPacketTimeStamp().tv_usec - rawPacket2.getPacketTimeStamp().tv_usec) < 100, "Timestamps are differ in more than 100 usecs");
+		}
+
+    }
+
+    PTF_ASSERT(packetCount == 159, "Read cycle 2: Incorrect number of packets read. Expected: 159; read: %d", packetCount);
+    PTF_ASSERT(ethCount == 59, "Read cycle 2: Incorrect number of Ethernet packets read. Expected: 59; read: %d", ethCount);
+    PTF_ASSERT(sllCount == 100, "Read cycle 2: Incorrect number of SLL packets read. Expected: 100; read: %d", sllCount);
+    PTF_ASSERT(ip4Count == 155, "Read cycle 2: Incorrect number of IPv4 packets read. Expected: 155; read: %d", ip4Count);
+    PTF_ASSERT(ip6Count == 4, "Read cycle 2: Incorrect number of IPv6 packets read. Expected: 4; read: %d", ip6Count);
+    PTF_ASSERT(tcpCount == 159, "Read cycle 2: Incorrect number of TCP packets read. Expected: 159; read: %d", tcpCount);
+    PTF_ASSERT(udpCount == 0, "Read cycle 2: Incorrect number of UDP packets read. Expected: 0; read: %d", udpCount);
+    PTF_ASSERT(httpCount == 1, "Read cycle 2: Incorrect number of HTTP packets read. Expected: 1; read: %d", httpCount);
+    PTF_ASSERT(commentCount == 100, "Read cycle 2: Incorrect number of packets with comment read. Expected: 100; read: %d", commentCount);
+
+    readerDev2.close();
+    readerDev3.close();
+
+    PcapNgFileWriterDevice appendDev(EXAMPLE2_PCAPNG_WRITE_PATH);
+    PTF_ASSERT(appendDev.open(true) == true, "Couldn't open file in append mode");
+
+    PTF_ASSERT(appendDev.writePacket(rawPacket2, "Additional packet #1") == true, "Couldn't append packet #1");
+    PTF_ASSERT(appendDev.writePacket(rawPacket2, "Additional packet #2") == true, "Couldn't append packet #2");
+
+    appendDev.close();
+
+
+    PcapNgFileReaderDevice readerDev4(EXAMPLE2_PCAPNG_WRITE_PATH);
+    PTF_ASSERT(readerDev4.open(), "cannot open reader device 4");
+
+    packetCount = 0;
+
+    while (readerDev4.getNextPacket(rawPacket, pktComment))
+    {
+    	packetCount++;
+    }
+
+    PTF_ASSERT(packetCount == 161, "Number of packets after append != 161, it's %d", packetCount);
+
+    // -------
+
+    IFileReaderDevice* genericReader = IFileReaderDevice::getReader(EXAMPLE2_PCAP_PATH);
+    PTF_ASSERT_AND_RUN_COMMAND(dynamic_cast<PcapFileReaderDevice*>(genericReader) != NULL, delete genericReader, "Reader isn't of type PcapFileReaderDevice");
+    PTF_ASSERT_AND_RUN_COMMAND(dynamic_cast<PcapNgFileReaderDevice*>(genericReader) == NULL, delete genericReader, "Reader is wrongly of type PcapNgFileReaderDevice");
+    delete genericReader;
+
+    genericReader = IFileReaderDevice::getReader(EXAMPLE2_PCAPNG_PATH);
+    PTF_ASSERT_AND_RUN_COMMAND(dynamic_cast<PcapNgFileReaderDevice*>(genericReader) != NULL, delete genericReader, "Reader isn't of type PcapNgFileReaderDevice");
+    delete genericReader;
+
+    // -------
+
+    PcapNgFileReaderDevice readerDev5(EXAMPLE2_PCAPNG_PATH);
+	PTF_ASSERT(readerDev5.open(), "cannot open reader device 5");
+    PTF_ASSERT(readerDev5.setFilter("bla bla bla") == false, "Managed to set illegal filter to reader device");
+    PTF_ASSERT(readerDev5.setFilter("src net 130.217.250.129") == true, "Couldn't set filter to reader device");
+
+	PcapNgFileWriterDevice writerDev2(EXAMPLE2_PCAPNG_WRITE_PATH);
+    PTF_ASSERT(writerDev2.open(true) == true, "Couldn't writer dev 2 in append mode");
+    PTF_ASSERT(writerDev2.setFilter("bla bla bla") == false, "Managed to set illegal filter to writer device");
+    PTF_ASSERT(writerDev2.setFilter("dst port 35938") == true, "Couldn't set filter to writer device");
+
+    int filteredReadPacketCount = 0;
+    int filteredWritePacketCount = 0;
+
+    while (readerDev5.getNextPacket(rawPacket, pktComment))
+    {
+        filteredReadPacketCount++;
+    	if(writerDev2.writePacket(rawPacket))
+			filteredWritePacketCount++;
+    }
+
+    PTF_ASSERT(filteredReadPacketCount == 14, "Number of packets matched to reader filter != 14, it's %d", filteredReadPacketCount);
+    PTF_ASSERT(filteredWritePacketCount == 3, "Number of packets matched to writer filter != 3, it's %d", filteredWritePacketCount);
+
+	readerDev5.close();
+	writerDev2.close();
+}
+
+PTF_TEST_CASE(TestPcapLiveDeviceList)
+{
+    vector<PcapLiveDevice*> devList = PcapLiveDeviceList::getInstance().getPcapLiveDevicesList();
+    PTF_ASSERT(!devList.empty(), "Device list is empty");
+
+    IPv4Address defaultGateway = IPv4Address::Zero;
+    for(vector<PcapLiveDevice*>::iterator iter = devList.begin(); iter != devList.end(); iter++)
+    {
+    	PTF_ASSERT(!((*iter)->getName() == NULL), "Device name is NULL");
+    	if (defaultGateway == IPv4Address::Zero)
+    		defaultGateway = (*iter)->getDefaultGateway();
+
+    }
+
+    PTF_ASSERT(defaultGateway != IPv4Address::Zero, "Couldn't find default gateway for any of the interfaces");
+
+    std::vector<IPv4Address> dnsServers = PcapLiveDeviceList::getInstance().getDnsServers();
+	size_t dnsServerCount = dnsServers.size();
+    //PTF_ASSERT(dnsServers.size() > 0, "DNS server list is empty");
+
+	// reset the device list and make sure devices are back and there is no memory leak
+	PcapLiveDeviceList::getInstance().reset();
+
+	devList = PcapLiveDeviceList::getInstance().getPcapLiveDevicesList();
+	PTF_ASSERT(!devList.empty(), "Device list is empty after reset");
+
+    for(vector<PcapLiveDevice*>::iterator iter = devList.begin(); iter != devList.end(); iter++)
+    {
+    	PTF_ASSERT(!((*iter)->getName() == NULL), "Device name is NULL after reset");
+	}
+
+	PTF_ASSERT(PcapLiveDeviceList::getInstance().getDnsServers().size() == dnsServerCount, "DNS server list before and after reset are not equal");
+}
+
+PTF_TEST_CASE(TestPcapLiveDeviceListSearch)
+{
+	PcapLiveDevice* liveDev = NULL;
+    liveDev = PcapLiveDeviceList::getInstance().getPcapLiveDeviceByIp(PcapGlobalArgs.ipToSendReceivePackets.c_str());
+    PTF_ASSERT(liveDev != NULL, "Device used in this test %s doesn't exist", PcapGlobalArgs.ipToSendReceivePackets.c_str());
+
+    string devName(liveDev->getName());
+    PcapLiveDevice* liveDev2 = NULL;
+    liveDev2 = PcapLiveDeviceList::getInstance().getPcapLiveDeviceByName(devName);
+    PTF_ASSERT(liveDev2 != NULL, "Couldn't find device by name (search returned null)");
+    PTF_ASSERT(strcmp(liveDev->getName(), liveDev2->getName()) == 0, "Search by device name didn't bring the right result");
+
+    liveDev = PcapLiveDeviceList::getInstance().getPcapLiveDeviceByIp("255.255.255.250");
+    PTF_ASSERT(liveDev == NULL, "Illegal device found with IP=255.255.255.250");
+}
+
+PTF_TEST_CASE(TestPcapLiveDevice)
+{
+	PcapLiveDevice* liveDev = NULL;
+    IPv4Address ipToSearch(PcapGlobalArgs.ipToSendReceivePackets.c_str());
+    liveDev = PcapLiveDeviceList::getInstance().getPcapLiveDeviceByIp(ipToSearch);
+    PTF_ASSERT(liveDev != NULL, "Device used in this test %s doesn't exist", PcapGlobalArgs.ipToSendReceivePackets.c_str());
+    PTF_ASSERT(liveDev->getMtu() > 0, "Could not get live device MTU");
+    PTF_ASSERT(liveDev->open(), "Cannot open live device");
+    int packetCount = 0;
+    int numOfTimeStatsWereInvoked = 0;
+    PTF_ASSERT(liveDev->startCapture(&packetArrives, (void*)&packetCount, 1, &statsUpdate, (void*)&numOfTimeStatsWereInvoked), "Cannot start capture");
+    PCAP_SLEEP(20);
+    liveDev->stopCapture();
+    PTF_ASSERT(packetCount > 0, "No packets were captured");
+    PTF_ASSERT(numOfTimeStatsWereInvoked > 18, "Stat callback was called less than expected: %d", numOfTimeStatsWereInvoked);
+    pcap_stat statistics;
+    liveDev->getStatistics(statistics);
+    //Bad test - on high traffic libpcap/winpcap sometimes drop packets
+    //PTF_ASSERT(statistics.ps_drop == 0, "Packets were dropped: %d", statistics.ps_drop);
+    liveDev->close();
+}
+
+PTF_TEST_CASE(TestPcapLiveDeviceByInvalidIp)
+{
+	PcapLiveDevice* liveDev = NULL;
+	LoggerPP::getInstance().supressErrors();
+	liveDev = PcapLiveDeviceList::getInstance().getPcapLiveDeviceByIp("eth0");
+	LoggerPP::getInstance().enableErrors();
+	PTF_ASSERT(liveDev == NULL, "Cannot get live device by invalid Ip");
+
+}
+
+PTF_TEST_CASE(TestPcapLiveDeviceNoNetworking)
+{
+	PTF_ASSERT(IPcapDevice::getPcapLibVersionInfo() != "", "Cannot get pcap lib version info");
+
+	PcapLiveDevice* liveDev = NULL;
+
+    vector<PcapLiveDevice*> devList = PcapLiveDeviceList::getInstance().getPcapLiveDevicesList();
+    PTF_ASSERT(!devList.empty(), "Device list is empty");
+
+    for(vector<PcapLiveDevice*>::iterator iter = devList.begin(); iter != devList.end(); iter++)
+    {
+    	if (!(*iter)->getLoopback() && (*iter)->getIPv4Address() != IPv4Address::Zero)
+    	{
+    		liveDev = *iter;
+    		break;
+    	}
+    }
+
+    PTF_ASSERT(liveDev != NULL, "Cannot find a non-loopback device with IPv4 address");
+    PTF_ASSERT(liveDev->getName() != NULL, "Device has no name");
+    PTF_ASSERT(liveDev->getMtu() > 0, "Cannot get MTU for device '%s'", liveDev->getName());
+    PTF_ASSERT(liveDev->getMacAddress() != MacAddress::Zero, "Cannot find MAC address for device '%s'", liveDev->getName());
+}
+
+PTF_TEST_CASE(TestPcapLiveDeviceStatsMode)
+{
+	PcapLiveDevice* liveDev = PcapLiveDeviceList::getInstance().getPcapLiveDeviceByIp(PcapGlobalArgs.ipToSendReceivePackets.c_str());
+	PTF_ASSERT(liveDev != NULL, "Device used in this test %s doesn't exist", PcapGlobalArgs.ipToSendReceivePackets.c_str());
+	PTF_ASSERT(liveDev->open(), "Cannot open live device");
+	int numOfTimeStatsWereInvoked = 0;
+	PTF_ASSERT(liveDev->startCapture(1, &statsUpdate, (void*)&numOfTimeStatsWereInvoked), "Cannot start capture");
+	sendURLRequest("www.ebay.com");
+	PCAP_SLEEP(5);
+	liveDev->stopCapture();
+	PTF_ASSERT(numOfTimeStatsWereInvoked >= 4, "Stat callback was called less than expected: %d", numOfTimeStatsWereInvoked);
+    pcap_stat statistics;
+    liveDev->getStatistics(statistics);
+    PTF_ASSERT(statistics.ps_recv > 2, "No packets were captured");
+    //Bad test - on high traffic libpcap/winpcap sometimes drop packets
+    //PTF_ASSERT(statistics.ps_drop == 0, "Packets were dropped: %d", statistics.ps_drop);
+    liveDev->close();
+}
+
+PTF_TEST_CASE(TestPcapLiveDeviceBlockingMode)
+{
+	// open device
+	PcapLiveDevice* liveDev = PcapLiveDeviceList::getInstance().getPcapLiveDeviceByIp(PcapGlobalArgs.ipToSendReceivePackets.c_str());
+	PTF_ASSERT(liveDev != NULL, "Step 0: Device used in this test %s doesn't exist", PcapGlobalArgs.ipToSendReceivePackets.c_str());
+	PTF_ASSERT(liveDev->open(), "Step 0: Cannot open live device");
+
+	// sanity - test blocking mode returns with timeout
+	PTF_ASSERT(liveDev->startCaptureBlockingMode(packetArrivesBlockingModeTimeout, NULL, 5) == -1, "Step 1: Capture blocking mode with timeout 5 sec didn't return on timeout");
+
+	// sanity - test blocking mode returns before timeout
+	int packetCount = 0;
+	PTF_ASSERT(liveDev->startCaptureBlockingMode(packetArrivesBlockingModeNoTimeout, &packetCount, 30) == 1, "Step 2: Capture blocking mode didn't return on callback");
+	PTF_ASSERT(packetCount == 5, "Step 2: Capture blocking mode didn't return packet count 5");
+
+	// verify stop capture doesn't do any effect on blocking mode
+	liveDev->stopCapture();
+	PTF_ASSERT(liveDev->startCaptureBlockingMode(packetArrivesBlockingModeTimeout, NULL, 1) == -1, "Step 3: Capture blocking mode with timeout 1 sec after stop capture didn't return on timeout");
+	packetCount = 0;
+	PTF_ASSERT(liveDev->startCaptureBlockingMode(packetArrivesBlockingModeNoTimeout, &packetCount, 30) == 1, "Step 3: Testing capture blocking mode after stop capture didn't return on callback");
+	PTF_ASSERT(packetCount == 5, "Step 3: Capture blocking mode after stop capture didn't return packet count 5");
+
+	// verify it's possible to capture non-blocking mode after blocking mode
+	packetCount = 0;
+	PTF_ASSERT(liveDev->startCapture(packetArrives, &packetCount) == true, "Step 4: Couldn't start non-blocking capture");
+	PCAP_SLEEP(5);
+	liveDev->stopCapture();
+	PTF_ASSERT(packetCount > 0, "Step 4: Couldn't capture any packet on non-blocking capture");
+
+	// verify it's possible to capture blocking mode after non-blocking mode
+	packetCount = 0;
+	PTF_ASSERT(liveDev->startCaptureBlockingMode(packetArrivesBlockingModeNoTimeout, &packetCount, 30) == 1, "Step 5: Capture blocking mode after non-blocking mode didn't return on callback");
+	PTF_ASSERT(packetCount == 5, "Step 5: Capture blocking mode after non-blocking mode didn't return packet count 5, it returned %d", packetCount);
+
+	// try to start capture from within the callback, verify no error
+	packetCount = 0;
+	PTF_ASSERT(liveDev->startCaptureBlockingMode(packetArrivesBlockingModeStartCapture, &packetCount, 30) == 1, "Step 6: Capture blocking mode when trying start capture from callback didn't return on callback");
+	PTF_ASSERT(packetCount == 5, "Step 6: Capture blocking mode when callback calls start capture didn't return packet count 5");
+
+	// try to stop capture from within the callback, verify no impact on capturing
+	packetCount = 0;
+	PTF_ASSERT(liveDev->startCaptureBlockingMode(packetArrivesBlockingModeStopCapture, &packetCount, 10) == 1, "Step 7: Capture blocking mode when trying to stop capture from callback didn't return on callback");
+	PTF_ASSERT(packetCount == 5, "Step 7: Capture blocking mode when callback calls stop capture didn't return packet count 5");
+
+	// verify it's possible to capture non-blocking after the mess done in previous lines
+	packetCount = 0;
+	PTF_ASSERT(liveDev->startCapture(packetArrives, &packetCount) == true, "Step 8: Couldn't start non-blocking capture after blocking mode with stop capture in callback");
+
+	// verify an error returns if trying capture blocking while non-blocking is running
+	LoggerPP::getInstance().supressErrors();
+	PTF_ASSERT(liveDev->startCaptureBlockingMode(packetArrivesBlockingModeTimeout, NULL, 1) == 0, "Step 9: Capture blocking mode while non-blocking is running didn't return an error");
+	LoggerPP::getInstance().enableErrors();
+	PCAP_SLEEP(5);
+	liveDev->stopCapture();
+	PTF_ASSERT(packetCount > 0, "Step 9: Couldn't capture any packet on non-blocking capture 2");
+
+}
+
+PTF_TEST_CASE(TestPcapLiveDeviceSpecialCfg)
+{
+	PcapLiveDevice* liveDev = PcapLiveDeviceList::getInstance().getPcapLiveDeviceByIp(PcapGlobalArgs.ipToSendReceivePackets.c_str());
+	PTF_ASSERT(liveDev != NULL, "Step 0: Device used in this test %s doesn't exist", PcapGlobalArgs.ipToSendReceivePackets.c_str());
+
+	// open device in default mode
+	PTF_ASSERT(liveDev->open(), "Step 0: Cannot open live device");
+
+	// sanity test - make sure packets are captured in default mode
+	int packetCount = 0;
+	PTF_ASSERT(liveDev->startCaptureBlockingMode(packetArrivesBlockingModeNoTimeoutPacketCount, &packetCount, 7) == -1, "Step 2: Capture blocking mode didn't return on callback");
+
+	liveDev->close();
+
+	PTF_ASSERT(packetCount > 0, "No packets are captured in default configuration mode");
+
+	packetCount = 0;
+
+	// create a non-default configuration with timeout of 10ms and open the device again
+	PcapLiveDevice::DeviceConfiguration devConfig(PcapLiveDevice::Promiscuous, 10, 2000000);
+	liveDev->open(devConfig);
+
+	// start capturing in non-default configuration
+	PTF_ASSERT(liveDev->startCaptureBlockingMode(packetArrivesBlockingModeNoTimeoutPacketCount, &packetCount, 7) == -1, "Step 2: Capture blocking mode didn't return on callback");
+
+	liveDev->close();
+
+	PTF_ASSERT(packetCount > 0, "No packets are captured in non-default configuration mode");
+
+#ifdef HAS_SET_DIRECTION_ENABLED
+	// create a non-default configuration with only cpturing incoming packets and open the device again
+	PcapLiveDevice::DeviceConfiguration devConfgWithDirection(PcapLiveDevice::Promiscuous, 10, 2000000, PcapLiveDevice::PCPP_IN);
+    	
+	liveDev->open(devConfgWithDirection);
+		
+	packetCount = 0;
+
+	// start capturing in non-default configuration witch only captures incoming traffics
+	PTF_ASSERT(liveDev->startCaptureBlockingMode(packetArrivesBlockingModeNoTimeoutPacketCount, &packetCount, 7) == -1, "Step 2: Capture blocking mode didn't return on callback");
+
+	PTF_ASSERT(packetCount > 0, "No packets are captured in non-default configuration mode");
+	liveDev->close();
+#endif 
+
+}
+
+
+PTF_TEST_CASE(TestWinPcapLiveDevice)
+{
+#ifdef WIN32
+	PcapLiveDevice* liveDev = PcapLiveDeviceList::getInstance().getPcapLiveDeviceByIp(PcapGlobalArgs.ipToSendReceivePackets.c_str());
+	PTF_ASSERT(liveDev != NULL, "Device used in this test %s doesn't exist", PcapGlobalArgs.ipToSendReceivePackets.c_str());
+	PTF_ASSERT(liveDev->getDeviceType() == PcapLiveDevice::WinPcapDevice, "Live device is not of type LibPcapDevice");
+
+	WinPcapLiveDevice* pWinPcapLiveDevice = static_cast<WinPcapLiveDevice*>(liveDev);
+	int defaultDataToCopy = pWinPcapLiveDevice->getMinAmountOfDataToCopyFromKernelToApplication();
+	PTF_ASSERT(defaultDataToCopy == 16000, "Data to copy isn't at its default size (16000)");
+	PTF_ASSERT(pWinPcapLiveDevice->open(), "Cannot open live device");
+	PTF_ASSERT(pWinPcapLiveDevice->setMinAmountOfDataToCopyFromKernelToApplication(100000), "Set data to copy to 100000 failed. Error string: %s", PcapGlobalArgs.errString);
+    int packetCount = 0;
+    int numOfTimeStatsWereInvoked = 0;
+    PTF_ASSERT(pWinPcapLiveDevice->startCapture(&packetArrives, (void*)&packetCount, 1, &statsUpdate, (void*)&numOfTimeStatsWereInvoked), "Cannot start capture");
+	for (int i = 0; i < 5; i++)
+		sendURLRequest("www.ebay.com");
+	pcap_stat statistics;
+	pWinPcapLiveDevice->getStatistics(statistics);
+    PTF_ASSERT(statistics.ps_recv > 20, "No packets were captured");
+    PTF_ASSERT(statistics.ps_drop == 0, "Packets were dropped: %d", statistics.ps_drop);
+    pWinPcapLiveDevice->stopCapture();
+	PTF_ASSERT(pWinPcapLiveDevice->setMinAmountOfDataToCopyFromKernelToApplication(defaultDataToCopy), "Could not set data to copy back to default value. Error string: %s", PcapGlobalArgs.errString);
+	pWinPcapLiveDevice->close();
+#else
+	PcapLiveDevice* liveDev = PcapLiveDeviceList::getInstance().getPcapLiveDeviceByIp(PcapGlobalArgs.ipToSendReceivePackets.c_str());
+	PTF_ASSERT(liveDev->getDeviceType() == PcapLiveDevice::LibPcapDevice, "Live device is not of type LibPcapDevice");
+#endif
+
+
+}
+
+PTF_TEST_CASE(TestPcapFiltersLive)
+{
+	PcapLiveDevice* liveDev = NULL;
+    IPv4Address ipToSearch(PcapGlobalArgs.ipToSendReceivePackets.c_str());
+    liveDev = PcapLiveDeviceList::getInstance().getPcapLiveDeviceByIp(ipToSearch);
+    PTF_ASSERT(liveDev != NULL, "Device used in this test %s doesn't exist", PcapGlobalArgs.ipToSendReceivePackets.c_str());
+
+    string filterAsString;
+    PTF_ASSERT(liveDev->open(), "Cannot open live device");
+    RawPacketVector capturedPackets;
+
+    //-----------
+    //IP filter
+    //-----------
+    string filterAddrAsString(PcapGlobalArgs.ipToSendReceivePackets);
+    IPFilter ipFilter(filterAddrAsString, DST);
+    ipFilter.parseToString(filterAsString);
+    PTF_ASSERT(liveDev->setFilter(ipFilter), "Could not set filter: %s", filterAsString.c_str());
+    PTF_ASSERT(liveDev->startCapture(capturedPackets), "Cannot start capture for filter '%s'", filterAsString.c_str());
+    PTF_ASSERT(sendURLRequest("www.google.com"), "Could not send URL request for filter '%s'", filterAsString.c_str());
+    //let the capture work for couple of seconds
+	PCAP_SLEEP(2);
+	liveDev->stopCapture();
+	PTF_ASSERT(capturedPackets.size() >= 2, "Captured less than 2 packets (HTTP request and response)");
+
+
+	for (RawPacketVector::VectorIterator iter = capturedPackets.begin(); iter != capturedPackets.end(); iter++)
+	{
+		Packet packet(*iter);
+		PTF_ASSERT(packet.isPacketOfType(IPv4), "Filter '%s', Packet captured isn't of type IP", filterAsString.c_str());
+		IPv4Layer* ipv4Layer = packet.getLayerOfType<IPv4Layer>();
+		PTF_ASSERT(ipv4Layer->getIPv4Header()->ipDst == ipToSearch.toInt(), "'IP Filter' failed. Packet IP dst is %X, expected %X", ipv4Layer->getIPv4Header()->ipDst, ipToSearch.toInt());
+	}
+
+
+    //------------
+    //Port filter
+    //------------
+    uint16_t filterPort = 80;
+    PortFilter portFilter(filterPort, SRC);
+    portFilter.parseToString(filterAsString);
+    PTF_ASSERT(liveDev->setFilter(portFilter), "Could not set filter: %s", filterAsString.c_str());
+    PTF_ASSERT(liveDev->startCapture(capturedPackets), "Cannot start capture for filter '%s'", filterAsString.c_str());
+    PTF_ASSERT(sendURLRequest("www.yahoo.com"), "Could not send URL request for filter '%s'", filterAsString.c_str());
+    //let the capture work for couple of seconds
+	PCAP_SLEEP(2);
+	liveDev->stopCapture();
+	PTF_ASSERT(capturedPackets.size() >= 2, "Captured less than 2 packets (HTTP request and response)");
+	for (RawPacketVector::VectorIterator iter = capturedPackets.begin(); iter != capturedPackets.end(); iter++)
+	{
+		Packet packet(*iter);
+		PTF_ASSERT(packet.isPacketOfType(TCP), "Filter '%s', Packet captured isn't of type TCP", filterAsString.c_str());
+		TcpLayer* pTcpLayer = packet.getLayerOfType<TcpLayer>();
+		PTF_ASSERT(ntohs(pTcpLayer->getTcpHeader()->portSrc) == 80, "'Port Filter' failed. Packet port src is %d, expected 80", pTcpLayer->getTcpHeader()->portSrc);
+	}
+	capturedPackets.clear();
+
+
+    //----------------
+    //IP & Port filter
+    //----------------
+    std::vector<GeneralFilter*> andFilterFilters;
+    andFilterFilters.push_back(&ipFilter);
+    andFilterFilters.push_back(&portFilter);
+    AndFilter andFilter(andFilterFilters);
+    andFilter.parseToString(filterAsString);
+    PTF_ASSERT(liveDev->setFilter(andFilter), "Could not set filter: %s", filterAsString.c_str());
+    PTF_ASSERT(liveDev->startCapture(capturedPackets), "Cannot start capture for filter '%s'", filterAsString.c_str());
+    PTF_ASSERT(sendURLRequest("www.walla.co.il"), "Could not send URL request for filter '%s'", filterAsString.c_str());
+    //let the capture work for couple of seconds
+	PCAP_SLEEP(2);
+	liveDev->stopCapture();
+	PTF_ASSERT(capturedPackets.size() >= 2, "Captured less than 2 packets (HTTP request and response)");
+	for (RawPacketVector::VectorIterator iter = capturedPackets.begin(); iter != capturedPackets.end(); iter++)
+	{
+		Packet packet(*iter);
+		PTF_ASSERT(packet.isPacketOfType(TCP), "Filter '%s', Packet captured isn't of type TCP", filterAsString.c_str());
+		TcpLayer* pTcpLayer = packet.getLayerOfType<TcpLayer>();
+		IPv4Layer* pIPv4Layer = packet.getLayerOfType<IPv4Layer>();
+		PTF_ASSERT(ntohs(pTcpLayer->getTcpHeader()->portSrc) == 80, "'And Filter' failed. Packet port src is %d, expected 80", pTcpLayer->getTcpHeader()->portSrc);
+		PTF_ASSERT(pIPv4Layer->getIPv4Header()->ipDst == ipToSearch.toInt(), "Filter failed. Packet IP dst is %X, expected %X", pIPv4Layer->getIPv4Header()->ipDst, ipToSearch.toInt());
+	}
+	capturedPackets.clear();
+
+
+    //-----------------
+    //IP || Port filter
+    //-----------------
+    std::vector<GeneralFilter*> orFilterFilters;
+    ipFilter.setDirection(SRC);
+    orFilterFilters.push_back(&ipFilter);
+    orFilterFilters.push_back(&portFilter);
+    OrFilter orFilter(orFilterFilters);
+    orFilter.parseToString(filterAsString);
+    PTF_ASSERT(liveDev->setFilter(orFilter), "Could not set filter: %s", filterAsString.c_str());
+    PTF_ASSERT(liveDev->startCapture(capturedPackets), "Cannot start capture for filter '%s'", filterAsString.c_str());
+    PTF_ASSERT(sendURLRequest("www.youtube.com"), "Could not send URL request for filter '%s'", filterAsString.c_str());
+    //let the capture work for couple of seconds
+	PCAP_SLEEP(2);
+	liveDev->stopCapture();
+	PTF_ASSERT(capturedPackets.size() >= 2, "Captured less than 2 packets (HTTP request and response)");
+	for (RawPacketVector::VectorIterator iter = capturedPackets.begin(); iter != capturedPackets.end(); iter++)
+	{
+		Packet packet(*iter);
+		if (packet.isPacketOfType(TCP))
+		{
+			TcpLayer* pTcpLayer = packet.getLayerOfType<TcpLayer>();
+			bool srcPortMatch = ntohs(pTcpLayer->getTcpHeader()->portSrc) == 80;
+			bool srcIpMatch = false;
+			IPv4Layer* pIPv4Layer = packet.getLayerOfType<IPv4Layer>();
+			uint32_t ipSrcAddrAsInt = 0;
+			if (pIPv4Layer != NULL)
+			{
+				srcIpMatch = pIPv4Layer->getIPv4Header()->ipSrc == ipToSearch.toInt();
+				ipSrcAddrAsInt = pIPv4Layer->getIPv4Header()->ipSrc;
+			}
+			PTF_ASSERT(srcIpMatch || srcPortMatch, "'Or Filter' failed. Src port is: %d; Src IP is: %X, Expected: port 80 or IP %s", ntohs(pTcpLayer->getTcpHeader()->portSrc), ipSrcAddrAsInt, PcapGlobalArgs.ipToSendReceivePackets.c_str());
+		} else
+		if (packet.isPacketOfType(IP))
+		{
+			IPv4Layer* pIPv4Layer = packet.getLayerOfType<IPv4Layer>();
+			PTF_ASSERT(pIPv4Layer->getIPv4Header()->ipSrc == ipToSearch.toInt(), "Filter failed. Packet IP src is %X, expected %X", pIPv4Layer->getIPv4Header()->ipSrc, ipToSearch.toInt());
+		}
+		else
+			PTF_ASSERT(true, "Filter '%s', Packet isn't of type IP or TCP", filterAddrAsString.c_str());
+	}
+	capturedPackets.clear();
+
+    //----------
+    //Not filter
+    //----------
+    NotFilter notFilter(&ipFilter);
+    notFilter.parseToString(filterAsString);
+    PTF_ASSERT(liveDev->setFilter(notFilter), "Could not set filter: %s", filterAsString.c_str());
+    PTF_ASSERT(liveDev->startCapture(capturedPackets), "Cannot start capture for filter '%s'", filterAsString.c_str());
+    PTF_ASSERT(sendURLRequest("www.ebay.com"), "Could not send URL request for filter '%s'", filterAsString.c_str());
+    //let the capture work for couple of seconds
+	PCAP_SLEEP(2);
+	liveDev->stopCapture();
+	PTF_ASSERT(capturedPackets.size() >= 2, "Captured less than 2 packets (HTTP request and response)");
+	for (RawPacketVector::VectorIterator iter = capturedPackets.begin(); iter != capturedPackets.end(); iter++)
+	{
+		Packet packet(*iter);
+		if (packet.isPacketOfType(IPv4))
+		{
+			IPv4Layer* ipv4Layer = packet.getLayerOfType<IPv4Layer>();
+			PTF_ASSERT(ipv4Layer->getIPv4Header()->ipSrc != ipToSearch.toInt(), "'Not Filter' failed. Packet IP src is %X, the same as %X", ipv4Layer->getIPv4Header()->ipSrc, ipToSearch.toInt());
+		}
+	}
+	capturedPackets.clear();
+
+
+    liveDev->close();
+
+}
+
+PTF_TEST_CASE(TestPcapFiltersOffline)
+{
+	RawPacketVector rawPacketVec;
+	string filterAsString;
+
+    PcapFileReaderDevice fileReaderDev(EXAMPLE_PCAP_VLAN);
+    PcapFileReaderDevice fileReaderDev2(EXAMPLE_PCAP_PATH);
+	PcapFileReaderDevice fileReaderDev3(EXAMPLE_PCAP_GRE);
+	PcapFileReaderDevice fileReaderDev4(EXAMPLE_PCAP_IGMP);
+
+	//------------------
+	//Test GeneralFilter bpf_program + BPFStringFilter
+	//------------------
+	
+	//Try to make an invalid filter
+	BPFStringFilter badFilter("This is not a valid filter");
+	PTF_ASSERT(!badFilter.verifyFilter() || !IPcapDevice::verifyFilter("This is not a valid filter"), "Invalid BPFStringFilter was not caught!");
+
+	//Test stolen from MacAddress test below
+	MacAddress macAddr("00:13:c3:df:ae:18");
+	BPFStringFilter bpfStringFilter("ether dst " + macAddr.toString());
+	PTF_ASSERT(bpfStringFilter.verifyFilter(), "Cannot verify BPFStringFilter");
+	bpfStringFilter.parseToString(filterAsString);
+
+	PTF_ASSERT(fileReaderDev.open(), "Cannot open file reader device for filter '%s'", filterAsString.c_str());
+	fileReaderDev.getNextPackets(rawPacketVec);
+	fileReaderDev.close();
+
+	int validCounter = 0;
+		
+	for (RawPacketVector::VectorIterator iter = rawPacketVec.begin(); iter != rawPacketVec.end(); iter++)
+	{
+		//Check if match using static local variable is leaking?
+		//if (bpfStringFilter.matchPacketWithFilter(*iter) && IPcapDevice::matchPacketWithFilter(bpfStringFilter, *iter) && IPcapDevice::matchPacketWithFilter(filterAsString, *iter))
+		if (bpfStringFilter.matchPacketWithFilter(*iter) && IPcapDevice::matchPacketWithFilter(bpfStringFilter, *iter))
+		{
+			++validCounter;
+			Packet packet(*iter);
+			EthLayer* ethLayer = packet.getLayerOfType<EthLayer>();
+			PTF_ASSERT(ethLayer->getDestMac() == macAddr, "BPFStringFilter test: dest MAC different than expected, it's: '%s'", ethLayer->getDestMac().toString().c_str());
+		}
+	}
+
+	PTF_ASSERT(validCounter == 5, "BPFStringFilter test: Captured: %d packets. Expected: %d packets", validCounter, 5);
+
+	rawPacketVec.clear();
+	
+
+    //-----------------
+    //VLAN filter
+    //-----------------
+
+	VlanFilter vlanFilter(118);
+	vlanFilter.parseToString(filterAsString);
+
+	PTF_ASSERT(fileReaderDev.open(), "Cannot open file reader device for filter '%s'", filterAsString.c_str());
+    PTF_ASSERT(fileReaderDev.setFilter(vlanFilter), "Could not set filter: %s", filterAsString.c_str());
+    fileReaderDev.getNextPackets(rawPacketVec);
+    fileReaderDev.close();
+
+    PTF_ASSERT(rawPacketVec.size() == 12, "VLAN filter test: Captured: %d packets. Expected: > %d packets", (int)rawPacketVec.size(), 12);
+    for (RawPacketVector::VectorIterator iter = rawPacketVec.begin(); iter != rawPacketVec.end(); iter++)
+    {
+    	Packet packet(*iter);
+    	PTF_ASSERT(packet.isPacketOfType(VLAN), "VLAN filter test: one of the captured packets isn't of type VLAN");
+    	VlanLayer* vlanLayer = packet.getLayerOfType<VlanLayer>();
+    	PTF_ASSERT(vlanLayer->getVlanID() == 118, "VLAN filter test: VLAN ID != 118, it's: %d", vlanLayer->getVlanID());
+    }
+
+    rawPacketVec.clear();
+
+
+    //--------------------
+    //MacAddress filter
+    //--------------------
+    MacAddress macAddrToFilter("00:13:c3:df:ae:18");
+    MacAddressFilter macAddrFilter(macAddrToFilter, DST);
+    macAddrFilter.parseToString(filterAsString);
+
+    PTF_ASSERT(fileReaderDev.open(), "Cannot open file reader device for filter '%s'", filterAsString.c_str());
+    PTF_ASSERT(fileReaderDev.setFilter(macAddrFilter), "Could not set filter: %s", filterAsString.c_str());
+    fileReaderDev.getNextPackets(rawPacketVec);
+    fileReaderDev.close();
+
+    PTF_ASSERT(rawPacketVec.size() == 5, "MacAddress test: Captured: %d packets. Expected: %d packets", (int)rawPacketVec.size(), 5);
+    for (RawPacketVector::VectorIterator iter = rawPacketVec.begin(); iter != rawPacketVec.end(); iter++)
+    {
+    	Packet packet(*iter);
+    	EthLayer* ethLayer = packet.getLayerOfType<EthLayer>();
+    	PTF_ASSERT(ethLayer->getDestMac() == macAddrToFilter, "MacAddress test: dest MAC different than expected, it's: '%s'", ethLayer->getDestMac().toString().c_str());
+    }
+
+    rawPacketVec.clear();
+
+
+	//--------------------
+	//EtherType filter
+	//--------------------
+	EtherTypeFilter ethTypeFiler(PCPP_ETHERTYPE_VLAN);
+	ethTypeFiler.parseToString(filterAsString);
+
+    PTF_ASSERT(fileReaderDev.open(), "Cannot open file reader device for filter '%s'", filterAsString.c_str());
+    PTF_ASSERT(fileReaderDev.setFilter(ethTypeFiler), "Could not set filter: %s", filterAsString.c_str());
+    fileReaderDev.getNextPackets(rawPacketVec);
+    fileReaderDev.close();
+
+	PTF_ASSERT(rawPacketVec.size() == 24, "EthTypeFilter test: Captured less than %d packets", 24);
+	for (RawPacketVector::VectorIterator iter = rawPacketVec.begin(); iter != rawPacketVec.end(); iter++)
+	{
+		Packet packet(*iter);
+		PTF_ASSERT(packet.isPacketOfType(VLAN), "EthTypeFilter test: one of the captured packets isn't of type VLAN");
+	}
+
+	rawPacketVec.clear();
+
+
+	//--------------------
+	//IPv4 ID filter
+	//--------------------
+	uint16_t ipID(0x9900);
+	IPv4IDFilter ipIDFiler(ipID, GREATER_THAN);
+	ipIDFiler.parseToString(filterAsString);
+
+    PTF_ASSERT(fileReaderDev2.open(), "Cannot open file reader device for filter '%s'", filterAsString.c_str());
+    PTF_ASSERT(fileReaderDev2.setFilter(ipIDFiler), "Could not set filter: %s", filterAsString.c_str());
+    fileReaderDev2.getNextPackets(rawPacketVec);
+    fileReaderDev2.close();
+
+	PTF_ASSERT(rawPacketVec.size() == 1423, "IPv4IDFilter test: Captured less than %d packets", 1423);
+	for (RawPacketVector::VectorIterator iter = rawPacketVec.begin(); iter != rawPacketVec.end(); iter++)
+	{
+		Packet packet(*iter);
+		PTF_ASSERT(packet.isPacketOfType(IPv4), "IPv4IDFilter test: one of the captured packets isn't of type IPv4");
+		IPv4Layer* ipv4Layer = packet.getLayerOfType<IPv4Layer>();
+		PTF_ASSERT(ntohs(ipv4Layer->getIPv4Header()->ipId) > ipID, "IPv4IDFilter test: IP ID less than %d, it's %d", ipID, ntohs(ipv4Layer->getIPv4Header()->ipId));
+	}
+
+	rawPacketVec.clear();
+
+
+	//-------------------------
+	//IPv4 Total Length filter
+	//-------------------------
+	uint16_t totalLength(576);
+	IPv4TotalLengthFilter ipTotalLengthFiler(totalLength, LESS_OR_EQUAL);
+	ipTotalLengthFiler.parseToString(filterAsString);
+
+    PTF_ASSERT(fileReaderDev2.open(), "Cannot open file reader device for filter '%s'", filterAsString.c_str());
+    PTF_ASSERT(fileReaderDev2.setFilter(ipTotalLengthFiler), "Could not set filter: %s", filterAsString.c_str());
+    fileReaderDev2.getNextPackets(rawPacketVec);
+    fileReaderDev2.close();
+
+	PTF_ASSERT(rawPacketVec.size() == 2066, "IPv4TotalLengthFilter test: Captured less than %d packets", 2066);
+	for (RawPacketVector::VectorIterator iter = rawPacketVec.begin(); iter != rawPacketVec.end(); iter++)
+	{
+		Packet packet(*iter);
+		PTF_ASSERT(packet.isPacketOfType(IPv4), "IPv4TotalLengthFilter test: one of the captured packets isn't of type IPv4");
+		IPv4Layer* ipv4Layer = packet.getLayerOfType<IPv4Layer>();
+		PTF_ASSERT(ntohs(ipv4Layer->getIPv4Header()->totalLength) <= totalLength, "IPv4TotalLengthFilter test: IP total length more than %d, it's %d", totalLength, ntohs(ipv4Layer->getIPv4Header()->totalLength));
+	}
+
+	rawPacketVec.clear();
+
+
+	//-------------------------
+	//TCP window size filter
+	//-------------------------
+	uint16_t windowSize(8312);
+	TcpWindowSizeFilter tcpWindowSizeFilter(windowSize, NOT_EQUALS);
+	tcpWindowSizeFilter.parseToString(filterAsString);
+
+    PTF_ASSERT(fileReaderDev2.open(), "Cannot open file reader device for filter '%s'", filterAsString.c_str());
+    PTF_ASSERT(fileReaderDev2.setFilter(tcpWindowSizeFilter), "Could not set filter: %s", filterAsString.c_str());
+    fileReaderDev2.getNextPackets(rawPacketVec);
+    fileReaderDev2.close();
+
+	PTF_ASSERT(rawPacketVec.size() == 4249, "TcpWindowSizeFilter test: Captured less than %d packets", 4249);
+	for (RawPacketVector::VectorIterator iter = rawPacketVec.begin(); iter != rawPacketVec.end(); iter++)
+	{
+		Packet packet(*iter);
+		PTF_ASSERT(packet.isPacketOfType(TCP), "TcpWindowSizeFilter test: one of the captured packets isn't of type TCP");
+		TcpLayer* tcpLayer = packet.getLayerOfType<TcpLayer>();
+		PTF_ASSERT(ntohs(tcpLayer->getTcpHeader()->windowSize) != windowSize, "TcpWindowSizeFilter test: TCP window size equals %d", windowSize);
+	}
+
+	rawPacketVec.clear();
+
+
+	//-------------------------
+	//UDP length filter
+	//-------------------------
+	uint16_t udpLength(46);
+	UdpLengthFilter udpLengthFilter(udpLength, EQUALS);
+	udpLengthFilter.parseToString(filterAsString);
+
+    PTF_ASSERT(fileReaderDev2.open(), "Cannot open file reader device for filter '%s'", filterAsString.c_str());
+    PTF_ASSERT(fileReaderDev2.setFilter(udpLengthFilter), "Could not set filter: %s", filterAsString.c_str());
+    fileReaderDev2.getNextPackets(rawPacketVec);
+    fileReaderDev2.close();
+
+	PTF_ASSERT(rawPacketVec.size() == 4, "UdpLengthFilter test: Captured less than %d packets", 4);
+	for (RawPacketVector::VectorIterator iter = rawPacketVec.begin(); iter != rawPacketVec.end(); iter++)
+	{
+		Packet packet(*iter);
+		PTF_ASSERT(packet.isPacketOfType(UDP), "UdpLengthFilter test: one of the captured packets isn't of type UDP");
+		UdpLayer* udpLayer = packet.getLayerOfType<UdpLayer>();
+		PTF_ASSERT(ntohs(udpLayer->getUdpHeader()->length) == udpLength, "UdpLengthFilter test: UDP length != %d, it's %d", udpLength, ntohs(udpLayer->getUdpHeader()->length));
+	}
+
+	rawPacketVec.clear();
+
+
+	//-------------------------
+	//IP filter with mask
+	//-------------------------
+	IPFilter ipFilterWithMask("212.199.202.9", SRC, "255.255.255.0");
+	ipFilterWithMask.parseToString(filterAsString);
+
+    PTF_ASSERT(fileReaderDev2.open(), "Cannot open file reader device for filter '%s'", filterAsString.c_str());
+    PTF_ASSERT(fileReaderDev2.setFilter(ipFilterWithMask), "Could not set filter: %s", filterAsString.c_str());
+    fileReaderDev2.getNextPackets(rawPacketVec);
+    fileReaderDev2.close();
+
+	PTF_ASSERT(rawPacketVec.size() == 2536, "IPFilter with mask test: Captured less than %d packets", 2536);
+	for (RawPacketVector::VectorIterator iter = rawPacketVec.begin(); iter != rawPacketVec.end(); iter++)
+	{
+		Packet packet(*iter);
+		PTF_ASSERT(packet.isPacketOfType(IPv4), "IPFilter with mask test: one of the captured packets isn't of type IPv4");
+		IPv4Layer* ipLayer = packet.getLayerOfType<IPv4Layer>();
+		PTF_ASSERT(ipLayer->getSrcIpAddress().matchSubnet(IPv4Address(string("212.199.202.9")), string("255.255.255.0")), "IPFilter with mask test: packet doesn't match subnet mask. IP src: '%s'", ipLayer->getSrcIpAddress().toString().c_str());
+	}
+
+	rawPacketVec.clear();
+
+
+	ipFilterWithMask.setLen(24);
+	ipFilterWithMask.setAddr("212.199.202.9");
+	ipFilterWithMask.parseToString(filterAsString);
+
+    PTF_ASSERT(fileReaderDev2.open(), "Cannot open file reader device for filter '%s'", filterAsString.c_str());
+    PTF_ASSERT(fileReaderDev2.setFilter(ipFilterWithMask), "Could not set filter: %s", filterAsString.c_str());
+    fileReaderDev2.getNextPackets(rawPacketVec);
+    fileReaderDev2.close();
+
+	PTF_ASSERT(rawPacketVec.size() == 2536, "IPFilter with mask test #2: Captured less than %d packets", 2536);
+	for (RawPacketVector::VectorIterator iter = rawPacketVec.begin(); iter != rawPacketVec.end(); iter++)
+	{
+		Packet packet(*iter);
+		PTF_ASSERT(packet.isPacketOfType(IPv4), "IPFilter with mask test #2: one of the captured packets isn't of type IPv4");
+		IPv4Layer* ipLayer = packet.getLayerOfType<IPv4Layer>();
+		PTF_ASSERT(ipLayer->getSrcIpAddress().matchSubnet(IPv4Address(string("212.199.202.9")), string("255.255.255.0")), "IPFilter with mask test: packet doesn't match subnet mask. IP src: '%s'", ipLayer->getSrcIpAddress().toString().c_str());
+	}
+	rawPacketVec.clear();
+
+
+	//-------------
+	//Port range
+	//-------------
+	PortRangeFilter portRangeFilter(40000, 50000, SRC);
+	portRangeFilter.parseToString(filterAsString);
+
+    PTF_ASSERT(fileReaderDev2.open(), "Cannot open file reader device for filter '%s'", filterAsString.c_str());
+    PTF_ASSERT(fileReaderDev2.setFilter(portRangeFilter), "Could not set filter: %s", filterAsString.c_str());
+    fileReaderDev2.getNextPackets(rawPacketVec);
+    fileReaderDev2.close();
+
+	PTF_ASSERT(rawPacketVec.size() == 1464, "PortRangeFilter: Captured less than %d packets", 1464);
+
+	for (RawPacketVector::VectorIterator iter = rawPacketVec.begin(); iter != rawPacketVec.end(); iter++)
+	{
+		Packet packet(*iter);
+		PTF_ASSERT(packet.isPacketOfType(TCP) || packet.isPacketOfType(UDP), "PortRangeFilter: one of the captured packets isn't of type TCP or UDP");
+		if (packet.isPacketOfType(TCP))
+		{
+			TcpLayer* tcpLayer = packet.getLayerOfType<TcpLayer>();
+			uint16_t portSrc = ntohs(tcpLayer->getTcpHeader()->portSrc);
+			PTF_ASSERT(portSrc >= 40000 && portSrc <=50000, "PortRangeFilter: TCP packet source port is out of range (40000-50000). Src port: %d", portSrc);
+		}
+		else if (packet.isPacketOfType(UDP))
+		{
+			UdpLayer* udpLayer = packet.getLayerOfType<UdpLayer>();
+			uint16_t portSrc = ntohs(udpLayer->getUdpHeader()->portSrc);
+			PTF_ASSERT(portSrc >= 40000 && portSrc <=50000, "PortRangeFilter: UDP packet source port is out of range (40000-50000). Src port: %d", portSrc);
+		}
+	}
+	rawPacketVec.clear();
+
+
+	//-------------------------
+	//TCP flags filter
+	//-------------------------
+	uint8_t tcpFlagsBitMask(TcpFlagsFilter::tcpSyn|TcpFlagsFilter::tcpAck);
+	TcpFlagsFilter tcpFlagsFilter(tcpFlagsBitMask, TcpFlagsFilter::MatchAll);
+	tcpFlagsFilter.parseToString(filterAsString);
+
+    PTF_ASSERT(fileReaderDev2.open(), "Cannot open file reader device for filter '%s'", filterAsString.c_str());
+    PTF_ASSERT(fileReaderDev2.setFilter(tcpFlagsFilter), "Could not set filter: %s", filterAsString.c_str());
+    fileReaderDev2.getNextPackets(rawPacketVec);
+    fileReaderDev2.close();
+
+	PTF_ASSERT(rawPacketVec.size() == 65, "TcpFlagsFilter test #1: Captured less than 65 packets");
+	for (RawPacketVector::VectorIterator iter = rawPacketVec.begin(); iter != rawPacketVec.end(); iter++)
+	{
+		Packet packet(*iter);
+		PTF_ASSERT(packet.isPacketOfType(TCP), "TcpFlagsFilter test #1: one of the captured packets isn't of type TCP");
+		TcpLayer* tcpLayer = packet.getLayerOfType<TcpLayer>();
+		PTF_ASSERT(tcpLayer->getTcpHeader()->synFlag == 1 && tcpLayer->getTcpHeader()->ackFlag == 1, "TcpFlagsFilter test #1: TCP packet isn't a SYN/ACK packet");
+	}
+	rawPacketVec.clear();
+
+	tcpFlagsFilter.setTcpFlagsBitMask(tcpFlagsBitMask, TcpFlagsFilter::MatchOneAtLeast);
+	tcpFlagsFilter.parseToString(filterAsString);
+
+    PTF_ASSERT(fileReaderDev2.open(), "Cannot open file reader device for filter '%s'", filterAsString.c_str());
+    PTF_ASSERT(fileReaderDev2.setFilter(tcpFlagsFilter), "Could not set filter: %s", filterAsString.c_str());
+    fileReaderDev2.getNextPackets(rawPacketVec);
+    fileReaderDev2.close();
+
+    PTF_ASSERT(rawPacketVec.size() == 4489, "TcpFlagsFilter test #2: Captured less than 4489 packets");
+	for (RawPacketVector::VectorIterator iter = rawPacketVec.begin(); iter != rawPacketVec.end(); iter++)
+	{
+		Packet packet(*iter);
+		PTF_ASSERT(packet.isPacketOfType(TCP), "TcpFlagsFilter test #2: one of the captured packets isn't of type TCP");
+		TcpLayer* tcpLayer = packet.getLayerOfType<TcpLayer>();
+		PTF_ASSERT(tcpLayer->getTcpHeader()->synFlag == 1 || tcpLayer->getTcpHeader()->ackFlag == 1, "TcpFlagsFilter test #2: TCP packet isn't a SYN or ACK packet");
+	}
+
+	rawPacketVec.clear();
+
+
+	//------------
+	//Proto filter
+	//------------
+
+	// ARP proto
+	ProtoFilter protoFilter(ARP);
+	protoFilter.parseToString(filterAsString);
+
+    PTF_ASSERT(fileReaderDev3.open(), "Cannot open file reader device for filter '%s'", filterAsString.c_str());
+    PTF_ASSERT(fileReaderDev3.setFilter(protoFilter), "Could not set filter: %s", filterAsString.c_str());
+    fileReaderDev3.getNextPackets(rawPacketVec);
+    fileReaderDev3.close();
+
+	PTF_ASSERT(rawPacketVec.size() == 2, "ProtoFilter test #1: Captured less or more than 2 packets");
+	for (RawPacketVector::VectorIterator iter = rawPacketVec.begin(); iter != rawPacketVec.end(); iter++)
+	{
+		Packet packet(*iter);
+		PTF_ASSERT(packet.isPacketOfType(ARP), "ProtoFilter test #1: one of the captured packets isn't of type ARP");
+	}
+	rawPacketVec.clear();
+
+	// TCP proto
+	protoFilter.setProto(TCP);
+	protoFilter.parseToString(filterAsString);
+
+    PTF_ASSERT(fileReaderDev3.open(), "Cannot open file reader device for filter '%s'", filterAsString.c_str());
+    PTF_ASSERT(fileReaderDev3.setFilter(protoFilter), "Could not set filter: %s", filterAsString.c_str());
+    fileReaderDev3.getNextPackets(rawPacketVec);
+    fileReaderDev3.close();
+
+	PTF_ASSERT(rawPacketVec.size() == 9, "ProtoFilter test #2: Captured less or more than 9 packets");
+	for (RawPacketVector::VectorIterator iter = rawPacketVec.begin(); iter != rawPacketVec.end(); iter++)
+	{
+		Packet packet(*iter);
+		PTF_ASSERT(packet.isPacketOfType(TCP), "ProtoFilter test #2: one of the captured packets isn't of type TCP");
+	}
+	rawPacketVec.clear();
+
+	// GRE proto
+	protoFilter.setProto(GRE);
+	protoFilter.parseToString(filterAsString);
+
+    PTF_ASSERT(fileReaderDev3.open(), "Cannot open file reader device for filter '%s'", filterAsString.c_str());
+    PTF_ASSERT(fileReaderDev3.setFilter(protoFilter), "Could not set filter: %s", filterAsString.c_str());
+    fileReaderDev3.getNextPackets(rawPacketVec);
+    fileReaderDev3.close();
+
+	PTF_ASSERT(rawPacketVec.size() == 17, "ProtoFilter test #3: Captured less or more than 17 packets");
+	for (RawPacketVector::VectorIterator iter = rawPacketVec.begin(); iter != rawPacketVec.end(); iter++)
+	{
+		Packet packet(*iter);
+		PTF_ASSERT(packet.isPacketOfType(GRE), "ProtoFilter test #3: one of the captured packets isn't of type GRE");
+	}
+	rawPacketVec.clear();
+
+	// UDP proto
+	protoFilter.setProto(UDP);
+	protoFilter.parseToString(filterAsString);
+
+    PTF_ASSERT(fileReaderDev4.open(), "Cannot open file reader device for filter '%s'", filterAsString.c_str());
+    PTF_ASSERT(fileReaderDev4.setFilter(protoFilter), "Could not set filter: %s", filterAsString.c_str());
+    fileReaderDev4.getNextPackets(rawPacketVec);
+    fileReaderDev4.close();
+
+	PTF_ASSERT(rawPacketVec.size() == 38, "ProtoFilter test #4: Captured less or more than 38 packets");
+	for (RawPacketVector::VectorIterator iter = rawPacketVec.begin(); iter != rawPacketVec.end(); iter++)
+	{
+		Packet packet(*iter);
+		PTF_ASSERT(packet.isPacketOfType(UDP), "ProtoFilter test #4: one of the captured packets isn't of type UDP");
+	}
+	rawPacketVec.clear();
+
+	// IGMP proto
+	protoFilter.setProto(IGMP);
+	protoFilter.parseToString(filterAsString);
+
+    PTF_ASSERT(fileReaderDev4.open(), "Cannot open file reader device for filter '%s'", filterAsString.c_str());
+    PTF_ASSERT(fileReaderDev4.setFilter(protoFilter), "Could not set filter: %s", filterAsString.c_str());
+    fileReaderDev4.getNextPackets(rawPacketVec);
+    fileReaderDev4.close();
+
+	PTF_ASSERT(rawPacketVec.size() == 6, "ProtoFilter test #5: Captured less or more than 6 packets");
+	for (RawPacketVector::VectorIterator iter = rawPacketVec.begin(); iter != rawPacketVec.end(); iter++)
+	{
+		Packet packet(*iter);
+		PTF_ASSERT(packet.isPacketOfType(IGMP), "ProtoFilter test #5: one of the captured packets isn't of type IGMP");
+	}
+	rawPacketVec.clear();
+
+
+	//-----------------------
+	//And filter - Proto + IP
+	//-----------------------
+
+	IPFilter ipFilter("10.0.0.6", SRC);
+	protoFilter.setProto(UDP);
+    std::vector<GeneralFilter*> filterVec;
+    filterVec.push_back(&ipFilter);
+    filterVec.push_back(&protoFilter);
+    AndFilter andFilter(filterVec);
+    andFilter.parseToString(filterAsString);
+
+    PTF_ASSERT(fileReaderDev2.open(), "Cannot open file reader device for filter '%s'", filterAsString.c_str());
+    PTF_ASSERT(fileReaderDev2.setFilter(andFilter), "Could not set filter: %s", filterAsString.c_str());
+    fileReaderDev2.getNextPackets(rawPacketVec);
+    fileReaderDev2.close();
+
+	PTF_ASSERT(rawPacketVec.size() == 69, "IP + Proto test: Captured less than %d packets", 69);
+	for (RawPacketVector::VectorIterator iter = rawPacketVec.begin(); iter != rawPacketVec.end(); iter++)
+	{
+		Packet packet(*iter);
+		PTF_ASSERT(packet.isPacketOfType(UDP), "IP + Proto test: one of the captured packets isn't of type UDP");
+		PTF_ASSERT(packet.isPacketOfType(IPv4), "IP + Proto test: one of the captured packets isn't of type IPv4");
+		IPv4Layer* ipv4Layer = packet.getLayerOfType<IPv4Layer>();
+		PTF_ASSERT(ipv4Layer->getSrcIpAddress() == IPv4Address(std::string("10.0.0.6")), "IP + Proto test: srcIP is not 10.0.0.6");
+	}
+
+	rawPacketVec.clear();
+
+
+	//------------------------------------------
+	//Complex filter - (Proto1 and IP) || Proto2
+	//------------------------------------------
+
+	protoFilter.setProto(GRE);
+	ipFilter.setAddr("20.0.0.1");
+	ipFilter.setDirection(SRC_OR_DST);
+
+	filterVec.clear();
+	filterVec.push_back(&protoFilter);
+	filterVec.push_back(&ipFilter);
+	andFilter.setFilters(filterVec);
+
+	filterVec.clear();
+	ProtoFilter protoFilter2(ARP);
+	filterVec.push_back(&protoFilter2);
+	filterVec.push_back(&andFilter);
+	OrFilter orFilter(filterVec);
+
+	orFilter.parseToString(filterAsString);
+
+    PTF_ASSERT(fileReaderDev3.open(), "Cannot open file reader device for filter '%s'", filterAsString.c_str());
+    PTF_ASSERT(fileReaderDev3.setFilter(orFilter), "Could not set filter: %s", filterAsString.c_str());
+    fileReaderDev3.getNextPackets(rawPacketVec);
+    fileReaderDev3.close();
+
+	PTF_ASSERT(rawPacketVec.size() == 19, "Complex filter test: Captured less or more than 19 packets");
+	for (RawPacketVector::VectorIterator iter = rawPacketVec.begin(); iter != rawPacketVec.end(); iter++)
+	{
+		Packet packet(*iter);
+		if (packet.isPacketOfType(ARP))
+		{
+			continue;
+		}
+		else
+		{
+			PTF_ASSERT(packet.isPacketOfType(GRE), "Complex filter test: one of the captured packets isn't of type ARP or GRE");
+			PTF_ASSERT(packet.isPacketOfType(IPv4), "Complex filter test: one of the captured packets isn't of type IPv4");
+			IPv4Layer* ipv4Layer = packet.getLayerOfType<IPv4Layer>();
+			PTF_ASSERT(ipv4Layer->getSrcIpAddress() == IPv4Address(std::string("20.0.0.1"))
+					|| ipv4Layer->getDstIpAddress() == IPv4Address(std::string("20.0.0.1")),
+					"complex filter test: srcIP or dstIP is not 20.0.0.1");
+		}
+
+	}
+	rawPacketVec.clear();
+
+
+
+
+}
+
+PTF_TEST_CASE(TestSendPacket)
+{
+	PcapLiveDevice* liveDev = NULL;
+	IPv4Address ipToSearch(PcapGlobalArgs.ipToSendReceivePackets.c_str());
+	liveDev = PcapLiveDeviceList::getInstance().getPcapLiveDeviceByIp(ipToSearch);
+    PTF_ASSERT(liveDev != NULL, "Device used in this test %s doesn't exist", PcapGlobalArgs.ipToSendReceivePackets.c_str());
+    PTF_ASSERT(liveDev->open(), "Cannot open live device");
+
+    PcapFileReaderDevice fileReaderDev(EXAMPLE_PCAP_PATH);
+    PTF_ASSERT(fileReaderDev.open(), "Cannot open file reader device");
+
+    PTF_ASSERT(liveDev->getMtu() > 0, "Could not get live device MTU");
+    uint16_t mtu = liveDev->getMtu();
+    int buffLen = mtu+1;
+    uint8_t* buff = new uint8_t[buffLen];
+    memset(buff, 0, buffLen);
+    PTF_ASSERT(!liveDev->sendPacket(buff, buffLen), "Defected packet was sent successfully");
+
+    RawPacket rawPacket;
+    int packetsSent = 0;
+    int packetsRead = 0;
+    while(fileReaderDev.getNextPacket(rawPacket))
+    {
+    	packetsRead++;
+
+    	//send packet as RawPacket
+    	PTF_ASSERT(liveDev->sendPacket(rawPacket), "Could not send raw packet");
+
+    	//send packet as raw data
+    	PTF_ASSERT(liveDev->sendPacket(rawPacket.getRawData(), rawPacket.getRawDataLen()), "Could not send raw data");
+
+    	//send packet as parsed EthPacekt
+    	Packet packet(&rawPacket);
+    	PTF_ASSERT(liveDev->sendPacket(&packet), "Could not send parsed packet");
+
+   		packetsSent++;
+    }
+
+    PTF_ASSERT(packetsRead == packetsSent, "Unexpected number of packets sent. Expected (read from file): %d; Sent: %d", packetsRead, packetsSent);
+
+    liveDev->close();
+    fileReaderDev.close();
+
+	delete[] buff;
+}
+
+PTF_TEST_CASE(TestSendPackets)
+{
+	PcapLiveDevice* liveDev = NULL;
+	IPv4Address ipToSearch(PcapGlobalArgs.ipToSendReceivePackets.c_str());
+	liveDev = PcapLiveDeviceList::getInstance().getPcapLiveDeviceByIp(ipToSearch);
+    PTF_ASSERT(liveDev != NULL, "Device used in this test %s doesn't exist", PcapGlobalArgs.ipToSendReceivePackets.c_str());
+    PTF_ASSERT(liveDev->open(), "Cannot open live device");
+
+    PcapFileReaderDevice fileReaderDev(EXAMPLE_PCAP_PATH);
+    PTF_ASSERT(fileReaderDev.open(), "Cannot open file reader device");
+
+    RawPacket rawPacketArr[10000];
+    PointerVector<Packet> packetVec;
+    Packet* packetArr[10000];
+    int packetsRead = 0;
+    while(fileReaderDev.getNextPacket(rawPacketArr[packetsRead]))
+    {
+    	packetVec.pushBack(new Packet(&rawPacketArr[packetsRead]));
+    	packetsRead++;
+    }
+
+    //send packets as RawPacket array
+    int packetsSentAsRaw = liveDev->sendPackets(rawPacketArr, packetsRead);
+
+    //send packets as parsed EthPacekt array
+    std::copy(packetVec.begin(), packetVec.end(), packetArr);
+    int packetsSentAsParsed = liveDev->sendPackets(packetArr, packetsRead);
+
+    PTF_ASSERT(packetsSentAsRaw == packetsRead, "Not all packets were sent as raw. Expected (read from file): %d; Sent: %d", packetsRead, packetsSentAsRaw);
+    PTF_ASSERT(packetsSentAsParsed == packetsRead, "Not all packets were sent as parsed. Expected (read from file): %d; Sent: %d", packetsRead, packetsSentAsParsed);
+
+    liveDev->close();
+    fileReaderDev.close();
+}
+
+PTF_TEST_CASE(TestRemoteCapture)
+{
+#ifdef WIN32
+	bool useRemoteDevicesFromArgs = (PcapGlobalArgs.remoteIp != "") && (PcapGlobalArgs.remotePort > 0);
+	string remoteDeviceIP = (useRemoteDevicesFromArgs ? PcapGlobalArgs.remoteIp : PcapGlobalArgs.ipToSendReceivePackets);
+	uint16_t remoteDevicePort = (useRemoteDevicesFromArgs ? PcapGlobalArgs.remotePort : 12321);
+
+	HANDLE rpcapdHandle = NULL;
+	if (!useRemoteDevicesFromArgs)
+	{
+		rpcapdHandle = activateRpcapdServer(remoteDeviceIP, remoteDevicePort);
+		PTF_ASSERT(rpcapdHandle != NULL, "Could not create rpcapd process. Error was: %lu", GetLastError());
+
+	}
+
+	IPv4Address remoteDeviceIPAddr(remoteDeviceIP);
+	PcapRemoteDeviceList* remoteDevices = PcapRemoteDeviceList::getRemoteDeviceList(&remoteDeviceIPAddr, remoteDevicePort);
+	PTF_ASSERT_AND_RUN_COMMAND(remoteDevices != NULL, terminateRpcapdServer(rpcapdHandle), "Error on retrieving remote devices on IP: %s port: %d. Error string was: %s", remoteDeviceIP.c_str(), remoteDevicePort, PcapGlobalArgs.errString);
+	for (PcapRemoteDeviceList::RemoteDeviceListIterator remoteDevIter = remoteDevices->begin(); remoteDevIter != remoteDevices->end(); remoteDevIter++)
+	{
+		PTF_ASSERT_AND_RUN_COMMAND((*remoteDevIter)->getName() != NULL, terminateRpcapdServer(rpcapdHandle), "One of the remote devices has no name");
+	}
+	PTF_ASSERT_AND_RUN_COMMAND(remoteDevices->getRemoteMachineIpAddress()->toString() == remoteDeviceIP, terminateRpcapdServer(rpcapdHandle), "Remote machine IP got from device list doesn't match provided IP");
+	PTF_ASSERT_AND_RUN_COMMAND(remoteDevices->getRemoteMachinePort() == remoteDevicePort, terminateRpcapdServer(rpcapdHandle), "Remote machine port got from device list doesn't match provided port");
+
+	PcapRemoteDevice* pRemoteDevice = remoteDevices->getRemoteDeviceByIP(&remoteDeviceIPAddr);
+	PTF_ASSERT_AND_RUN_COMMAND(pRemoteDevice->getDeviceType() == PcapLiveDevice::RemoteDevice, terminateRpcapdServer(rpcapdHandle), "Remote device type isn't 'RemoteDevice'");
+	PTF_ASSERT_AND_RUN_COMMAND(pRemoteDevice->getMtu() == 0, terminateRpcapdServer(rpcapdHandle), "MTU of remote device isn't 0");
+	LoggerPP::getInstance().supressErrors();
+	PTF_ASSERT_AND_RUN_COMMAND(pRemoteDevice->getMacAddress() == MacAddress::Zero, terminateRpcapdServer(rpcapdHandle), "MAC address of remote device isn't zero");
+	LoggerPP::getInstance().enableErrors();
+	PTF_ASSERT_AND_RUN_COMMAND(pRemoteDevice->getRemoteMachineIpAddress()->toString() == remoteDeviceIP, terminateRpcapdServer(rpcapdHandle), "Remote machine IP got from device doesn't match provided IP");
+	PTF_ASSERT_AND_RUN_COMMAND(pRemoteDevice->getRemoteMachinePort() == remoteDevicePort, terminateRpcapdServer(rpcapdHandle), "Remote machine port got from device doesn't match provided port");
+	PTF_ASSERT_AND_RUN_COMMAND(pRemoteDevice->open(), terminateRpcapdServer(rpcapdHandle), "Could not open the remote device. Error was: %s", PcapGlobalArgs.errString);
+	RawPacketVector capturedPackets;
+	PTF_ASSERT_AND_RUN_COMMAND(pRemoteDevice->startCapture(capturedPackets), terminateRpcapdServer(rpcapdHandle), "Couldn't start capturing on remote device '%s'. Error was: %s", pRemoteDevice->getName(), PcapGlobalArgs.errString);
+
+	if (!useRemoteDevicesFromArgs)
+		PTF_ASSERT_AND_RUN_COMMAND(sendURLRequest("www.yahoo.com"), terminateRpcapdServer(rpcapdHandle), "Couldn't send URL");
+
+	PCAP_SLEEP(20);
+	pRemoteDevice->stopCapture();
+
+	//send single packet
+	PTF_ASSERT_AND_RUN_COMMAND(pRemoteDevice->sendPacket(*capturedPackets.front()), terminateRpcapdServer(rpcapdHandle), "Couldn't send a packet. Error was: %s", PcapGlobalArgs.errString);
+
+	//send multiple packets
+	RawPacketVector packetsToSend;
+	vector<RawPacket*>::iterator iter = capturedPackets.begin();
+
+	size_t capturedPacketsSize = capturedPackets.size();
+	while (iter != capturedPackets.end())
+	{
+		if ((*iter)->getRawDataLen() <= pRemoteDevice->getMtu())
+		{
+			packetsToSend.pushBack(capturedPackets.getAndRemoveFromVector(iter));
+		}
+		else
+			++iter;
+	}
+	int packetsSent = pRemoteDevice->sendPackets(packetsToSend);
+	PTF_ASSERT_AND_RUN_COMMAND(packetsSent == (int)packetsToSend.size(), terminateRpcapdServer(rpcapdHandle), "%d packets sent out of %d. Error was: %s", packetsSent, packetsToSend.size(), PcapGlobalArgs.errString);
+
+	//check statistics
+	pcap_stat stats;
+	pRemoteDevice->getStatistics(stats);
+	PTF_ASSERT_AND_RUN_COMMAND(stats.ps_recv == capturedPacketsSize, terminateRpcapdServer(rpcapdHandle),
+			"Statistics returned from rpcapd doesn't equal the captured packets vector size. Stats: %d; Vector size: %d",
+			stats.ps_recv, capturedPacketsSize);
+
+	pRemoteDevice->close();
+
+	terminateRpcapdServer(rpcapdHandle);
+
+	delete remoteDevices;
+#endif
+
+
+}
+
+PTF_TEST_CASE(TestHttpRequestParsing)
+{
+    PcapFileReaderDevice readerDev(EXAMPLE_PCAP_HTTP_REQUEST);
+    PTF_ASSERT(readerDev.open(), "cannot open reader device");
+
+    RawPacket rawPacket;
+    int packetCount = 0;
+
+    int httpPackets = 0;
+    int getReqs = 0;
+    int postReqs = 0;
+    int headReqs = 0;
+    int optionsReqs = 0;
+    int otherMethodReqs = 0;
+
+    int swfReqs = 0;
+    int homeReqs = 0;
+
+    int winwinReqs = 0;
+    int yad2Reqs = 0;
+    int googleReqs = 0;
+
+    int ieReqs = 0;
+    int ffReqs = 0;
+    int chromeReqs = 0;
+
+    while (readerDev.getNextPacket(rawPacket))
+    {
+    	packetCount++;
+    	Packet packet(&rawPacket);
+		if (packet.isPacketOfType(HTTPRequest))
+			httpPackets++;
+		else
+			continue;
+
+		HttpRequestLayer* httpReqLayer = packet.getLayerOfType<HttpRequestLayer>();
+		PTF_ASSERT(httpReqLayer->getFirstLine() != NULL, "HTTP first line is null in packet #%d, HTTP request #%d", packetCount, httpPackets);
+		switch (httpReqLayer->getFirstLine()->getMethod())
+		{
+		case HttpRequestLayer::HttpGET:
+			getReqs++;
+			break;
+		case HttpRequestLayer::HttpPOST:
+			postReqs++;
+			break;
+		case HttpRequestLayer::HttpOPTIONS:
+			optionsReqs++;
+			break;
+		case HttpRequestLayer::HttpHEAD:
+			headReqs++;
+			break;
+		default:
+			otherMethodReqs++;
+		}
+
+
+		if (httpReqLayer->getFirstLine()->isComplete())
+		{
+			PTF_ASSERT(httpReqLayer->getFirstLine()->getVersion() == OneDotOne, "HTTP version is different than 1.1 in packet #%d, HTTP request #%d", packetCount, httpPackets);
+		}
+
+		if (httpReqLayer->getFirstLine()->getUri().find(".swf") != std::string::npos)
+			swfReqs++;
+		else if (httpReqLayer->getFirstLine()->getUri().find("home") != std::string::npos)
+			homeReqs++;
+
+		HeaderField* hostField = httpReqLayer->getFieldByName("Host");
+		if (hostField != NULL)
+		{
+			std::string host = hostField->getFieldValue();
+			if (host == "www.winwin.co.il")
+				winwinReqs++;
+			else if (host == "www.yad2.co.il")
+				yad2Reqs++;
+			else if (host == "www.google.com")
+				googleReqs++;
+		}
+
+		HeaderField* userAgentField = httpReqLayer->getFieldByName("User-Agent");
+		if (userAgentField == NULL)
+			continue;
+
+		std::string userAgent = userAgentField->getFieldValue();
+		if (userAgent.find("Trident/7.0") != std::string::npos)
+			ieReqs++;
+		else if (userAgent.find("Firefox/33.0") != std::string::npos)
+			ffReqs++;
+		else if (userAgent.find("Chrome/38.0") != std::string::npos)
+			chromeReqs++;
+    }
+
+    readerDev.close();
+
+    PTF_ASSERT(packetCount == 385, "Packet count is wrong. Actual: %d; Expected: %d", packetCount, 385);
+
+    // Wireshark filter: (tcp.dstport == 80 || tcp.dstport == 8080) && (tcp contains "GET " || tcp contains "POST " || tcp contains "HEAD " || tcp contains "OPTIONS ")
+    PTF_ASSERT(httpPackets == 385, "HTTP packet count is wrong. Actual: %d; Expected: %d", httpPackets, 385);
+
+
+    PTF_ASSERT(otherMethodReqs == 0, "Parsed %d HTTP requests with unexpected method", otherMethodReqs);
+
+    // Wireshark filter: (tcp.dstport == 80 || tcp.dstport == 8080) && (tcp contains "GET ")
+    PTF_ASSERT(getReqs == 217, "Number of GET requests different than expected. Actual: %d; Expected: %d", getReqs, 217);
+    // Wireshark filter: (tcp.dstport == 80 || tcp.dstport == 8080) && (tcp contains "POST ")
+    PTF_ASSERT(postReqs == 156, "Number of POST requests different than expected. Actual: %d; Expected: %d", postReqs, 156);
+    // Wireshark filter: (tcp.dstport == 80 || tcp.dstport == 8080) && (tcp contains "OPTIONS ")
+    PTF_ASSERT(optionsReqs == 7, "Number of OPTIONS requests different than expected. Actual: %d; Expected: %d", optionsReqs, 7);
+    // Wireshark filter: (tcp.dstport == 80 || tcp.dstport == 8080) && (tcp contains "HEAD ")
+    PTF_ASSERT(headReqs == 5, "Number of HEAD requests different than expected. Actual: %d; Expected: %d", headReqs, 5);
+
+
+    // Wireshark filter: (tcp.dstport == 80 || tcp.dstport == 8080) && (tcp contains "GET " || tcp contains "POST ") && (tcp matches "home.*HTTP/1.1")
+    PTF_ASSERT(homeReqs == 13, "Number of requests with URI contains 'home' is different than expected. Actual: %d; Expected: %d", homeReqs, 13);
+    // Wireshark filter: http.request.full_uri contains .swf
+    PTF_ASSERT(swfReqs == 4, "Number of requests with URI contains '.swf' is different than expected. Actual: %d; Expected: %d", swfReqs, 4);
+
+    // Wireshark filter: tcp contains "Host: www.google.com"
+    PTF_ASSERT(googleReqs == 12, "Number of requests from www.google.com is different than expected. Actual: %d; Expected: %d", googleReqs, 12);
+    // Wireshark filter: tcp contains "Host: www.yad2.co.il"
+    PTF_ASSERT(yad2Reqs == 15, "Number of requests from www.yad2.co.il is different than expected. Actual: %d; Expected: %d", yad2Reqs, 15);
+    // Wireshark filter: tcp contains "Host: www.winwin.co.il"
+    PTF_ASSERT(winwinReqs == 20, "Number of requests from www.winwin.co.il is different than expected. Actual: %d; Expected: %d", winwinReqs, 20);
+
+
+    // Wireshark filter: (tcp.dstport == 80 || tcp.dstport == 8080) && (tcp contains "GET " || tcp contains "POST " || tcp contains "HEAD " || tcp contains "OPTIONS ") && (tcp contains "Firefox/33.0")
+    PTF_ASSERT(ffReqs == 233, "Number of Firefox requests is different than expected. Actual: %d; Expected: %d", ffReqs, 233);
+    // Wireshark filter: (tcp.dstport == 80 || tcp.dstport == 8080) && (tcp contains "GET " || tcp contains "POST " || tcp contains "HEAD " || tcp contains "OPTIONS ") && (tcp contains "Chrome/38.0")
+    PTF_ASSERT(chromeReqs == 82, "Number of Chrome requests is different than expected. Actual: %d; Expected: %d", chromeReqs, 82);
+    // Wireshark filter: (tcp.dstport == 80 || tcp.dstport == 8080) && (tcp contains "GET " || tcp contains "POST " || tcp contains "HEAD " || tcp contains "OPTIONS ") && (tcp contains "Trident/7.0")
+    PTF_ASSERT(ieReqs == 55, "Number of IE requests is different than expected. Actual: %d; Expected: %d", ieReqs, 55);
+
+
+}
+
+PTF_TEST_CASE(TestHttpResponseParsing)
+{
+    PcapFileReaderDevice readerDev(EXAMPLE_PCAP_HTTP_RESPONSE);
+    PTF_ASSERT(readerDev.open(), "cannot open reader device");
+
+    RawPacket rawPacket;
+    int packetCount = 0;
+    int httpResponsePackets = 0;
+
+	int statusCodes[80];
+
+	int textHtmlCount = 0;
+	int imageCount = 0;
+	int gzipCount = 0;
+	int chunkedCount = 0;
+
+	int bigResponses = 0;
+
+	memset(statusCodes, 0, 80*sizeof(int));
+
+    while (readerDev.getNextPacket(rawPacket))
+    {
+    	packetCount++;
+    	Packet packet(&rawPacket);
+		if (packet.isPacketOfType(HTTPResponse))
+			httpResponsePackets++;
+		else
+			continue;
+
+		HttpResponseLayer* httpResLayer = packet.getLayerOfType<HttpResponseLayer>();
+		PTF_ASSERT(httpResLayer->getFirstLine() != NULL, "HTTP first line is null in packet #%d, HTTP request #%d", packetCount, httpResponsePackets);
+		statusCodes[httpResLayer->getFirstLine()->getStatusCode()]++;
+
+		HeaderField* contentTypeField = httpResLayer->getFieldByName(PCPP_HTTP_CONTENT_TYPE_FIELD);
+		if (contentTypeField != NULL)
+		{
+			std::string contentType = contentTypeField->getFieldValue();
+			if (contentType.find("image/") != std::string::npos)
+				imageCount++;
+			else if (contentType == "text/html")
+				textHtmlCount++;
+		}
+
+		HeaderField* contentEncodingField = httpResLayer->getFieldByName(PCPP_HTTP_CONTENT_ENCODING_FIELD);
+		if (contentEncodingField != NULL && contentEncodingField->getFieldValue() == "gzip")
+			gzipCount++;
+
+		HeaderField* transferEncodingField = httpResLayer->getFieldByName(PCPP_HTTP_TRANSFER_ENCODING_FIELD);
+		if (transferEncodingField != NULL && transferEncodingField->getFieldValue() == "chunked")
+			chunkedCount++;
+
+		HeaderField* contentLengthField = httpResLayer->getFieldByName(PCPP_HTTP_CONTENT_LENGTH_FIELD);
+		if (contentLengthField != NULL)
+		{
+			std::string lengthAsString = contentLengthField->getFieldValue();
+			int length = atoi(lengthAsString.c_str());
+			if (length > 100000)
+				bigResponses++;
+		}
+
+
+    }
+
+    PTF_ASSERT(packetCount == 682, "Packet count is different than expected. Found: %d; Expected: 682", packetCount);
+
+    // *** wireshark has a bug there and displays 1 less packet as http response. Missing packet IP ID is 10419 ***
+    // ************************************************************************************************************
+
+    // wireshark filter: http.response && (tcp.srcport == 80 || tcp.srcport == 8080)
+    PTF_ASSERT(httpResponsePackets == 682, "HTTP response count is different than expected. Found: %d; Expected: 682", httpResponsePackets);
+    // wireshark filter: http.response && (tcp.srcport == 80 || tcp.srcport == 8080) && http.response.code == 200
+    PTF_ASSERT(statusCodes[HttpResponseLayer::Http200OK] == 592, "HTTP response with 200 OK count is different than expected. Found: %d; Expected: 592", statusCodes[HttpResponseLayer::Http200OK]);
+    // wireshark filter: http.response && (tcp.srcport == 80 || tcp.srcport == 8080) && http.response.code == 302
+    PTF_ASSERT(statusCodes[HttpResponseLayer::Http302] == 15, "HTTP response with 302 count is different than expected. Found: %d; Expected: 15", statusCodes[HttpResponseLayer::Http302]);
+    // wireshark filter: http.response && (tcp.srcport == 80 || tcp.srcport == 8080) && http.response.code == 304
+    PTF_ASSERT(statusCodes[HttpResponseLayer::Http304NotModified] == 26, "HTTP response with 304 count is different than expected. Found: %d; Expected: 26", statusCodes[HttpResponseLayer::Http304NotModified]);
+
+    // wireshark filter: http.response && (tcp.srcport == 80 || tcp.srcport == 8080) && http.content_type == "text/html"
+    PTF_ASSERT(textHtmlCount == 38, "HTTP responses with content-type=='text/html' is different than expected. Expected: %d; Actual: %d", 38, textHtmlCount);
+    // wireshark filter: http.response && (tcp.srcport == 80 || tcp.srcport == 8080) && http.content_type contains "image/"
+    PTF_ASSERT(imageCount == 369, "HTTP responses with content-type=='image/*' is different than expected. Expected: %d; Actual: %d", 369, imageCount);
+
+    // wireshark filter: (tcp.srcport == 80 || tcp.srcport == 8080) && tcp contains "HTTP/1." && (tcp contains "Transfer-Encoding:  chunked" || tcp contains "Transfer-Encoding: chunked" || tcp contains "transfer-encoding: chunked")
+    PTF_ASSERT(chunkedCount == 45, "HTTP responses with transfer-encoding=='chunked' is different than expected. Expected: %d; Actual: %d", 45, chunkedCount);
+    // wireshark filter: (tcp.srcport == 80 || tcp.srcport == 8080) && tcp contains "HTTP/1." && tcp contains "Content-Encoding: gzip"
+    PTF_ASSERT(gzipCount == 148, "HTTP responses with content-encoding=='gzip' is different than expected. Expected: %d; Actual: %d", 148, gzipCount);
+
+    // wireshark filter: http.content_length > 100000
+    PTF_ASSERT(bigResponses == 14, "HTTP responses with content-length > 100K is different than expected. Expected: %d; Actual: %d", 14, bigResponses);
+
+//    printf("Total HTTP response packets: %d\n", httpResponsePackets);
+//    printf("200 OK packets: %d\n", statusCodes[HttpResponseLayer::Http200OK]);
+//    printf("302 packets: %d\n", statusCodes[HttpResponseLayer::Http302]);
+//    printf("304 Not Modified packets: %d\n", statusCodes[HttpResponseLayer::Http304NotModified]);
+//    printf("text/html responses: %d\n", textHtmlCount);
+//    printf("image responses: %d\n", imageCount);
+//    printf("gzip responses: %d\n", gzipCount);
+//    printf("chunked responses: %d\n", chunkedCount);
+//    printf("big responses: %d\n", bigResponses);
+
+
+}
+
+PTF_TEST_CASE(TestPrintPacketAndLayers)
+{
+	PcapFileReaderDevice reader(EXAMPLE2_PCAP_PATH);
+	PTF_ASSERT(reader.open(), "Cannot open reader device for '%s'", EXAMPLE2_PCAP_PATH);
+	RawPacket rawPacket;
+	ostringstream outputStream;
+	while (reader.getNextPacket(rawPacket))
+	{
+		Packet packet(&rawPacket);
+		outputStream << packet.toString(false) << "\n\n";
+	}
+
+//	ofstream outputFile("output.txt");
+//	outputFile << outputStream.str();
+//	outputFile.close();
+
+	ifstream referenceFile("PcapExamples/example2_summary.txt");
+	stringstream referenceBuffer;
+	referenceBuffer << referenceFile.rdbuf();
+	referenceFile.close();
+
+	// example2_summary.txt was written with Windows so every '\n' is translated to '\r\n'
+	// in Linux '\n' stays '\n' in writing to files. So these lines of code are meant to remove the '\r' so
+	// files can be later compared
+	std::string referenceBufferAsString = referenceBuffer.str();
+	size_t index = 0;
+	while (true) {
+	     index = referenceBufferAsString.find("\r\n", index);
+	     if (index == string::npos) break;
+	     referenceBufferAsString.replace(index, 2, "\n");
+	     index += 1;
+	}
+
+	PTF_ASSERT(referenceBufferAsString == outputStream.str(), "Output is different than reference file");
+
+
+}
+
+PTF_TEST_CASE(TestPfRingDevice)
+{
+#ifdef USE_PF_RING
+
+	PfRingDeviceList& devList = PfRingDeviceList::getInstance();
+	PTF_ASSERT(devList.getPfRingDevicesList().size() > 0, "PF_RING device list contains 0 devices");
+	PTF_ASSERT(devList.getPfRingVersion() != "", "Couldn't retrieve PF_RING version");
+	PcapLiveDevice* pcapLiveDev = PcapLiveDeviceList::getInstance().getPcapLiveDeviceByIp(PcapGlobalArgs.ipToSendReceivePackets.c_str());
+	PTF_ASSERT(pcapLiveDev != NULL, "Couldn't find the pcap device matching to IP address '%s'", PcapGlobalArgs.ipToSendReceivePackets.c_str());
+	PfRingDevice* dev = devList.getPfRingDeviceByName(string(pcapLiveDev->getName()));
+
+	PTF_ASSERT(dev != NULL, "Couldn't find PF_RING device with name '%s'", pcapLiveDev->getName());
+	PTF_ASSERT(dev->getMacAddress().isValid() == true, "Dev MAC addr isn't valid");
+	PTF_ASSERT(dev->getMacAddress() != MacAddress::Zero, "Dev MAC addr is zero");
+	PTF_ASSERT(dev->getInterfaceIndex() > 0, "Dev interface index is zero");
+	PTF_ASSERT(dev->getTotalNumOfRxChannels() > 0, "Number of RX channels is zero");
+	PTF_ASSERT(dev->getNumOfOpenedRxChannels() == 0, "Number of open RX channels isn't zero");
+	PTF_ASSERT(dev->open() == true, "Cannot open PF_RING device");
+	LoggerPP::getInstance().supressErrors();
+	PTF_ASSERT(dev->open() == false, "Managed to open the device twice");
+	LoggerPP::getInstance().enableErrors();
+	PTF_ASSERT(dev->getNumOfOpenedRxChannels() == 1, "After device is open number of open RX channels != 1, it's %d", dev->getNumOfOpenedRxChannels());
+
+	PfRingPacketData packetData;
+	PTF_ASSERT(dev->startCaptureSingleThread(pfRingPacketsArrive, &packetData), "Couldn't start capturing");
+	PCAP_SLEEP(5); //TODO: put this on 10-20 sec
+	dev->stopCapture();
+	PTF_ASSERT(packetData.PacketCount > 0, "No packets were captured");
+	PTF_ASSERT(packetData.ThreadId != -1, "Couldn't retrieve thread ID");
+
+	PfRingDevice::PfRingStats stats;
+	stats.recv = 0;
+	stats.drop = 0;
+	dev->getStatistics(stats);
+	PTF_ASSERT(stats.recv == (uint32_t)packetData.PacketCount, "Stats received packet count is different than calculated packet count");
+	dev->close();
+
+	PTF_PRINT_VERBOSE("Thread ID: %d", packetData.ThreadId);
+	PTF_PRINT_VERBOSE("Total packets captured: %d", packetData.PacketCount);
+	PTF_PRINT_VERBOSE("Eth packets: %d", packetData.EthCount);
+	PTF_PRINT_VERBOSE("IP packets: %d", packetData.IpCount);
+	PTF_PRINT_VERBOSE("TCP packets: %d", packetData.TcpCount);
+	PTF_PRINT_VERBOSE("UDP packets: %d", packetData.UdpCount);
+	PTF_PRINT_VERBOSE("Device statistics:");
+	PTF_PRINT_VERBOSE("Packets captured: %d", (int)stats.recv);
+	PTF_PRINT_VERBOSE("Packets dropped: %d", (int)stats.drop);
+
+#else
+	PTF_SKIP_TEST("PF_RING not configured");
+#endif
+}
+
+PTF_TEST_CASE(TestPfRingDeviceSingleChannel)
+{
+#ifdef USE_PF_RING
+
+	PfRingDeviceList& devList = PfRingDeviceList::getInstance();
+	PcapLiveDevice* pcapLiveDev = PcapLiveDeviceList::getInstance().getPcapLiveDeviceByIp(PcapGlobalArgs.ipToSendReceivePackets.c_str());
+	PTF_ASSERT(pcapLiveDev != NULL, "Couldn't find the pcap device matching to IP address '%s'", PcapGlobalArgs.ipToSendReceivePackets.c_str());
+	PfRingDevice* dev = devList.getPfRingDeviceByName(string(pcapLiveDev->getName()));
+
+	PfRingPacketData packetData;
+	LoggerPP::getInstance().supressErrors();
+	PTF_ASSERT(dev->openSingleRxChannel(dev->getTotalNumOfRxChannels()+1) == false, "Wrongly succeeded opening the device on a RX channel [%d] that doesn't exist open device on RX channel", dev->getTotalNumOfRxChannels()+1);
+	LoggerPP::getInstance().enableErrors();
+	PTF_ASSERT(dev->openSingleRxChannel(dev->getTotalNumOfRxChannels()-1) == true, "Couldn't open device on RX channel %d", dev->getTotalNumOfRxChannels());
+	PTF_ASSERT(dev->startCaptureSingleThread(pfRingPacketsArrive, &packetData), "Couldn't start capturing");
+	PCAP_SLEEP(5); //TODO: put this on 10-20 sec
+	dev->stopCapture();
+	PTF_ASSERT(packetData.PacketCount > 0, "No packets were captured");
+	PTF_ASSERT(packetData.ThreadId != -1, "Couldn't retrieve thread ID");
+	PfRingDevice::PfRingStats stats;
+	dev->getStatistics(stats);
+	PTF_ASSERT(stats.recv == (uint32_t)packetData.PacketCount, "Stats received packet count is different than calculated packet count");
+	PTF_PRINT_VERBOSE("Thread ID: %d", packetData.ThreadId);
+	PTF_PRINT_VERBOSE("Total packets captured: %d", packetData.PacketCount);
+	PTF_PRINT_VERBOSE("Eth packets: %d", packetData.EthCount);
+	PTF_PRINT_VERBOSE("IP packets: %d", packetData.IpCount);
+	PTF_PRINT_VERBOSE("TCP packets: %d", packetData.TcpCount);
+	PTF_PRINT_VERBOSE("UDP packets: %d", packetData.UdpCount);
+	PTF_PRINT_VERBOSE("Packets captured: %d", (int)stats.recv);
+	PTF_PRINT_VERBOSE("Packets dropped: %d", (int)stats.drop);
+
+	dev->close();
+	PTF_ASSERT(dev->getNumOfOpenedRxChannels() == 0, "There are still open RX channels after device close");
+
+
+#else
+	PTF_SKIP_TEST("PF_RING not configured");
+#endif
+}
+
+
+void TestPfRingDeviceMultiThread(int& ptfResult, CoreMask coreMask)
+{
+#ifdef USE_PF_RING
+	PfRingDeviceList& devList = PfRingDeviceList::getInstance();
+	PcapLiveDevice* pcapLiveDev = PcapLiveDeviceList::getInstance().getPcapLiveDeviceByIp(PcapGlobalArgs.ipToSendReceivePackets.c_str());
+	PTF_ASSERT(pcapLiveDev != NULL, "Couldn't find the pcap device matching to IP address '%s'", PcapGlobalArgs.ipToSendReceivePackets.c_str());
+	PfRingDevice* dev = devList.getPfRingDeviceByName(string(pcapLiveDev->getName()));
+
+	uint8_t numOfChannels = dev->getTotalNumOfRxChannels();
+	PTF_ASSERT(dev->openMultiRxChannels(numOfChannels*2.5, PfRingDevice::PerFlow) == true, "Couldn't open device with %d channels", (int)(numOfChannels*2.5));
+	dev->close();
+	PTF_ASSERT(dev->getNumOfOpenedRxChannels() == 0, "There are still open RX channels after device close");
+	int totalnumOfCores = getNumOfCores();
+	int numOfCoresInUse = 0;
+	CoreMask tempCoreMaske = coreMask;
+	int i = 0;
+	while ((tempCoreMaske != 0) && (i < totalnumOfCores))
+	{
+		if (tempCoreMaske & 1)
+		{
+			numOfCoresInUse++;
+		}
+
+		tempCoreMaske = tempCoreMaske >> 1;
+		i++;
+	}
+
+	PTF_ASSERT(dev->openMultiRxChannels((uint8_t)numOfCoresInUse, PfRingDevice::PerFlow) == true, "Couldn't open device with %d channels", totalnumOfCores);
+	PfRingPacketData packetDataMultiThread[totalnumOfCores];
+	PTF_ASSERT(dev->startCaptureMultiThread(pfRingPacketsArriveMultiThread, packetDataMultiThread, coreMask), "Couldn't start capturing multi-thread");
+	PCAP_SLEEP(10);
+	dev->stopCapture();
+	PfRingDevice::PfRingStats aggrStats;
+	aggrStats.recv = 0;
+	aggrStats.drop = 0;
+
+	PfRingDevice::PfRingStats stats;
+	for (int i = 0; i < totalnumOfCores; i++)
+	{
+		if ((SystemCores::IdToSystemCore[i].Mask & coreMask) == 0)
+			continue;
+
+		PTF_PRINT_VERBOSE("Thread ID: %d", packetDataMultiThread[i].ThreadId);
+		PTF_PRINT_VERBOSE("Total packets captured: %d", packetDataMultiThread[i].PacketCount);
+		PTF_PRINT_VERBOSE("Eth packets: %d", packetDataMultiThread[i].EthCount);
+		PTF_PRINT_VERBOSE("IP packets: %d", packetDataMultiThread[i].IpCount);
+		PTF_PRINT_VERBOSE("TCP packets: %d", packetDataMultiThread[i].TcpCount);
+		PTF_PRINT_VERBOSE("UDP packets: %d", packetDataMultiThread[i].UdpCount);
+		dev->getThreadStatistics(SystemCores::IdToSystemCore[i], stats);
+		aggrStats.recv += stats.recv;
+		aggrStats.drop += stats.drop;
+		PTF_PRINT_VERBOSE("Packets captured: %d", (int)stats.recv);
+		PTF_PRINT_VERBOSE("Packets dropped: %d", (int)stats.drop);
+		PTF_ASSERT(stats.recv == (uint32_t)packetDataMultiThread[i].PacketCount, "Stats received packet count is different than calculated packet count on thread %d", packetDataMultiThread[i].ThreadId);
+	}
+
+	dev->getStatistics(stats);
+	PTF_ASSERT(aggrStats.recv == stats.recv, "Aggregated stats weren't calculated correctly: aggr recv = %d, calc recv = %d", (int)stats.recv, (int)aggrStats.recv);
+	PTF_ASSERT(aggrStats.drop == stats.drop, "Aggregated stats weren't calculated correctly: aggr drop = %d, calc drop = %d", (int)stats.drop, (int)aggrStats.drop);
+
+	for (int firstCoreId = 0; firstCoreId < totalnumOfCores; firstCoreId++)
+	{
+		for (int secondCoreId = firstCoreId+1; secondCoreId < totalnumOfCores; secondCoreId++)
+		{
+			map<uint32_t, pair<RawPacketVector, RawPacketVector> > res;
+			intersectMaps<uint32_t, RawPacketVector, RawPacketVector>(packetDataMultiThread[firstCoreId].FlowKeys, packetDataMultiThread[secondCoreId].FlowKeys, res);
+			PTF_ASSERT(res.size() == 0, "%d flows appear in core %d and core %d", (int)res.size(), firstCoreId, secondCoreId);
+			if (PTF_IS_VERBOSE_MODE)
+			{
+				for (map<uint32_t, pair<RawPacketVector, RawPacketVector> >::iterator iter = res.begin(); iter != res.end(); iter++)
+				{
+					PTF_PRINT_VERBOSE("Same flow exists in core %d and core %d. Flow key = %X", firstCoreId, secondCoreId, iter->first);
+					ostringstream stream;
+					stream << "Core" << firstCoreId << "_Flow_" << std::hex << iter->first << ".pcap";
+					PcapFileWriterDevice writerDev(stream.str().c_str());
+					writerDev.open();
+					writerDev.writePackets(iter->second.first);
+					writerDev.close();
+
+					ostringstream stream2;
+					stream2 << "Core" << secondCoreId << "_Flow_" << std::hex << iter->first << ".pcap";
+					PcapFileWriterDevice writerDev2(stream2.str().c_str());
+					writerDev2.open();
+					writerDev2.writePackets(iter->second.second);
+					writerDev2.close();
+
+					iter->second.first.clear();
+					iter->second.second.clear();
+
+				}
+			}
+		}
+		PTF_PRINT_VERBOSE("Core %d\n========", firstCoreId);
+		PTF_PRINT_VERBOSE("Total flows: %d", (int)packetDataMultiThread[firstCoreId].FlowKeys.size());
+
+		if (PTF_IS_VERBOSE_MODE)
+		{
+			for(map<uint32_t, RawPacketVector>::iterator iter = packetDataMultiThread[firstCoreId].FlowKeys.begin(); iter != packetDataMultiThread[firstCoreId].FlowKeys.end(); iter++) {
+				PTF_PRINT_VERBOSE("Key=%X; Value=%d", iter->first, (int)iter->second.size());
+				iter->second.clear();
+			}
+		}
+
+		packetDataMultiThread[firstCoreId].FlowKeys.clear();
+
+		dev->close();
+	}
+
+#else
+	PTF_SKIP_TEST("PF_RING not configured");
+#endif
+}
+
+PTF_TEST_CASE(TestPfRingMultiThreadAllCores)
+{
+#ifdef USE_PF_RING
+	int numOfCores = getNumOfCores();
+	CoreMask coreMask = 0;
+	for (int i = 0; i < numOfCores; i++)
+	{
+		coreMask |= SystemCores::IdToSystemCore[i].Mask;
+	}
+
+	TestPfRingDeviceMultiThread(ptfResult, coreMask);
+
+#else
+	PTF_SKIP_TEST("PF_RING not configured");
+#endif
+
+}
+
+PTF_TEST_CASE(TestPfRingMultiThreadSomeCores)
+{
+#ifdef USE_PF_RING
+	int numOfCores = getNumOfCores();
+	CoreMask coreMask = 0;
+	for (int i = 0; i < numOfCores; i++)
+	{
+		if (i % 2 != 0)
+			continue;
+		coreMask |= SystemCores::IdToSystemCore[i].Mask;
+	}
+
+	TestPfRingDeviceMultiThread(ptfResult, coreMask);
+
+#else
+	PTF_SKIP_TEST("PF_RING not configured");
+#endif
+}
+
+PTF_TEST_CASE(TestPfRingSendPacket)
+{
+#ifdef USE_PF_RING
+	PfRingDeviceList& devList = PfRingDeviceList::getInstance();
+	PcapLiveDevice* pcapLiveDev = PcapLiveDeviceList::getInstance().getPcapLiveDeviceByIp(PcapGlobalArgs.ipToSendReceivePackets.c_str());
+	PTF_ASSERT(pcapLiveDev != NULL, "Couldn't find the pcap device matching to IP address '%s'", PcapGlobalArgs.ipToSendReceivePackets.c_str());
+	PfRingDevice* dev = devList.getPfRingDeviceByName(string(pcapLiveDev->getName()));
+	PTF_ASSERT(dev->open(), "Could not open PF_RING device");
+
+    PcapFileReaderDevice fileReaderDev(EXAMPLE_PCAP_PATH);
+    PTF_ASSERT(fileReaderDev.open(), "Cannot open file reader device");
+
+    PTF_ASSERT(dev->getMtu() > 0, "Could not get device MTU");
+    uint16_t mtu = dev->getMtu();
+    int buffLen = mtu+1;
+    uint8_t buff[buffLen];
+    memset(buff, 0, buffLen);
+    //LoggerPP::getInstance().supressErrors();
+    //PTF_ASSERT(!dev->sendPacket(buff, buffLen), "Defected packet was sent successfully");
+    //LoggerPP::getInstance().enableErrors();
+
+    RawPacket rawPacket;
+    int packetsSent = 0;
+    int packetsRead = 0;
+    while(fileReaderDev.getNextPacket(rawPacket))
+    {
+    	packetsRead++;
+
+    	RawPacket origRawPacket = rawPacket;
+    	//send packet as RawPacket
+    	PTF_ASSERT_AND_RUN_COMMAND(dev->sendPacket(rawPacket), dev->close(), "Sent %d packets. Could not send another raw packet", (packetsRead-1)*3);
+
+    	//send packet as raw data
+    	PTF_ASSERT_AND_RUN_COMMAND(dev->sendPacket(rawPacket.getRawData(), rawPacket.getRawDataLen()), dev->close(), "Sent %d packets. Could not send another raw data", (packetsRead-1)*3+1);
+
+    	//send packet as parsed EthPacekt
+    	Packet packet(&rawPacket);
+    	PTF_ASSERT_AND_RUN_COMMAND(dev->sendPacket(packet), dev->close(), "Sent %d packets. Could not send another parsed packet", (packetsRead-1)*3+2);
+
+   		packetsSent++;
+    }
+
+    PTF_ASSERT(packetsRead == packetsSent, "Unexpected number of packets sent. Expected (read from file): %d; Sent: %d", packetsRead, packetsSent);
+
+    dev->close();
+
+    fileReaderDev.close();
+
+    // send some packets with single channel open
+    PTF_ASSERT(dev->openSingleRxChannel(0), "Could not open PF_RING device with single channel 0");
+    fileReaderDev.open();
+    while(fileReaderDev.getNextPacket(rawPacket))
+    	PTF_ASSERT(dev->sendPacket(rawPacket), "Could not send raw packet");
+
+    dev->close();
+
+    fileReaderDev.close();
+
+#else
+	PTF_SKIP_TEST("PF_RING not configured");
+#endif
+}
+
+PTF_TEST_CASE(TestPfRingSendPackets)
+{
+#ifdef USE_PF_RING
+	PfRingDeviceList& devList = PfRingDeviceList::getInstance();
+	PcapLiveDevice* pcapLiveDev = PcapLiveDeviceList::getInstance().getPcapLiveDeviceByIp(PcapGlobalArgs.ipToSendReceivePackets.c_str());
+	PTF_ASSERT(pcapLiveDev != NULL, "Couldn't find the pcap device matching to IP address '%s'", PcapGlobalArgs.ipToSendReceivePackets.c_str());
+	PfRingDevice* dev = devList.getPfRingDeviceByName(string(pcapLiveDev->getName()));
+	PTF_ASSERT(dev->open(), "Could not open PF_RING device");
+
+    PcapFileReaderDevice fileReaderDev(EXAMPLE_PCAP_PATH);
+    PTF_ASSERT(fileReaderDev.open(), "Cannot open file reader device");
+
+    RawPacket rawPacketArr[10000];
+    PointerVector<Packet> packetVec;
+    const Packet* packetArr[10000];
+    int packetsRead = 0;
+    while(fileReaderDev.getNextPacket(rawPacketArr[packetsRead]))
+    {
+    	packetVec.pushBack(new Packet(&rawPacketArr[packetsRead]));
+      	packetsRead++;
+    }
+
+    //send packets as RawPacket array
+    int packetsSentAsRaw = dev->sendPackets(rawPacketArr, packetsRead);
+
+    //send packets as parsed EthPacekt array
+    std::copy(packetVec.begin(), packetVec.end(), packetArr);
+    int packetsSentAsParsed = dev->sendPackets(packetArr, packetsRead);
+
+    PTF_ASSERT(packetsSentAsRaw == packetsRead, "Not all packets were sent as raw. Expected (read from file): %d; Sent: %d", packetsRead, packetsSentAsRaw);
+    PTF_ASSERT(packetsSentAsParsed == packetsRead, "Not all packets were sent as parsed. Expected (read from file): %d; Sent: %d", packetsRead, packetsSentAsParsed);
+
+    dev->close();
+    fileReaderDev.close();
+
+#else
+	PTF_SKIP_TEST("PF_RING not configured");
+#endif
+}
+
+PTF_TEST_CASE(TestPfRingFilters)
+{
+#ifdef USE_PF_RING
+	PfRingDeviceList& devList = PfRingDeviceList::getInstance();
+	PcapLiveDevice* pcapLiveDev = PcapLiveDeviceList::getInstance().getPcapLiveDeviceByIp(PcapGlobalArgs.ipToSendReceivePackets.c_str());
+	PTF_ASSERT(pcapLiveDev != NULL, "Couldn't find the pcap device matching to IP address '%s'", PcapGlobalArgs.ipToSendReceivePackets.c_str());
+	PfRingDevice* dev = devList.getPfRingDeviceByName(string(pcapLiveDev->getName()));
+
+	PTF_ASSERT(dev->isFilterCurrentlySet() == false, "Device indicating filter is set although we didn't set any filters yet");
+	PTF_ASSERT(dev->clearFilter() == true, "clearFilter returned false although no filter was set yet");
+	ProtoFilter protocolFilter(TCP);
+	LoggerPP::getInstance().supressErrors();
+	PTF_ASSERT(dev->setFilter(protocolFilter) == false, "Succeed setting a filter while device is closed");
+	LoggerPP::getInstance().enableErrors();
+
+	PTF_ASSERT(dev->open(), "Could not open PF_RING device");
+	PTF_ASSERT(dev->setFilter(protocolFilter) == true, "Couldn't set TCP filter");
+
+	// verfiy TCP filter
+	SetFilterInstruction instruction = { 1, "" }; // instruction #1: verify all packets are of type TCP
+	PTF_ASSERT(dev->startCaptureSingleThread(pfRingPacketsArriveSetFilter, &instruction), "Couldn't start capturing");
+	PCAP_SLEEP(10);
+	dev->stopCapture();
+	PTF_ASSERT(instruction.Instruction == 1, "TCP protocol filter failed: some of the packets aren't of protocol TCP");
+
+	instruction.Instruction = 2;
+	instruction.Data = PcapGlobalArgs.ipToSendReceivePackets;
+	IPFilter ipFilter(PcapGlobalArgs.ipToSendReceivePackets, SRC);
+	PTF_ASSERT(dev->setFilter(ipFilter) == true, "Couldn't set IP filter");
+	PTF_ASSERT(dev->startCaptureSingleThread(pfRingPacketsArriveSetFilter, &instruction), "Couldn't start capturing");
+	PCAP_SLEEP(10);
+	dev->stopCapture();
+	PTF_ASSERT(instruction.Instruction == 2, "IP filter failed: some of the packets doens't match IP src filter");
+
+	// remove filter and test again
+	instruction.Instruction = 1;
+	instruction.Data = "";
+	PTF_ASSERT(dev->isFilterCurrentlySet() == true, "Device indicating filter isn't set although we set a filter");
+	PTF_ASSERT(dev->clearFilter() == true, "clearfilter failed");
+	PTF_ASSERT(dev->isFilterCurrentlySet() == false, "Device indicating filter still exists although we removed it");
+	PTF_ASSERT(dev->startCaptureSingleThread(pfRingPacketsArriveSetFilter, &instruction), "Couldn't start capturing");
+	PCAP_SLEEP(10);
+	dev->stopCapture();
+	PTF_ASSERT(instruction.Instruction == 0, "All packet are still of type TCP although filter was removed");
+
+#else
+	PTF_SKIP_TEST("PF_RING not configured");
+#endif
+}
+
+PTF_TEST_CASE(TestDnsParsing)
+{
+    PcapFileReaderDevice readerDev(EXAMPLE_PCAP_DNS);
+    PTF_ASSERT(readerDev.open(), "cannot open reader device");
+
+    RawPacket rawPacket;
+    int dnsPackets = 0;
+
+    int packetsContainingDnsQuery = 0;
+    int packetsContainingDnsAnswer = 0;
+    int packetsContainingDnsAuthority = 0;
+    int packetsContainingDnsAdditional = 0;
+
+    int queriesWithNameGoogle = 0;
+    int queriesWithNameMozillaOrg = 0; //aus3.mozilla.org
+    int queriesWithTypeA = 0;
+    int queriesWithTypeNotA = 0;
+    int queriesWithClassIN = 0;
+
+    int answersWithTypeCNAME = 0;
+    int answersWithTypePTR = 0;
+    int answersWithNameGoogleAnalytics = 0;
+    int answersWithTtlLessThan30 = 0;
+    int answersWithDataCertainIPv6 = 0;
+
+    int authoritiesWithNameYaelPhone = 0;
+    int authoritiesWithData10_0_0_2 = 0;
+
+    int additionalWithEmptyName = 0;
+    int additionalWithLongUglyName = 0;
+    int additionalWithTypeNSEC = 0;
+
+    while (readerDev.getNextPacket(rawPacket))
+    {
+    	dnsPackets++;
+    	Packet packet(&rawPacket);
+    	PTF_ASSERT_AND_RUN_COMMAND(packet.isPacketOfType(DNS), readerDev.close(), "Packet isn't of type DNS");
+
+		DnsLayer* dnsLayer = packet.getLayerOfType<DnsLayer>();
+		if (dnsLayer->getQueryCount() > 0)
+		{
+			packetsContainingDnsQuery++;
+
+			if (dnsLayer->getQuery("aus3.mozilla.org", true) != NULL)
+				queriesWithNameMozillaOrg++;
+			if (dnsLayer->getQuery("www.google.com", true) != NULL)
+				queriesWithNameGoogle++;
+
+			bool isTypeA = false;
+			bool isClassIN = false;
+
+			for (DnsQuery* query = dnsLayer->getFirstQuery(); query != NULL; query = dnsLayer->getNextQuery(query))
+			{
+				if (query->getDnsType() == DNS_TYPE_A)
+					isTypeA = true;
+				if (query->getDnsClass() == DNS_CLASS_IN || query->getDnsClass() == DNS_CLASS_IN_QU)
+					isClassIN = true;
+			}
+
+			if (isTypeA)
+				queriesWithTypeA++;
+			else
+				queriesWithTypeNotA++;
+			if (isClassIN)
+				queriesWithClassIN++;
+		}
+
+		if (dnsLayer->getAnswerCount() > 0)
+		{
+			packetsContainingDnsAnswer++;
+
+			if (dnsLayer->getAnswer("www.google-analytics.com", true) != NULL)
+				answersWithNameGoogleAnalytics++;
+
+			bool isTypeCNAME = false;
+			bool isTypePTR = false;
+			bool isTtlLessThan30 = false;
+
+			for (DnsResource* answer = dnsLayer->getFirstAnswer(); answer != NULL; answer = dnsLayer->getNextAnswer(answer))
+			{
+				if (answer->getTTL() < 30)
+					isTtlLessThan30 = true;
+				if (answer->getDnsType() == DNS_TYPE_CNAME)
+					isTypeCNAME = true;
+				if (answer->getDnsType() == DNS_TYPE_PTR)
+					isTypePTR = true;
+				if (answer->getData()->toString() == "fe80::5a1f:aaff:fe4f:3f9d")
+					answersWithDataCertainIPv6++;
+			}
+
+			if (isTypeCNAME)
+				answersWithTypeCNAME++;
+			if (isTypePTR)
+				answersWithTypePTR++;
+			if (isTtlLessThan30)
+				answersWithTtlLessThan30++;
+		}
+
+		if (dnsLayer->getAuthorityCount() > 0)
+		{
+			packetsContainingDnsAuthority++;
+
+			if (dnsLayer->getAuthority("Yaels-iPhone.local", true) != NULL)
+				authoritiesWithNameYaelPhone++;
+
+			for (DnsResource* auth = dnsLayer->getFirstAuthority(); auth != NULL; auth = dnsLayer->getNextAuthority(auth))
+			{
+				if (auth->getData()->toString() == "10.0.0.2")
+				{
+					authoritiesWithData10_0_0_2++;
+					break;
+				}
+			}
+		}
+
+		if (dnsLayer->getAdditionalRecordCount() > 0)
+		{
+			packetsContainingDnsAdditional++;
+
+			if (dnsLayer->getAdditionalRecord("", true) != NULL)
+				additionalWithEmptyName++;
+
+			if (dnsLayer->getAdditionalRecord("D.9.F.3.F.4.E.F.F.F.A.A.F.1.A.5.0.0.0.0.0.0.0.0.0.0.0.0.0.8.E.F.ip6.arpa", true) != NULL)
+				additionalWithLongUglyName++;
+
+			bool isTypeNSEC = false;
+
+			for (DnsResource* add = dnsLayer->getFirstAdditionalRecord(); add != NULL; add = dnsLayer->getNextAdditionalRecord(add))
+			{
+				if (add->getDnsType() == DNS_TYPE_NSEC)
+					isTypeNSEC = true;
+			}
+
+			if (isTypeNSEC)
+				additionalWithTypeNSEC++;
+		}
+    }
+
+    PTF_ASSERT(dnsPackets == 464, "Number of DNS packets different than expected. Found: %d; Expected: 464", dnsPackets);
+
+    // wireshark filter: dns.count.queries > 0
+    PTF_ASSERT(packetsContainingDnsQuery == 450, "DNS query count different than expected. Found: %d; Expected: 450", packetsContainingDnsQuery);
+    // wireshark filter: dns.count.answers > 0
+    PTF_ASSERT(packetsContainingDnsAnswer == 224, "DNS answer count different than expected. Found: %d; Expected: 224", packetsContainingDnsAnswer);
+    // wireshark filter: dns.count.auth_rr > 0
+    PTF_ASSERT(packetsContainingDnsAuthority == 11, "DNS authority count different than expected. Found: %d; Expected: 11", packetsContainingDnsAuthority);
+    // wireshark filter: dns.count.add_rr > 0
+    PTF_ASSERT(packetsContainingDnsAdditional == 23, "DNS additional record count different than expected. Found: %d; Expected: 23", packetsContainingDnsAdditional);
+
+    // wireshark filter: dns.qry.name == www.google.com
+    PTF_ASSERT(queriesWithNameGoogle == 14, "DNS queries with name 'www.google.com' different than expected. Found: %d; Expected: 14", queriesWithNameGoogle);
+    // wireshark filter: dns.qry.name == aus3.mozilla.org
+    PTF_ASSERT(queriesWithNameMozillaOrg == 2, "DNS queries with name 'aus3.mozilla.org' different than expected. Found: %d; Expected: 2", queriesWithNameMozillaOrg);
+    // wireshark filter: dns.qry.type == 1
+    PTF_ASSERT(queriesWithTypeA == 436, "DNS queries with type A different than expected. Found: %d; Expected: 436", queriesWithTypeA);
+    // wireshark filter: dns.qry.type > 0 and not (dns.qry.type == 1)
+    PTF_ASSERT(queriesWithTypeNotA == 14, "DNS queries with type not A different than expected. Found: %d; Expected: 14", queriesWithTypeNotA);
+    // wireshark filter: dns.qry.class == 1
+    PTF_ASSERT(queriesWithClassIN == 450, "DNS queries with class IN different than expected. Found: %d; Expected: 450", queriesWithClassIN);
+
+    // wireshark filter: dns.count.answers > 0 and dns.resp.type == 12
+    PTF_ASSERT(answersWithTypePTR == 14, "DNS answers with type PTR different than expected. Found: %d; Expected: 14", answersWithTypePTR);
+    // wireshark filter: dns.count.answers > 0 and dns.resp.type == 5
+    PTF_ASSERT(answersWithTypeCNAME == 90, "DNS answers with type CNAME different than expected. Found: %d; Expected: 90", answersWithTypeCNAME);
+    // wireshark filter: dns.count.answers > 0 and dns.resp.name == www.google-analytics.com
+    PTF_ASSERT(answersWithNameGoogleAnalytics == 7, "DNS answers with name 'www.google-analytics.com' different than expected. Found: %d; Expected: 7", answersWithNameGoogleAnalytics);
+    // wireshark filter: dns.count.answers > 0 and dns.aaaa == fe80::5a1f:aaff:fe4f:3f9d
+    PTF_ASSERT(answersWithDataCertainIPv6 == 12, "DNS answers with IPv6 data of 'fe80::5a1f:aaff:fe4f:3f9d' different than expected. Found: %d; Expected: 12", answersWithDataCertainIPv6);
+    // wireshark filter: dns.count.answers > 0 and dns.resp.ttl < 30
+    PTF_ASSERT(answersWithTtlLessThan30 == 17, "DNS answers with TTL less than 30 different than expected. Found: %d; Expected: 17", answersWithTtlLessThan30);
+
+    // wireshark filter: dns.count.auth_rr > 0 and dns.resp.name == Yaels-iPhone.local
+    PTF_ASSERT(authoritiesWithNameYaelPhone == 9, "DNS authorities with name 'Yaels-iPhone.local' different than expected. Found: %d; Expected: 9", authoritiesWithNameYaelPhone);
+    // wireshark filter: dns.count.auth_rr > 0 and dns.a == 10.0.0.2
+    PTF_ASSERT(authoritiesWithData10_0_0_2 == 9, "DNS authorities with IPv4 data of '10.0.0.2' different than expected. Found: %d; Expected: 9", authoritiesWithData10_0_0_2);
+
+    // wireshark filter: dns.count.add_rr > 0 and dns.resp.name == "<Root>"
+    PTF_ASSERT(additionalWithEmptyName == 23, "DNS additional records with empty name different than expected. Found: %d; Expected: 23", additionalWithEmptyName);
+    // wireshark filter: dns.count.add_rr > 0 and dns.resp.name == D.9.F.3.F.4.E.F.F.F.A.A.F.1.A.5.0.0.0.0.0.0.0.0.0.0.0.0.0.8.E.F.ip6.arpa
+    PTF_ASSERT(additionalWithLongUglyName == 12, "DNS additional records with long ugly name different than expected. Found: %d; Expected: 12", additionalWithLongUglyName);
+    // wireshark filter: dns.count.add_rr > 0 and dns.resp.type == 47
+    PTF_ASSERT(additionalWithTypeNSEC == 14, "DNS additional records with type NSEC different than expected. Found: %d; Expected: 14", additionalWithTypeNSEC);
+
+
+}
+
+
+PTF_TEST_CASE(TestDpdkDevice)
+{
+#ifdef USE_DPDK
+	LoggerPP::getInstance().supressErrors();
+	DpdkDeviceList& devList = DpdkDeviceList::getInstance();
+	PTF_ASSERT(devList.getDpdkDeviceList().size() == 0, "DpdkDevices initialized before DPDK is initialized");
+	LoggerPP::getInstance().enableErrors();
+
+	if(devList.getDpdkDeviceList().size() == 0)
+	{
+		CoreMask coreMask = 0;
+		for (int i = 0; i < getNumOfCores(); i++)
+			coreMask |= SystemCores::IdToSystemCore[i].Mask;
+		PTF_ASSERT(DpdkDeviceList::initDpdk(coreMask, 16383) == true, "Couldn't initialize DPDK with core mask %X", coreMask);
+		PTF_ASSERT(devList.getDpdkDeviceList().size() > 0, "No DPDK devices");
+	}
+
+	PTF_ASSERT(devList.getDpdkLogLevel() == LoggerPP::Normal, "DPDK log level is in Debug and should be on Normal");
+	devList.setDpdkLogLevel(LoggerPP::Debug);
+	PTF_ASSERT(devList.getDpdkLogLevel() == LoggerPP::Debug, "DPDK log level is in Normal and should be on Debug");
+	devList.setDpdkLogLevel(LoggerPP::Normal);
+
+	DpdkDevice* dev = DpdkDeviceList::getInstance().getDeviceByPort(PcapGlobalArgs.dpdkPort);
+	PTF_ASSERT(dev != NULL, "DpdkDevice is NULL");
+
+	PTF_ASSERT(dev->getMacAddress().isValid() == true, "Dev MAC addr isn't valid");
+	PTF_ASSERT(dev->getMacAddress() != MacAddress::Zero, "Dev MAC addr is zero");
+	PTF_ASSERT(dev->getTotalNumOfRxQueues() > 0, "Number of RX queues is zero");
+	PTF_ASSERT(dev->getNumOfOpenedRxQueues() == 0, "Number of open RX queues isn't zero, it's %d", dev->getNumOfOpenedRxQueues());
+	PTF_ASSERT(dev->getNumOfOpenedTxQueues() == 0, "Number of open TX queues isn't zero, it's %d", dev->getNumOfOpenedTxQueues());
+	PTF_ASSERT(dev->getMtu() > 0, "Couldn't retrieve MTU");
+
+	// Changing the MTU isn't supported for all PMDs so I can't use it in the unit-tests, as they may
+	// fail on environment using such PMDs. I tested it on EM PMD and verified it works
+//	uint16_t origMtu = dev->getMtu();
+//	uint16_t newMtu = origMtu > 1600 ? 1500 : 9000;
+//	PTF_ASSERT(dev->setMtu(newMtu) == true, "Couldn't set MTU to %d", newMtu);
+//	PTF_ASSERT(dev->getMtu() == newMtu, "MTU isn't properly set");
+//	PTF_ASSERT(dev->setMtu(origMtu) == true, "Couldn't set MTU back to original");
+
+	if (dev->getPMDName() == "net_e1000_em")
+	{
+		uint64_t rssHF = 0;
+		PTF_ASSERT(dev->isDeviceSupportRssHashFunction(rssHF) == true, "Not all RSS hash function are supported for pmd net_e1000_em");
+		PTF_ASSERT(dev->getSupportedRssHashFunctions() == rssHF, "RSS hash functions supported by device is different than expected");
+	}
+	else if (dev->getPMDName() == "net_vmxnet3")
+	{
+		uint64_t rssHF = DpdkDevice::RSS_IPV4 | \
+				DpdkDevice::RSS_NONFRAG_IPV4_TCP | \
+				DpdkDevice::RSS_IPV6 | \
+				DpdkDevice::RSS_NONFRAG_IPV6_TCP;
+
+		PTF_ASSERT(dev->isDeviceSupportRssHashFunction(rssHF) == true, "Not all RSS hash function are supported for pmd vmxnet3");
+		PTF_ASSERT(dev->getSupportedRssHashFunctions() == rssHF, "RSS hash functions supported by device is different than expected");
+	}
+
+	PTF_ASSERT(dev->open() == true, "Cannot open DPDK device");
+	LoggerPP::getInstance().supressErrors();
+	PTF_ASSERT(dev->open() == false, "Managed to open the device twice");
+	LoggerPP::getInstance().enableErrors();
+	PTF_ASSERT_AND_RUN_COMMAND(dev->getNumOfOpenedRxQueues() == 1, dev->close(), "More than 1 RX queues were opened");
+	PTF_ASSERT_AND_RUN_COMMAND(dev->getNumOfOpenedTxQueues() == 1, dev->close(), "More than 1 TX queues were opened");
+	DpdkDevice::LinkStatus linkStatus;
+	dev->getLinkStatus(linkStatus);
+	PTF_ASSERT_AND_RUN_COMMAND(linkStatus.linkUp == true, dev->close(), "Link is down");
+	PTF_ASSERT_AND_RUN_COMMAND(linkStatus.linkSpeedMbps > 0, dev->close(), "Link speed is 0");
+
+	DpdkPacketData packetData;
+	PTF_ASSERT_AND_RUN_COMMAND(dev->startCaptureSingleThread(dpdkPacketsArrive, &packetData), dev->close(), "Could not start capturing on DpdkDevice[0]");
+	PCAP_SLEEP(10);
+	dev->stopCapture();
+
+	PTF_PRINT_VERBOSE("Thread ID: %d", packetData.ThreadId);
+	PTF_PRINT_VERBOSE("Total packets captured: %d", packetData.PacketCount);
+	PTF_PRINT_VERBOSE("Eth packets: %d", packetData.EthCount);
+	PTF_PRINT_VERBOSE("ARP packets: %d", packetData.ArpCount);
+	PTF_PRINT_VERBOSE("IPv4 packets: %d", packetData.Ip4Count);
+	PTF_PRINT_VERBOSE("IPv6 packets: %d", packetData.Ip6Count);
+	PTF_PRINT_VERBOSE("TCP packets: %d", packetData.TcpCount);
+	PTF_PRINT_VERBOSE("UDP packets: %d", packetData.UdpCount);
+	PTF_PRINT_VERBOSE("HTTP packets: %d", packetData.HttpCount);
+
+	DpdkDevice::DpdkDeviceStats stats;
+	dev->getStatistics(stats);
+	PTF_PRINT_VERBOSE("Packets captured according to stats: %lu", stats.aggregatedRxStats.packets);
+	PTF_PRINT_VERBOSE("Bytes captured according to stats: %lu", stats.aggregatedRxStats.bytes);
+	PTF_PRINT_VERBOSE("Packets dropped according to stats: %lu", stats.rxPacketsDropeedByHW);
+	PTF_PRINT_VERBOSE("Erroneous packets according to stats: %lu", stats.rxErroneousPackets);
+	for (int i = 0; i < DPDK_MAX_RX_QUEUES; i++)
+	{
+		PTF_PRINT_VERBOSE("Packets captured on RX queue #%d according to stats: %lu", i, stats.rxStats[i].packets);
+		PTF_PRINT_VERBOSE("Bytes captured on RX queue #%d according to stats: %lu", i, stats.rxStats[i].bytes);
+
+	}
+	PTF_ASSERT_AND_RUN_COMMAND(packetData.PacketCount > 0, dev->close(), "No packets were captured");
+	PTF_ASSERT_AND_RUN_COMMAND(packetData.ThreadId != -1, dev->close(), "Couldn't retrieve thread ID");
+
+	int statsVsPacketCount = stats.aggregatedRxStats.packets > (uint64_t)packetData.PacketCount ? stats.aggregatedRxStats.packets-(uint64_t)packetData.PacketCount : (uint64_t)packetData.PacketCount-stats.aggregatedRxStats.packets;
+	PTF_ASSERT_AND_RUN_COMMAND(statsVsPacketCount <= 20, dev->close(),
+			"Stats received packet count (%lu) is different than calculated packet count (%d)",
+			stats.aggregatedRxStats.packets,
+			packetData.PacketCount);
+	dev->close();
+	dev->close();
+
+
+
+#else
+	PTF_SKIP_TEST("DPDK not configured");
+#endif
+}
+
+PTF_TEST_CASE(TestDpdkMultiThread)
+{
+#ifdef USE_DPDK
+	LoggerPP::getInstance().supressErrors();
+	DpdkDeviceList& devList = DpdkDeviceList::getInstance();
+	LoggerPP::getInstance().enableErrors();
+
+	if(devList.getDpdkDeviceList().size() == 0)
+	{
+		CoreMask coreMask = 0;
+		for (int i = 0; i < getNumOfCores(); i++)
+			coreMask |= SystemCores::IdToSystemCore[i].Mask;
+
+		PTF_ASSERT(DpdkDeviceList::initDpdk(coreMask, 16383) == true, "Couldn't initialize DPDK with core mask %X", coreMask);
+		PTF_ASSERT(devList.getDpdkDeviceList().size() > 0, "No DPDK devices");
+	}
+	PTF_ASSERT(devList.getDpdkDeviceList().size() > 0, "No DPDK devices");
+	DpdkDevice* dev = DpdkDeviceList::getInstance().getDeviceByPort(PcapGlobalArgs.dpdkPort);
+	PTF_ASSERT(dev != NULL, "DpdkDevice is NULL");
+
+	// take min value between number of cores and number of available RX queues
+	int numOfRxQueuesToOpen = getNumOfCores()-1; //using num of cores minus one since 1 core is the master core and cannot be used
+	if (dev->getTotalNumOfRxQueues() < numOfRxQueuesToOpen)
+		numOfRxQueuesToOpen = dev->getTotalNumOfRxQueues();
+
+	// verfiy num of RX queues is power of 2 due to DPDK limitation
+	bool isRxQueuePowerOfTwo = !(numOfRxQueuesToOpen == 0) && !(numOfRxQueuesToOpen & (numOfRxQueuesToOpen - 1));
+	while (!isRxQueuePowerOfTwo)
+	{
+		numOfRxQueuesToOpen--;
+		isRxQueuePowerOfTwo = !(numOfRxQueuesToOpen == 0) && !(numOfRxQueuesToOpen & (numOfRxQueuesToOpen - 1));
+	}
+
+	if (dev->getTotalNumOfRxQueues() > 1)
+	{
+		LoggerPP::getInstance().supressErrors();
+		PTF_ASSERT(dev->openMultiQueues(numOfRxQueuesToOpen+1, 1) == false, "Managed to open DPDK device with number of RX queues which isn't power of 2");
+		LoggerPP::getInstance().enableErrors();
+	}
+
+	PTF_ASSERT_AND_RUN_COMMAND(dev->openMultiQueues(numOfRxQueuesToOpen, 1) == true, dev->close(), "Cannot open DPDK device '%s' with %d RX queues", dev->getDeviceName().c_str(), numOfRxQueuesToOpen);
+
+	if (numOfRxQueuesToOpen > 1)
+	{
+		LoggerPP::getInstance().supressErrors();
+		DpdkPacketData dummyPacketData;
+		PTF_ASSERT_AND_RUN_COMMAND(dev->startCaptureSingleThread(dpdkPacketsArrive, &dummyPacketData) == false, dev->close(), "Managed to start capture on single thread although more than 1 RX queue is opened");
+		LoggerPP::getInstance().enableErrors();
+	}
+
+	PTF_ASSERT_AND_RUN_COMMAND(dev->getNumOfOpenedRxQueues() == numOfRxQueuesToOpen, dev->close(), "Num of opened RX queues is different from requested RX queues");
+	PTF_ASSERT_AND_RUN_COMMAND(dev->getNumOfOpenedTxQueues() == 1, dev->close(), "Num of opened TX queues is different than 1");
+
+	DpdkPacketData packetDataMultiThread[getNumOfCores()];
+	for (int i = 0; i < getNumOfCores(); i++)
+		packetDataMultiThread[i].PacketCount = 0;
+
+	CoreMask coreMask = 0;
+	SystemCore masterCore = devList.getDpdkMasterCore();
+	int j = 0;
+	for (int i = 0; i < getNumOfCores(); i++)
+	{
+		if (j == numOfRxQueuesToOpen)
+			break;
+
+		if (i != masterCore.Id)
+		{
+			coreMask |= SystemCores::IdToSystemCore[i].Mask;
+			j++;
+		}
+	}
+
+	PTF_ASSERT_AND_RUN_COMMAND(dev->startCaptureMultiThreads(dpdkPacketsArriveMultiThread, packetDataMultiThread, coreMask), dev->close(), "Cannot start capturing on multi threads");
+	PCAP_SLEEP(20);
+	dev->stopCapture();
+	uint64_t packetCount = 0;
+
+	for (int i = 0; i < getNumOfCores(); i++)
+	{
+		if ((SystemCores::IdToSystemCore[i].Mask & coreMask) == 0)
+			continue;
+
+		PTF_PRINT_VERBOSE("Thread ID: %d", packetDataMultiThread[i].ThreadId);
+		PTF_PRINT_VERBOSE("Total packets captured: %d", packetDataMultiThread[i].PacketCount);
+		PTF_PRINT_VERBOSE("Eth packets: %d", packetDataMultiThread[i].EthCount);
+		PTF_PRINT_VERBOSE("ARP packets: %d", packetDataMultiThread[i].ArpCount);
+		PTF_PRINT_VERBOSE("IPv4 packets: %d", packetDataMultiThread[i].Ip4Count);
+		PTF_PRINT_VERBOSE("IPv6 packets: %d", packetDataMultiThread[i].Ip6Count);
+		PTF_PRINT_VERBOSE("TCP packets: %d", packetDataMultiThread[i].TcpCount);
+		PTF_PRINT_VERBOSE("UDP packets: %d", packetDataMultiThread[i].UdpCount);
+		packetCount += packetDataMultiThread[i].PacketCount;
+	}
+
+	PTF_ASSERT_AND_RUN_COMMAND(packetCount > 0, dev->close(), "No packets were captured on any thread");
+
+	DpdkDevice::DpdkDeviceStats stats;
+	dev->getStatistics(stats);
+	PTF_PRINT_VERBOSE("Packets captured according to stats: %lu", stats.aggregatedRxStats.packets);
+	PTF_PRINT_VERBOSE("Bytes captured according to stats: %lu", stats.aggregatedRxStats.bytes);
+	PTF_PRINT_VERBOSE("Packets dropped according to stats: %lu", stats.rxPacketsDropeedByHW);
+	PTF_PRINT_VERBOSE("Erroneous packets according to stats: %lu", stats.rxErroneousPackets);
+	for (int i = 0; i < DPDK_MAX_RX_QUEUES; i++)
+	{
+		PTF_PRINT_VERBOSE("Packets captured on RX queue #%d according to stats: %lu", i, stats.rxStats[i].packets);
+		PTF_PRINT_VERBOSE("Bytes captured on RX queue #%d according to stats: %lu", i, stats.rxStats[i].bytes);
+
+	}
+	PTF_ASSERT_AND_RUN_COMMAND(stats.aggregatedRxStats.packets >= packetCount, dev->close(), "Statistics from device differ from aggregated statistics on all threads");
+	PTF_ASSERT_AND_RUN_COMMAND(stats.rxPacketsDropeedByHW == 0, dev->close(), "Some packets were dropped");
+
+	for (int firstCoreId = 0; firstCoreId < getNumOfCores(); firstCoreId++)
+	{
+		if ((SystemCores::IdToSystemCore[firstCoreId].Mask & coreMask) == 0)
+			continue;
+
+		for (int secondCoreId = firstCoreId+1; secondCoreId < getNumOfCores(); secondCoreId++)
+		{
+			if ((SystemCores::IdToSystemCore[secondCoreId].Mask & coreMask) == 0)
+				continue;
+
+			map<uint32_t, pair<RawPacketVector, RawPacketVector> > res;
+			intersectMaps<uint32_t, RawPacketVector, RawPacketVector>(packetDataMultiThread[firstCoreId].FlowKeys, packetDataMultiThread[secondCoreId].FlowKeys, res);
+			PTF_ASSERT(res.size() == 0, "%d flows appear in core %d and core %d", (int)res.size(), firstCoreId, secondCoreId);
+			if (PTF_IS_VERBOSE_MODE)
+			{
+				for (map<uint32_t, pair<RawPacketVector, RawPacketVector> >::iterator iter = res.begin(); iter != res.end(); iter++)
+				{
+					PTF_PRINT_VERBOSE("Same flow exists in core %d and core %d. Flow key = %X", firstCoreId, secondCoreId, iter->first);
+					ostringstream stream;
+					stream << "Core" << firstCoreId << "_Flow_" << std::hex << iter->first << ".pcap";
+					PcapFileWriterDevice writerDev(stream.str().c_str());
+					writerDev.open();
+					writerDev.writePackets(iter->second.first);
+					writerDev.close();
+
+					ostringstream stream2;
+					stream2 << "Core" << secondCoreId << "_Flow_" << std::hex << iter->first << ".pcap";
+					PcapFileWriterDevice writerDev2(stream2.str().c_str());
+					writerDev2.open();
+					writerDev2.writePackets(iter->second.second);
+					writerDev2.close();
+
+					iter->second.first.clear();
+					iter->second.second.clear();
+
+				}
+			}
+		}
+		PTF_PRINT_VERBOSE("Core %d\n========", firstCoreId);
+		PTF_PRINT_VERBOSE("Total flows: %d", (int)packetDataMultiThread[firstCoreId].FlowKeys.size());
+
+		if (PTF_IS_VERBOSE_MODE)
+		{
+			for(map<uint32_t, RawPacketVector>::iterator iter = packetDataMultiThread[firstCoreId].FlowKeys.begin(); iter != packetDataMultiThread[firstCoreId].FlowKeys.end(); iter++) {
+				PTF_PRINT_VERBOSE("Key=%X; Value=%d", (int)iter->first, (int)iter->second.size());
+				iter->second.clear();
+			}
+		}
+
+		packetDataMultiThread[firstCoreId].FlowKeys.clear();
+	}
+
+
+
+	dev->close();
+
+
+
+#else
+	PTF_SKIP_TEST("DPDK not configured");
+#endif
+}
+
+PTF_TEST_CASE(TestDpdkDeviceSendPackets)
+{
+#ifdef USE_DPDK
+	LoggerPP::getInstance().supressErrors();
+	DpdkDeviceList& devList = DpdkDeviceList::getInstance();
+	LoggerPP::getInstance().enableErrors();
+
+	if(devList.getDpdkDeviceList().size() == 0)
+	{
+		CoreMask coreMask = 0;
+		for (int i = 0; i < getNumOfCores(); i++)
+			coreMask |= SystemCores::IdToSystemCore[i].Mask;
+
+		PTF_ASSERT(DpdkDeviceList::initDpdk(coreMask, 16383) == true, "Couldn't initialize DPDK with core mask %X", coreMask);
+		PTF_ASSERT(devList.getDpdkDeviceList().size() > 0, "No DPDK devices");
+	}
+	PTF_ASSERT(devList.getDpdkDeviceList().size() > 0, "No DPDK devices");
+	DpdkDevice* dev = DpdkDeviceList::getInstance().getDeviceByPort(PcapGlobalArgs.dpdkPort);
+	PTF_ASSERT(dev != NULL, "DpdkDevice is NULL");
+
+
+	LoggerPP::getInstance().supressErrors();
+	PTF_ASSERT(dev->openMultiQueues(1, 255) == false, "Managed to open a DPDK device with 255 TX queues");
+	LoggerPP::getInstance().enableErrors();
+
+	DpdkDevice::DpdkDeviceConfiguration customConfig(128, 1024);
+	PTF_ASSERT_AND_RUN_COMMAND(dev->openMultiQueues(1, dev->getTotalNumOfTxQueues(), customConfig) == true, dev->close(), "Cannot open DPDK device '%s' with %d TX queues", dev->getDeviceName().c_str(), dev->getTotalNumOfTxQueues());
+
+    PcapFileReaderDevice fileReaderDev(EXAMPLE_PCAP_PATH);
+    PTF_ASSERT(fileReaderDev.open(), "Cannot open file reader device");
+
+    PointerVector<Packet> packetVec;
+    RawPacketVector rawPacketVec;
+    Packet* packetArr[10000];
+    uint16_t packetsRead = 0;
+    RawPacket rawPacket;
+    while(fileReaderDev.getNextPacket(rawPacket))
+    {
+    	if (packetsRead == 100)
+    		break;
+    	RawPacket* newRawPacket = new RawPacket(rawPacket);
+    	rawPacketVec.pushBack(newRawPacket);
+    	Packet* newPacket = new Packet(newRawPacket, false);
+    	packetVec.pushBack(newPacket);
+    	packetArr[packetsRead] = newPacket;
+
+      	packetsRead++;
+    }
+
+    //send packets as parsed EthPacekt array
+    int packetsSentAsParsed = dev->sendPackets(packetArr, packetsRead, 0, false);
+    PTF_ASSERT(packetsSentAsParsed == packetsRead, "Not all packets were sent as parsed. Expected (read from file): %d; Sent: %d", packetsRead, packetsSentAsParsed);
+
+    //send packets are RawPacketVector
+    int packetsSentAsRawVector = dev->sendPackets(rawPacketVec);
+    PTF_ASSERT(packetsSentAsRawVector == packetsRead, "Not all packets were sent as raw vector. Expected (read from file): %d; Sent: %d", packetsRead, packetsSentAsRawVector);
+
+    if (dev->getTotalNumOfTxQueues() > 1)
+    {
+        packetsSentAsParsed = dev->sendPackets(packetArr, packetsRead, dev->getTotalNumOfTxQueues()-1);
+        packetsSentAsRawVector = dev->sendPackets(rawPacketVec, dev->getTotalNumOfTxQueues()-1);
+        PTF_ASSERT(packetsSentAsParsed == packetsRead, "Not all packets were sent as parsed to TX queue %d. Expected (read from file): %d; Sent: %d",
+        		dev->getTotalNumOfTxQueues()-1, packetsRead, packetsSentAsParsed);
+        PTF_ASSERT(packetsSentAsRawVector == packetsRead, "Not all packets were sent as raw vector to TX queue %d. Expected (read from file): %d; Sent: %d",
+        		dev->getTotalNumOfTxQueues()-1, packetsRead, packetsSentAsRawVector);
+
+    }
+
+    LoggerPP::getInstance().supressErrors();
+    PTF_ASSERT(dev->sendPackets(rawPacketVec, dev->getTotalNumOfTxQueues()+1) == 0, "Managed to send packets on TX queue that doesn't exist");
+    LoggerPP::getInstance().enableErrors();
+
+    PTF_ASSERT(dev->sendPacket(*(rawPacketVec.at(packetsRead/3)), 0) == true, "Couldn't send 1 raw packet");
+    PTF_ASSERT(dev->sendPacket(*(packetArr[packetsRead/2]), 0) == true, "Couldn't send 1 parsed packet");
+
+    dev->close();
+    fileReaderDev.close();
+
+
+
+#else
+	PTF_SKIP_TEST("DPDK not configured");
+#endif
+}
+
+PTF_TEST_CASE(TestDpdkDeviceWorkerThreads)
+{
+#ifdef USE_DPDK
+	LoggerPP::getInstance().supressErrors();
+	DpdkDeviceList& devList = DpdkDeviceList::getInstance();
+	LoggerPP::getInstance().enableErrors();
+
+	CoreMask coreMask = 0;
+	for (int i = 0; i < getNumOfCores(); i++)
+		coreMask |= SystemCores::IdToSystemCore[i].Mask;
+
+	if(devList.getDpdkDeviceList().size() == 0)
+	{
+		PTF_ASSERT(DpdkDeviceList::initDpdk(coreMask, 16383) == true, "Couldn't initialize DPDK with core mask %X", coreMask);
+		PTF_ASSERT(devList.getDpdkDeviceList().size() > 0, "No DPDK devices");
+	}
+	PTF_ASSERT(devList.getDpdkDeviceList().size() > 0, "No DPDK devices");
+
+	DpdkDevice* dev = DpdkDeviceList::getInstance().getDeviceByPort(PcapGlobalArgs.dpdkPort);
+	PTF_ASSERT(dev != NULL, "DpdkDevice is NULL");
+
+	MBufRawPacketVector rawPacketVec;
+	MBufRawPacket* mBufRawPacketArr[32] = {};
+	size_t mBufRawPacketArrLen = 32;
+	Packet* packetArr[32] = {};
+	size_t packetArrLen = 32;
+
+	LoggerPP::getInstance().supressErrors();
+	PTF_ASSERT(dev->receivePackets(rawPacketVec, 0) == 0, "Managed to receive packets although device isn't opened");
+	PTF_ASSERT(dev->receivePackets(packetArr, packetArrLen, 0) == 0, "Managed to receive packets although device isn't opened");
+	PTF_ASSERT(dev->receivePackets(mBufRawPacketArr, mBufRawPacketArrLen, 0) == 0, "Managed to receive packets although device isn't opened");
+
+	PTF_ASSERT(dev->open() == true, "Couldn't open DPDK device");
+	PTF_ASSERT(dev->receivePackets(rawPacketVec, dev->getTotalNumOfRxQueues()+1) == 0, "Managed to receive packets for RX queue that doesn't exist");
+	PTF_ASSERT(dev->receivePackets(packetArr, packetArrLen, dev->getTotalNumOfRxQueues()+1) == 0, "Managed to receive packets for RX queue that doesn't exist");
+	PTF_ASSERT(dev->receivePackets(mBufRawPacketArr, mBufRawPacketArrLen, dev->getTotalNumOfRxQueues()+1) == 0, "Managed to receive packets for RX queue that doesn't exist");
+
+	DpdkPacketData packetData;
+	mBufRawPacketArrLen = 32;
+	packetArrLen = 32;
+	PTF_ASSERT_AND_RUN_COMMAND(dev->startCaptureSingleThread(dpdkPacketsArrive, &packetData), dev->close(), "Could not start capturing on DpdkDevice");
+	PTF_ASSERT(dev->receivePackets(rawPacketVec, 0) == 0, "Managed to receive packets although device is in capture mode");
+	PTF_ASSERT(dev->receivePackets(packetArr, packetArrLen, 0) == 0, "Managed to receive packets although device is in capture mode");
+	PTF_ASSERT(dev->receivePackets(mBufRawPacketArr, mBufRawPacketArrLen, 0) == 0, "Managed to receive packets although device is in capture mode");
+	LoggerPP::getInstance().enableErrors();
+	dev->stopCapture();
+	dev->close();
+	
+	PTF_ASSERT(dev->openMultiQueues(dev->getTotalNumOfRxQueues(), dev->getTotalNumOfTxQueues()) == true, "Cannot open DPDK device");
+
+	int numOfAttempts = 0;
+	while (numOfAttempts < 10)
+	{
+		dev->receivePackets(rawPacketVec, 0);
+		PCAP_SLEEP(1);
+		if (rawPacketVec.size() > 0)
+			break;
+		numOfAttempts++;
+	}
+
+	PTF_ASSERT(numOfAttempts < 10, "No packets were received using RawPacketVector");
+	PTF_PRINT_VERBOSE("Captured %d packets in %d attempts using RawPacketVector", (int)rawPacketVec.size(), numOfAttempts);
+
+	numOfAttempts = 0;
+	while (numOfAttempts < 10)
+	{
+		mBufRawPacketArrLen = dev->receivePackets(mBufRawPacketArr, 32, 0);
+		PCAP_SLEEP(1);
+		if (mBufRawPacketArrLen > 0)
+			break;
+		numOfAttempts++;
+	}
+
+	PTF_ASSERT(numOfAttempts < 10, "No packets were received using mBuf raw packet arr");
+	PTF_PRINT_VERBOSE("Captured %d packets in %d attempts using mBuf raw packet arr", (int)mBufRawPacketArrLen, numOfAttempts);
+	for (int i = 0; i < 32; i++)
+	{
+		if (mBufRawPacketArr[i] != NULL)
+			delete mBufRawPacketArr[i];
+	}
+
+
+	numOfAttempts = 0;
+	while (numOfAttempts < 10)
+	{
+		packetArrLen = dev->receivePackets(packetArr, 32, 0);
+		PCAP_SLEEP(1);
+		if (packetArrLen > 0)
+			break;
+		numOfAttempts++;
+	}
+
+	PTF_ASSERT(numOfAttempts < 10, "No packets were received using packet arr");
+	PTF_PRINT_VERBOSE("Captured %d packets in %d attempts using packet arr", (int)packetArrLen, numOfAttempts);
+	for (int i = 0; i < 32; i++)
+	{
+		if (packetArr[i] != NULL)
+			delete packetArr[i];
+	}
+
+
+	int numOfRxQueues = dev->getTotalNumOfRxQueues();
+	pthread_mutex_t queueMutexArr[numOfRxQueues];
+	for (int i = 0; i < numOfRxQueues; i++)
+		pthread_mutex_init(&queueMutexArr[i], NULL);
+
+	vector<DpdkWorkerThread*> workerThreadVec;
+	CoreMask workerThreadCoreMask = 0;
+	for (int i = 0; i < getNumOfCores(); i++)
+	{
+		SystemCore core = SystemCores::IdToSystemCore[i];
+		if (core == devList.getDpdkMasterCore())
+			continue;
+		DpdkTestWorkerThread* newWorkerThread = new DpdkTestWorkerThread();
+		int queueId = core.Id % numOfRxQueues;
+		PTF_PRINT_VERBOSE("Assigning queue #%d to core %d", queueId, core.Id);
+		newWorkerThread->init(dev, queueId, &queueMutexArr[queueId]);
+		workerThreadVec.push_back((DpdkWorkerThread*)newWorkerThread);
+		workerThreadCoreMask |= core.Mask;
+	}
+	PTF_PRINT_VERBOSE("Initiating %d worker threads", (int)workerThreadVec.size());
+
+	LoggerPP::getInstance().supressErrors();
+	PTF_ASSERT(devList.startDpdkWorkerThreads(0, workerThreadVec) == false, "Managed to start DPDK worker thread with core mask 0");
+	LoggerPP::getInstance().enableErrors();
+
+	PTF_ASSERT(devList.startDpdkWorkerThreads(workerThreadCoreMask, workerThreadVec) == true, "Couldn't start DPDK worker threads");
+	PTF_PRINT_VERBOSE("Worker threads started");
+
+	for (int i = 0; i < 10; i++)
+	{
+		DpdkDevice::DpdkDeviceStats stats;
+		dev->getStatistics(stats);
+		PTF_PRINT_VERBOSE("Packets captured   : %lu", stats.aggregatedRxStats.packets);
+		PTF_PRINT_VERBOSE("Bytes captured     : %lu", stats.aggregatedRxStats.bytes);
+		PTF_PRINT_VERBOSE("Bits per second    : %lu", stats.aggregatedRxStats.bytesPerSec*8);
+		PTF_PRINT_VERBOSE("Packets per second : %lu", stats.aggregatedRxStats.packetsPerSec);
+		PTF_PRINT_VERBOSE("Packets dropped    : %lu", stats.rxPacketsDropeedByHW);
+		PTF_PRINT_VERBOSE("Erroneous packets  : %lu", stats.rxErroneousPackets);
+		for (int i = 0; i < DPDK_MAX_RX_QUEUES; i++)
+		{
+			PTF_PRINT_VERBOSE("Packets captured on RX queue #%d according to stats: %lu", i, stats.rxStats[i].packets);
+			PTF_PRINT_VERBOSE("Bytes captured on RX queue #%d according to stats: %lu", i, stats.rxStats[i].bytes);
+
+		}
+
+		PCAP_SLEEP(1);
+	}
+
+
+	PTF_PRINT_VERBOSE("Worker threads stopping");
+	devList.stopDpdkWorkerThreads();
+	PTF_PRINT_VERBOSE("Worker threads stopped");
+
+	// we can't guarantee all threads receive packets, it depends on the NIC load balancing and the traffic. So we check that all threads were run and
+	// that total amount of packets received by all threads is greater than zero
+
+	int packetCount = 0;
+	for (vector<DpdkWorkerThread*>::iterator iter = workerThreadVec.begin(); iter != workerThreadVec.end(); iter++)
+	{
+		DpdkTestWorkerThread* thread = (DpdkTestWorkerThread*)(*iter);
+		PTF_ASSERT(thread->threadRanAndStopped() == true, "Thread on core %d didn't run", thread->getCoreId());
+		packetCount += thread->getPacketCount();
+		PTF_PRINT_VERBOSE("Worker thread on core %d captured %d packets", thread->getCoreId(), thread->getPacketCount());
+		delete thread;
+	}
+
+	for (int i = 0; i < numOfRxQueues; i++)
+		pthread_mutex_destroy(&queueMutexArr[i]);
+
+
+	PTF_PRINT_VERBOSE("Total packet count for all worker threads: %d", packetCount);
+
+	PTF_ASSERT(packetCount > 0, "No packet were captured on any of the worker threads");
+
+	dev->close();
+
+
+
+#else
+	PTF_SKIP_TEST("DPDK not configured");
+#endif
+}
+
+PTF_TEST_CASE(TestKniDevice)
+{
+#if defined(USE_DPDK) && defined(LINUX)
+
+	if (PcapGlobalArgs.kniIp == "")
+	{
+		PTF_TRY(false, "KNI IP not provided, skipping test");
+		PTF_SKIP_TEST("KNI IP not provided");
+	}
+
+	// Assume that DPDK was initialized correctly in DpdkDevice tests
+	enum { KNI_TEST_MTU = 1540, KNI_NEW_MTU = 1500 };
+	char buff[256];
+	bool isLinkUp = true;
+	KniDevice* device = NULL;
+	KniDevice::KniDeviceConfiguration devConfig;
+	snprintf(buff, sizeof(buff), KNI_TEST_NAME, KNI::DEVICE0);
+	devConfig.name = buff;
+	KniRequestsCallbacksMock::setCallbacks();
+	if (KniDeviceList::callbackVersion() == KniDeviceList::CALLBACKS_NEW)
+	{
+		devConfig.callbacks = &KniRequestsCallbacksMock::cb_new;
+	}
+	else
+	{
+		devConfig.oldCallbacks = &KniRequestsCallbacksMock::cb_old;
+	}
+	devConfig.mac = MacAddress("00:11:33:55:77:99");
+	devConfig.portId = KNI::TEST_PORT_ID0;
+	devConfig.mtu = KNI_TEST_MTU;
+	devConfig.bindKthread = false;
+	KniDeviceList& kniDeviceList = KniDeviceList::getInstance();
+	PTF_ASSERT(kniDeviceList.isInitialized(), "KNI module was not initialized properly");
+	device = kniDeviceList.createDevice(devConfig, KNI::TEST_MEMPOOL_CAPACITY);
+	PTF_ASSERT(device != NULL, "Could not create KNI device " KNI_TEST_NAME, KNI::DEVICE0);
+	PTF_ASSERT(device->isInitialized(), "KNI device was not initialized correctly");
+	PTF_ASSERT(device == kniDeviceList.getDeviceByPort(KNI::TEST_PORT_ID0),
+		"Could not find KNI device " KNI_TEST_NAME " thru port id %d", KNI::DEVICE0, KNI::TEST_PORT_ID0);
+	PTF_ASSERT(device == kniDeviceList.getDeviceByName(std::string(buff)),
+		"Could not find KNI device " KNI_TEST_NAME " thru name \"%s\"", KNI::DEVICE0, buff);
+	{
+		std::string n = device->getName();
+		PTF_ASSERT(n == buff,
+			"Name of device reported by KNI <%s> do not match one provided in config structure <%s>", n.c_str(), buff);
+	}
+	{
+		uint16_t port = device->getPort();
+		PTF_ASSERT(port == KNI::TEST_PORT_ID0,
+			"Port reported by KNI device <%u> do not match one provided in config structure <%d>", port, KNI::TEST_PORT_ID0);
+	}
+	PTF_ASSERT(device->getLinkState() == KniDevice::LINK_NOT_SUPPORTED,
+		"Default link state after KNI device constrution must be LINK_NOT_SUPPORTED");
+	{
+		KniDevice::KniLinkState ls = device->getLinkState(KniDevice::INFO_RENEW);
+		PTF_ASSERT(ls == KniDevice::LINK_DOWN || ls == KniDevice::LINK_UP,
+			"Link state of KNI device after INFO_RENEW is not UP or DOWN");
+		if (ls == KniDevice::LINK_DOWN)
+			isLinkUp = false;
+	}
+	{
+		MacAddress mac = device->getMacAddress();
+		PTF_ASSERT(mac == devConfig.mac,
+			"Cached MAC reported by KNI device <%s> is not as provided in config structure <%s>",
+			mac.toString().c_str(),
+			devConfig.mac.toString().c_str()
+		);
+		mac = device->getMacAddress(KniDevice::INFO_RENEW);
+		PTF_ASSERT(mac == devConfig.mac,
+			"MAC of KNI device reported by Linux Kernel <%s> is not as provided in config structure <%s>",
+			mac.toString().c_str(),
+			devConfig.mac.toString().c_str()
+		);
+	}
+	{
+		uint16_t mtu = device->getMtu();
+		PTF_ASSERT(mtu == KNI_TEST_MTU,
+			"Cached MTU reported by KNI device <%u> is not as provided in config structure <%d>", mtu, KNI_TEST_MTU);
+		mtu = device->getMtu(KniDevice::INFO_RENEW);
+		PTF_ASSERT(mtu == KNI_TEST_MTU,
+			"MTU of KNI device reported by Linux Kernel <%u> is not as provided in config structure <%d>", mtu, KNI_TEST_MTU);
+	}
+	{
+		KniDevice::KniPromiscuousMode pm = device->getPromiscuous();
+		PTF_ASSERT(pm == KniDevice::PROMISC_DISABLE,
+			"Default promiscuous mode of KNI device must be PROMISC_DISABLE");
+		//? Note(echo-Mike): default promiscuous mode of net device is set by Linux config so it can't be tested
+	}
+	PTF_ASSERT(device->open(), "Failed to open KNI device");
+	PTF_ASSERT(device->startRequestHandlerThread(0, 150000000),
+		"KNI device can't start request handler thread");
+	PCAP_SLEEP(2); // Wait for thread to start
+	if (KniDeviceList::isCallbackSupported(KniDeviceList::CALLBACK_PROMISC))
+	{
+		bool modeSet = device->setPromiscuous(KniDevice::PROMISC_ENABLE);
+		PTF_TRY(modeSet, "Could not set KNI device promiscuous mode ENABLE via setPromiscuous");
+		if (modeSet)
+		{
+			KniDevice::KniPromiscuousMode pm = device->getPromiscuous(KniDevice::INFO_RENEW);
+			PTF_TRY(pm == KniDevice::PROMISC_ENABLE,
+				"Linux kernel yields promiscuous mode DISABLE after it was ENABLED by call to setPromiscuous on KNI device");
+			modeSet = device->setPromiscuous(KniDevice::PROMISC_DISABLE);
+			PTF_TRY(modeSet,
+				"Could not set KNI device promiscuous mode DISABLE via setPromiscuous");
+			if (modeSet)
+			{
+				pm = device->getPromiscuous(KniDevice::INFO_RENEW);
+				PTF_TRY(pm == KniDevice::PROMISC_DISABLE,
+					"Linux kernel yields promiscuous mode ENABLED after it was DISABLE by call to setPromiscuous on KNI device");
+			}
+		}
+	}
+	if (KniDeviceList::isCallbackSupported(KniDeviceList::CALLBACK_MTU))
+	{
+		bool mtuSet = device->setMtu(KNI_NEW_MTU);
+		PTF_TRY(mtuSet, "Could not set KNI device MTU via setMtu");
+		if (mtuSet)
+		{
+			uint16_t mtu = device->getMtu(KniDevice::INFO_RENEW);
+			PTF_TRY(mtu == KNI_NEW_MTU,
+				"Linux kernel yields MTU <%u> after it was changed to <%d> by call to setMtu on KNI device", mtu, KNI_NEW_MTU);
+		}
+	}
+	if (KniDeviceList::isCallbackSupported(KniDeviceList::CALLBACK_MAC))
+	{
+		MacAddress kniNewMac = MacAddress("00:22:44:66:88:AA");
+		bool macSet = device->setMacAddress(kniNewMac);
+		PTF_TRY(macSet, "Could not set KNI device MAC via setMacAddress");
+		if (macSet)
+		{
+			MacAddress mac = device->getMacAddress(KniDevice::INFO_RENEW);
+			PTF_TRY(mac == kniNewMac,
+				"Linux kernel yields MAC <%s> after it was changed to <%s> by call to setMacAddress on KNI device",
+				mac.toString().c_str(),
+				kniNewMac.toString().c_str()
+			);
+		}
+	}
+	if (KniDeviceList::isCallbackSupported(KniDeviceList::CALLBACK_LINK))
+	{
+		KniDevice::KniLinkState nls = isLinkUp ? KniDevice::LINK_DOWN : KniDevice::LINK_UP;
+		KniDevice::KniLinkState ols = isLinkUp ? KniDevice::LINK_UP : KniDevice::LINK_DOWN;
+		bool linkSet = device->setLinkState(nls);
+		PTF_TRY(linkSet,
+			"Could not set KNI device link state %s via setLinkState",
+			isLinkUp ? "DOWN" : "UP"
+		);
+		if (linkSet)
+		{
+			KniDevice::KniLinkState ls = device->getLinkState(KniDevice::INFO_RENEW);
+			PTF_TRY(ls == nls,
+				"Linux kernel yields links state NOT %s after it was changed to %s by call to setLinkState on KNI device",
+				isLinkUp ? "DOWN" : "UP",
+				isLinkUp ? "DOWN" : "UP"
+			);
+			linkSet = device->setLinkState(ols);
+			if (linkSet)
+			{
+				ls = device->getLinkState(KniDevice::INFO_RENEW);
+				PTF_TRY(ls == ols,
+					"Linux kernel yields links state NOT %s after it was changed to %s by call to setLinkState on KNI device",
+					isLinkUp ? "UP" : "DOWN",
+					isLinkUp ? "UP" : "DOWN"
+				);
+			}
+			else
+			{
+				isLinkUp = !isLinkUp;
+			}
+		}
+	}
+	{
+		KniDevice::KniLinkState ls = device->updateLinkState(isLinkUp ? KniDevice::LINK_DOWN : KniDevice::LINK_UP);
+		switch (ls)
+		{
+			case KniDevice::LINK_NOT_SUPPORTED:
+			{
+				PTF_PRINT_VERBOSE("KNI updateLinkState not supported");
+			} break;
+			case KniDevice::LINK_ERROR:
+			{
+				PTF_PRINT_VERBOSE("KNI updateLinkState have failed with LINK_ERROR");
+			} break;
+			case KniDevice::LINK_DOWN:
+			{	// If previous known state was UP -> yield an error
+				PTF_ASSERT(!(isLinkUp == true), "KNI updateLinkState returned invalid previous state: DOWN");
+			} break;
+			case KniDevice::LINK_UP:
+			{	// If previous known state was DOWN -> yield an error
+				PTF_ASSERT(!(isLinkUp == false), "KNI updateLinkState returned invalid previous state: UP");
+			} break;
+		}
+	}
+	device->stopRequestHandlerThread();
+	device->close();
+	// Device will be destroyed later
+
+
+#else
+	PTF_SKIP_TEST("DPDK not configured");
+#endif
+}
+
+PTF_TEST_CASE(TestKniDeviceSendReceive)
+{
+#if defined(USE_DPDK) && defined(LINUX)
+
+	if (PcapGlobalArgs.kniIp == "")
+	{
+		PTF_TRY(false, "KNI IP not provided, skipping test");
+		PTF_SKIP_TEST("KNI IP not provided");
+	}
+
+	// Assume that DPDK was initialized correctly in DpdkDevice tests
+	enum { KNI_MTU = 1500, BLOCK_TIMEOUT = 3 };
+	char buff[256];
+	KniDevice* device = NULL;
+	unsigned int counter = 0;
+	KniDevice::KniDeviceConfiguration devConfig;
+	IPv4Address kniIp = PcapGlobalArgs.kniIp;
+	PTF_ASSERT(kniIp.isValid(), "Invalid IP address provided for KNI interface");
+
+	// KNI device setup
+	snprintf(buff, sizeof(buff), KNI_TEST_NAME, KNI::DEVICE1);
+	devConfig.name = buff;
+	KniRequestsCallbacksMock::setCallbacks();
+	if (KniDeviceList::callbackVersion() == KniDeviceList::CALLBACKS_NEW)
+	{
+		devConfig.callbacks = &KniRequestsCallbacksMock::cb_new;
+	}
+	else
+	{
+		devConfig.oldCallbacks = &KniRequestsCallbacksMock::cb_old;
+	}
+	devConfig.portId = KNI::TEST_PORT_ID1;
+	devConfig.mtu = KNI_MTU;
+	devConfig.bindKthread = false;
+
+	KniDeviceList& kniDeviceList = KniDeviceList::getInstance();
+	PTF_ASSERT(kniDeviceList.isInitialized(), "KNI module was not initialized properly");
+	device = kniDeviceList.createDevice(devConfig, KNI::TEST_MEMPOOL_CAPACITY);
+	PTF_ASSERT(device != NULL, "Could not create KNI device " KNI_TEST_NAME, KNI::DEVICE1);
+	PTF_ASSERT(device->isInitialized(), "KNI device was not initialized correctly");
+	PTF_ASSERT(device->open(), "Failed to open KNI device");
+	PTF_ASSERT(device->startRequestHandlerThread(0, 250000000),
+		"KNI device <" KNI_TEST_NAME "> can't start request handler thread", KNI::DEVICE1);
+	PCAP_SLEEP(1); // Wait for thread to start
+
+	// KNI device management
+	PTF_ASSERT(KNI::setKniDeviceIp(kniIp, KNI::DEVICE1),
+		"Failed to set KNI device " KNI_TEST_NAME " IP address <%s>", KNI::DEVICE1, kniIp.toString().c_str());
+	PTF_ASSERT(device->setPromiscuous(KniDevice::PROMISC_ENABLE),
+		"Could not set the promiscuous mode on KNI device " KNI_TEST_NAME ". Needed for tests.", KNI::DEVICE1);
+	PTF_ASSERT(device->setLinkState(KniDevice::LINK_UP),
+		"Could not set the link state UP on KNI device " KNI_TEST_NAME ". Needed for tests.", KNI::DEVICE1);
+
+	// Other devices needed
+	RawSocketDevice rsdevice(kniIp);
+	PcapFileReaderDevice fileReaderDev(EXAMPLE_PCAP_PATH);
+	PTF_ASSERT(rsdevice.open(), "Cannot open raw socket device for %s", kniIp.toString().c_str());
+
+	{	// Receive test part
+		RawPacket rawPacket;
+		RawPacketVector rawPacketVec;
+		MBufRawPacketVector mbufRawPacketVec;
+		MBufRawPacket* mBufRawPacketArr[32] = {};
+		size_t mBufRawPacketArrLen = 32;
+		Packet* packetArr[32] = {};
+		size_t packetArrLen = 32;
+		PTF_ASSERT(fileReaderDev.open(), "Cannot open file reader device for " EXAMPLE_PCAP_PATH);
+
+		PTF_ASSERT(device->startCapture(KniRequestsCallbacksMock::onPacketsCallbackSingleBurst, &counter),
+			"KNI failed to start capturing thread (single burst) on device " KNI_TEST_NAME, KNI::DEVICE1);
+		LoggerPP::getInstance().supressErrors();
+		PTF_ASSERT(!device->startCapture(KniRequestsCallbacksMock::onPacketsMock, NULL),
+			"Managed to start second capturing thread on KNI device " KNI_TEST_NAME, KNI::DEVICE1);
+		LoggerPP::getInstance().enableErrors();
+		PCAP_SLEEP(1); // Give some time to start capture thread
+		for (int i = 0; i < 10; ++i)
+		{
+			fileReaderDev.getNextPacket(rawPacket);
+			RawPacket* newRawPacket = new RawPacket(rawPacket);
+			rawPacketVec.pushBack(newRawPacket);
+		}
+		LoggerPP::getInstance().supressErrors();
+		rsdevice.sendPackets(rawPacketVec);
+		LoggerPP::getInstance().enableErrors();
+		rawPacketVec.clear();
+		PCAP_SLEEP(1); // Give some time to receive packets
+		device->stopCapture();
+		PTF_PRINT_VERBOSE("KNI have captured %u packets in single burst on device " KNI_TEST_NAME, counter, KNI::DEVICE1);
+		counter = 0;
+		PTF_ASSERT(device->startCapture(KniRequestsCallbacksMock::onPacketsCallback, &counter),
+			"KNI failed to start capturing thread on device " KNI_TEST_NAME, KNI::DEVICE1);
+		PCAP_SLEEP(1); // Give some time to start capture thread
+		LoggerPP::getInstance().supressErrors();
+		PTF_ASSERT(device->receivePackets(mbufRawPacketVec) == 0,
+			"Managed to receive packets on KNI device while capturing via MBufRawPacketVector");
+		PTF_ASSERT(device->receivePackets(mBufRawPacketArr, mBufRawPacketArrLen) == 0,
+			"Managed to receive packets on KNI device while capturing via mBufRawPacketArr");
+		PTF_ASSERT(device->receivePackets(packetArr, packetArrLen) == 0,
+			"Managed to receive packets on KNI device while capturing via packetArr");
+		LoggerPP::getInstance().enableErrors();
+		for (int i = 0; i < 10; ++i)
+		{
+			fileReaderDev.getNextPacket(rawPacket);
+			RawPacket* newRawPacket = new RawPacket(rawPacket);
+			rawPacketVec.pushBack(newRawPacket);
+		}
+		LoggerPP::getInstance().supressErrors();
+		rsdevice.sendPackets(rawPacketVec);
+		LoggerPP::getInstance().enableErrors();
+		rawPacketVec.clear();
+		PCAP_SLEEP(1); // Give some time to receive packets
+		device->stopCapture();
+		PTF_PRINT_VERBOSE("KNI have captured %u packets on device " KNI_TEST_NAME, counter, KNI::DEVICE1);
+		counter = 0;
+		while (fileReaderDev.getNextPacket(rawPacket))
+		{
+			RawPacket* newRawPacket = new RawPacket(rawPacket);
+			rawPacketVec.pushBack(newRawPacket);
+		}
+		LoggerPP::getInstance().supressErrors();
+		rsdevice.sendPackets(rawPacketVec);
+		LoggerPP::getInstance().enableErrors();
+		rawPacketVec.clear();
+		//? Note(echo-Mike): Some amount of packets are always queued inside kernel
+		//? so blocking mode has a slight chance to obtain this packets
+		int blockResult = device->startCaptureBlockingMode(KniRequestsCallbacksMock::onPacketsCallbackSingleBurst, &counter, BLOCK_TIMEOUT);
+		switch (blockResult)
+		{
+			case -1:
+			{
+				PTF_PRINT_VERBOSE("KNI startCaptureBlockingMode have exited by timeout");
+			} break;
+			case 0:
+			{
+				PTF_PRINT_VERBOSE("KNI startCaptureBlockingMode have exited by an ERROR");
+			} break;
+			case 1:
+			{
+				PTF_PRINT_VERBOSE("KNI have captured %u packets (blocking mode) on device " KNI_TEST_NAME, counter, KNI::DEVICE1);
+			} break;
+		}
+	}
+
+	LoggerPP::getInstance().supressErrors();
+	fileReaderDev.close();
+	LoggerPP::getInstance().enableErrors();
+	PTF_ASSERT(fileReaderDev.open(), "Cannot open file reader device for " EXAMPLE_PCAP_PATH " second time");
+
+	{ // Send test part
+		PointerVector<Packet> packetVec;
+		RawPacketVector sendRawPacketVec;
+		RawPacketVector receiveRawPacketVec;
+		Packet* packetArr[10000];
+		uint16_t packetsRead = 0;
+		int packetsReceived = 0;
+		RawPacket rawPacket;
+		while(fileReaderDev.getNextPacket(rawPacket))
+		{
+			if (packetsRead == 100)
+				break;
+			RawPacket* newRawPacket = new RawPacket(rawPacket);
+			sendRawPacketVec.pushBack(newRawPacket);
+			Packet* newPacket = new Packet(newRawPacket, false);
+			packetVec.pushBack(newPacket);
+			packetArr[packetsRead] = newPacket;
+
+			packetsRead++;
+		}
+
+		//send packets as parsed EthPacekt array
+		int packetsSentAsParsed = device->sendPackets(packetArr, packetsRead);
+		PTF_ASSERT(packetsSentAsParsed == packetsRead,
+			"KNI Not all packets were sent as parsed. Expected (read from file): %d; Sent: %d",
+			packetsRead, packetsSentAsParsed
+		);
+		// Check raw device for packets to come
+		{
+			int unused;
+			packetsReceived += rsdevice.receivePackets(receiveRawPacketVec, 3, unused);
+			receiveRawPacketVec.clear();
+		}
+		PTF_ASSERT(packetsReceived != 0,
+			"No packets received by RawSoacketDevice from KniDevice as parsed");
+		packetsReceived = 0;
+
+		//send packets are RawPacketVector
+		int packetsSentAsRawVector = device->sendPackets(sendRawPacketVec);
+		PTF_ASSERT(packetsSentAsRawVector == packetsRead,
+			"KNI Not all packets were sent as raw vector. Expected (read from file): %d; Sent: %d",
+			packetsRead, packetsSentAsRawVector
+		);
+		// Check raw device for packets to come
+		{
+			int unused;
+			packetsReceived += rsdevice.receivePackets(receiveRawPacketVec, 3, unused);
+			receiveRawPacketVec.clear();
+		}
+		PTF_ASSERT(packetsReceived != 0,
+			"No packets received by RawSoacketDevice from KniDevice as parsed");
+		packetsReceived = 0;
+
+		//? Note (echo-Mike): this will not be checked by raw socket because there is
+		//? a chance that packets will be thrown away before we can receive them
+		PTF_ASSERT(device->sendPacket(*(sendRawPacketVec.at(packetsRead/3))) == true,
+			"KNI Couldn't send 1 raw packet");
+		PTF_ASSERT(device->sendPacket(*(packetArr[packetsRead/2])) == true,
+			"KNI Couldn't send 1 parsed packet");
+	}
+
+	//! Note(echo-Mike): RawSocket device must be closed before KNI
+	rsdevice.close();
+	device->stopRequestHandlerThread();
+	device->close();
+	fileReaderDev.close();
+
+
+#else
+	PTF_SKIP_TEST("DPDK not configured");
+#endif
+	
+}
+
+PTF_TEST_CASE(TestDpdkMbufRawPacket)
+{
+#ifdef USE_DPDK
+
+	LoggerPP::getInstance().supressErrors();
+	DpdkDeviceList& devList = DpdkDeviceList::getInstance();
+	LoggerPP::getInstance().enableErrors();
+
+	if(devList.getDpdkDeviceList().size() == 0)
+	{
+		CoreMask coreMask = 0;
+		for (int i = 0; i < getNumOfCores(); i++)
+			coreMask |= SystemCores::IdToSystemCore[i].Mask;
+
+		PTF_ASSERT(DpdkDeviceList::initDpdk(coreMask, 16383) == true, "Couldn't initialize DPDK with core mask %X", coreMask);
+		PTF_ASSERT(devList.getDpdkDeviceList().size() > 0, "No DPDK devices");
+	}
+	PTF_ASSERT(devList.getDpdkDeviceList().size() > 0, "No DPDK devices");
+	DpdkDevice* dev = DpdkDeviceList::getInstance().getDeviceByPort(PcapGlobalArgs.dpdkPort);
+	PTF_ASSERT(dev != NULL, "DpdkDevice is NULL");
+
+	PTF_ASSERT(dev->openMultiQueues(dev->getTotalNumOfRxQueues(), dev->getTotalNumOfTxQueues()) == true, "Cannot open DPDK device");
+
+
+	// Test load from PCAP to MBufRawPacket
+	// ------------------------------------
+	PcapFileReaderDevice reader(EXAMPLE2_PCAP_PATH);
+	PTF_ASSERT(reader.open() == true, "Cannot open file '%s'", EXAMPLE2_PCAP_PATH);
+
+	int tcpCount = 0;
+	int udpCount = 0;
+	int ip6Count = 0;
+	int vlanCount = 0;
+	int numOfPackets = 0;
+	while (true)
+	{
+		MBufRawPacket mBufRawPacket;
+		PTF_ASSERT(mBufRawPacket.init(dev) == true, "Couldn't init MBufRawPacket");
+		if (!(reader.getNextPacket(mBufRawPacket)))
+			break;
+
+		numOfPackets++;
+
+		Packet packet(&mBufRawPacket);
+		if (packet.isPacketOfType(TCP))
+			tcpCount++;
+		if (packet.isPacketOfType(UDP))
+			udpCount++;
+		if (packet.isPacketOfType(IPv6))
+			ip6Count++;
+		if (packet.isPacketOfType(VLAN))
+			vlanCount++;
+
+		if (numOfPackets < 100)
+			PTF_ASSERT(dev->sendPacket(packet, 0) == true, "Couldn't send packet");
+	}
+
+	PTF_ASSERT(numOfPackets == 4709, "Wrong num of packets read. Expected 4709 got %d", numOfPackets);
+
+	PTF_ASSERT(tcpCount == 4321, "TCP count doesn't match: expected %d, got %d", 4321, tcpCount);
+	PTF_ASSERT(udpCount == 269, "UDP count doesn't match: expected %d, got %d", 269, udpCount);
+	PTF_ASSERT(ip6Count == 16, "IPv6 count doesn't match: expected %d, got %d", 16, ip6Count);
+	PTF_ASSERT(vlanCount == 24, "VLAN count doesn't match: expected %d, got %d", 24, vlanCount);
+
+	reader.close();
+
+	// Test save MBufRawPacket to PCAP
+	// -------------------------------
+	MBufRawPacketVector rawPacketVec;
+	int numOfAttempts = 0;
+	while (numOfAttempts < 30)
+	{
+		bool foundTcpOrUdpPacket = false;
+		for (int i = 0; i < dev->getNumOfOpenedRxQueues(); i++)
+		{
+			dev->receivePackets(rawPacketVec, 0);
+			PCAP_SLEEP(1);
+			for (MBufRawPacketVector::VectorIterator iter = rawPacketVec.begin(); iter != rawPacketVec.end(); iter++)
+			{
+				Packet packet(*iter);
+				if ((packet.isPacketOfType(TCP) || packet.isPacketOfType(UDP)) && packet.isPacketOfType(IPv4))
+				{
+					foundTcpOrUdpPacket = true;
+					break;
+				}
+			}
+		}
+
+		if (foundTcpOrUdpPacket)
+			break;
+
+		numOfAttempts++;
+	}
+
+	PTF_ASSERT(numOfAttempts < 30, "No packets were received");
+
+	PcapFileWriterDevice writer(DPDK_PCAP_WRITE_PATH);
+	PTF_ASSERT(writer.open() == true, "Couldn't open pcap writer");
+	for (MBufRawPacketVector::VectorIterator iter = rawPacketVec.begin(); iter != rawPacketVec.end(); iter++)
+	{
+		PTF_ASSERT(writer.writePacket(**iter) == true, "Couldn't write raw packets to file");
+	}
+	writer.close();
+
+	PcapFileReaderDevice reader2(DPDK_PCAP_WRITE_PATH);
+	PTF_ASSERT(reader2.open() == true, "Cannot open file '%s'", DPDK_PCAP_WRITE_PATH);
+	RawPacket rawPacket;
+	int readerPacketCount = 0;
+	while (reader2.getNextPacket(rawPacket))
+		readerPacketCount++;
+	reader2.close();
+
+	PTF_ASSERT(readerPacketCount == (int)rawPacketVec.size(), "Not all packets captures were written successfully to pcap file");
+
+	// Test packet manipulation
+	// ------------------------
+
+	MBufRawPacket* rawPacketToManipulate = NULL;
+	for (MBufRawPacketVector::VectorIterator iter = rawPacketVec.begin(); iter != rawPacketVec.end(); iter++)
+	{
+		Packet packet(*iter);
+		if ((packet.isPacketOfType(TCP) || packet.isPacketOfType(UDP)) && packet.isPacketOfType(IPv4))
+		{
+			TcpLayer* tcpLayer = packet.getLayerOfType<TcpLayer>();
+			if (tcpLayer != NULL && tcpLayer->getNextLayer() != NULL)
+			{
+				rawPacketToManipulate = (MBufRawPacket*)*iter;
+				break;
+			}
+
+			UdpLayer* udpLayer = packet.getLayerOfType<UdpLayer>();
+			if (udpLayer != NULL && udpLayer->getNextLayer() != NULL)
+			{
+				rawPacketToManipulate = (MBufRawPacket*)*iter;
+				break;
+			}
+		}
+	}
+
+	PTF_ASSERT(rawPacketToManipulate != NULL, "Couldn't find TCP or UDP packet to manipulate");
+	int initialRawPacketLen = rawPacketToManipulate->getRawDataLen();
+	Packet packetToManipulate(rawPacketToManipulate);
+	IPv4Layer* ipLayer = packetToManipulate.getLayerOfType<IPv4Layer>();
+	
+	// remove all layers above IP
+	PTF_ASSERT(packetToManipulate.removeAllLayersAfter(ipLayer) == true, "Couldn't remove all layers above IP");
+
+	PTF_ASSERT(ipLayer->getNextLayer() == NULL, "Couldn't remove all layers after TCP");
+	PTF_ASSERT(rawPacketToManipulate->getRawDataLen() < initialRawPacketLen, "Raw packet size wasn't changed after removing layers");
+
+	// create DNS packet out of this packet
+
+	UdpLayer udpLayer(2233, 53);
+	PTF_ASSERT(packetToManipulate.addLayer(&udpLayer), "Failed to add UdpLayer");
+
+	DnsLayer dnsQueryLayer;
+	dnsQueryLayer.getDnsHeader()->recursionDesired = true;
+	dnsQueryLayer.getDnsHeader()->transactionID = htons(0xb179);
+	DnsQuery* newQuery = dnsQueryLayer.addQuery("no-name", DNS_TYPE_A, DNS_CLASS_IN);
+	PTF_ASSERT(newQuery != NULL, "Couldn't add query for dns layer");
+
+	packetToManipulate.addLayer(&dnsQueryLayer);
+
+	// change the query name and transmit the generated packet
+	for (int i = 0; i < 10; i++)
+	{
+		// generate random string with random length < 40
+		int nameLength = rand()%60;
+		char name[nameLength+1];
+		for (int j = 0; j < nameLength; ++j)
+		{
+			int randomChar = rand()%(26+26+10);
+			if (randomChar < 26)
+				name[j] = 'a' + randomChar;
+	         else if (randomChar < 26+26)
+				 name[j] = 'A' + randomChar - 26;
+	         else
+	        	 name[j] = '0' + randomChar - 26 - 26;
+	     }
+	     name[nameLength] = 0;
+
+	     //set name for query
+	     newQuery->setName(string(name));
+	     packetToManipulate.computeCalculateFields();
+
+	     //transmit packet
+	     PTF_ASSERT(dev->sendPacket(packetToManipulate, 0) == true, "Couldn't send generated DNS packet #%d", i);
+	}
+
+	dev->close();
+
+
+#else
+	PTF_SKIP_TEST("DPDK not configured");
+#endif
+}
+
+PTF_TEST_CASE(TestGetMacAddress)
+{
+	PcapLiveDevice* liveDev = NULL;
+	IPv4Address ipToSearch(PcapGlobalArgs.ipToSendReceivePackets.c_str());
+	liveDev = PcapLiveDeviceList::getInstance().getPcapLiveDeviceByIp(ipToSearch);
+    PTF_ASSERT(liveDev != NULL, "Device used in this test %s doesn't exist", PcapGlobalArgs.ipToSendReceivePackets.c_str());
+    PTF_ASSERT(liveDev->open(), "Cannot open live device");
+
+    //fetch all IP addresses from arp table
+    std::string ipsInArpTableAsString;
+#ifdef WIN32
+    ipsInArpTableAsString = executeShellCommand("arp -a | for /f \"tokens=1\" \%i in ('findstr dynamic') do @echo \%i");
+    ipsInArpTableAsString.erase(std::remove(ipsInArpTableAsString.begin(), ipsInArpTableAsString.end(), ' '), ipsInArpTableAsString.end() ) ;
+#else
+    ipsInArpTableAsString = executeShellCommand("arp -a | awk '{print $2}' | sed 's/.$//; s/^.//'");
+#endif
+
+    PTF_ASSERT(ipsInArpTableAsString != "", "Couldn't find IP addresses in arp-table to compare the result to. Aborting");
+
+    // iterate all IP addresses and arping each one until one of them answers
+    MacAddress result = MacAddress::Zero;
+    std::stringstream sstream(ipsInArpTableAsString);
+    std::string ip;
+    double time = -1;
+    while (std::getline(sstream, ip, '\n'))
+    {
+    	IPv4Address ipAddr(ip);
+    	PTF_ASSERT(ipAddr.isValid(), "Got non-valid ip from arp-table: '%s'", ip.c_str());
+    	LoggerPP::getInstance().supressErrors();
+    	result = NetworkUtils::getInstance().getMacAddress(ipAddr, liveDev, time);
+    	LoggerPP::getInstance().enableErrors();
+    	if (result != MacAddress::Zero)
+    	{
+    		PTF_ASSERT_AND_RUN_COMMAND(time >= 0, liveDev->close(), "Time is zero");
+    		result = NetworkUtils::getInstance().getMacAddress(ipAddr, liveDev, time, liveDev->getMacAddress(), liveDev->getIPv4Address());
+    		PTF_ASSERT_AND_RUN_COMMAND(result != MacAddress::Zero, liveDev->close(), "Arping with MAC address and IPv4 address failed");
+    		break;
+    	}
+    }
+
+    PTF_ASSERT_AND_RUN_COMMAND(result != MacAddress::Zero, liveDev->close(), "Arping to all IPs in arp-table failed");
+
+    liveDev->close();
+
+
+}
+
+
+struct TcpReassemblyStats
+{
+	std::string reassembledData;
+	int numOfDataPackets;
+	int curSide;
+	int numOfMessagesFromSide[2];
+	bool connectionsStarted;
+	bool connectionsEnded;
+	bool connectionsEndedManually;
+	ConnectionData connData;
+
+	TcpReassemblyStats() { clear(); }
+
+	void clear() { reassembledData = ""; numOfDataPackets = 0; curSide = -1; numOfMessagesFromSide[0] = 0; numOfMessagesFromSide[1] = 0; connectionsStarted = false; connectionsEnded = false; connectionsEndedManually = false; }
+};
+
+typedef std::map<uint32_t, TcpReassemblyStats> TcpReassemblyMultipleConnStats;
+typedef std::map<uint32_t, TcpReassemblyStats>::iterator TcpReassemblyMultipleConnStatsIter;
+
+std::string readFileIntoString(std::string fileName)
+{
+	std::ifstream infile(fileName.c_str(), std::ios::binary);
+	std::ostringstream ostrm;
+	ostrm << infile.rdbuf();
+	std::string res = ostrm.str();
+
+	return res;
+}
+
+void saveStringToFile(std::string& str, std::string fileName)
+{
+    std::ofstream outfile(fileName.c_str());
+    outfile << str;
+    outfile.close();
+}
+
+void tcpReassemblyMsgReadyCallback(int sideIndex, TcpStreamData tcpData, void* userCookie)
+{
+	TcpReassemblyMultipleConnStats* stats = (TcpReassemblyMultipleConnStats*)userCookie;
+
+	TcpReassemblyMultipleConnStatsIter iter = stats->find(tcpData.getConnectionData().flowKey);
+	if (iter == stats->end())
+	{
+		stats->insert(std::make_pair(tcpData.getConnectionData().flowKey, TcpReassemblyStats()));
+		iter = stats->find(tcpData.getConnectionData().flowKey);
+	}
+
+
+	if (sideIndex != iter->second.curSide)
+	{
+		iter->second.numOfMessagesFromSide[sideIndex]++;
+		iter->second.curSide = sideIndex;
+	}
+
+	iter->second.numOfDataPackets++;
+	iter->second.reassembledData += std::string((char*)tcpData.getData(), tcpData.getDataLength());
+	//printf("\n***** got %d bytes from side %d conn 0x%X *****\n", tcpData.getDataLength(), sideIndex, tcpData.getConnectionData().flowKey);
+}
+
+void tcpReassemblyConnectionStartCallback(ConnectionData connectionData, void* userCookie)
+{
+	TcpReassemblyMultipleConnStats* stats = (TcpReassemblyMultipleConnStats*)userCookie;
+
+	TcpReassemblyMultipleConnStatsIter iter = stats->find(connectionData.flowKey);
+	if (iter == stats->end())
+	{
+		stats->insert(std::make_pair(connectionData.flowKey, TcpReassemblyStats()));
+		iter = stats->find(connectionData.flowKey);
+	}
+
+	iter->second.connectionsStarted = true;
+	iter->second.connData = connectionData;
+
+	//printf("conn 0x%X started\n", connectionData.flowKey);
+}
+
+void tcpReassemblyConnectionEndCallback(ConnectionData connectionData, TcpReassembly::ConnectionEndReason reason, void* userCookie)
+{
+	TcpReassemblyMultipleConnStats* stats = (TcpReassemblyMultipleConnStats*)userCookie;
+
+	TcpReassemblyMultipleConnStatsIter iter = stats->find(connectionData.flowKey);
+	if (iter == stats->end())
+	{
+		stats->insert(std::make_pair(connectionData.flowKey, TcpReassemblyStats()));
+		iter = stats->find(connectionData.flowKey);
+	}
+
+	if (reason == TcpReassembly::TcpReassemblyConnectionClosedManually)
+		iter->second.connectionsEndedManually = true;
+	else
+		iter->second.connectionsEnded = true;
+
+	//printf("conn 0x%X ended\n", connectionData.flowKey);
+}
+
+bool tcpReassemblyReadPcapIntoPacketVec(std::string pcapFileName, std::vector<RawPacket>& packetStream, std::string& errMsg)
+{
+	errMsg = "";
+	packetStream.clear();
+
+	PcapFileReaderDevice reader(pcapFileName.c_str());
+	if (!reader.open())
+	{
+		errMsg = "Cannot open pcap file";
+		return false;
+	}
+
+	RawPacket rawPacket;
+	while (reader.getNextPacket(rawPacket))
+	{
+		packetStream.push_back(rawPacket);
+	}
+
+	return true;
+}
+
+RawPacket tcpReassemblyAddRetransmissions(RawPacket rawPacket, int beginning, int numOfBytes)
+{
+	Packet packet(&rawPacket);
+
+	TcpLayer* tcpLayer = packet.getLayerOfType<TcpLayer>();
+	if (tcpLayer == NULL)
+		throw;
+
+	IPv4Layer* ipLayer = packet.getLayerOfType<IPv4Layer>();
+	if (ipLayer == NULL)
+		throw;
+
+	int tcpPayloadSize = ntohs(ipLayer->getIPv4Header()->totalLength)-ipLayer->getHeaderLen()-tcpLayer->getHeaderLen();
+
+	if (numOfBytes <= 0)
+		numOfBytes = tcpPayloadSize-beginning;
+
+	uint8_t* newPayload = new uint8_t[numOfBytes];
+
+	if (beginning + numOfBytes <= tcpPayloadSize)
+	{
+		memcpy(newPayload, tcpLayer->getLayerPayload()+beginning, numOfBytes);
+	}
+	else
+	{
+		int bytesToCopy = tcpPayloadSize-beginning;
+		memcpy(newPayload, tcpLayer->getLayerPayload()+beginning, bytesToCopy);
+		for (int i = bytesToCopy; i < numOfBytes; i++)
+		{
+			newPayload[i] = '*';
+		}
+	}
+
+	Layer* layerToRemove = tcpLayer->getNextLayer();
+	if (layerToRemove != NULL)
+		packet.removeLayer(layerToRemove->getProtocol());
+
+	tcpLayer->getTcpHeader()->sequenceNumber = htonl(ntohl(tcpLayer->getTcpHeader()->sequenceNumber) + beginning);
+
+	PayloadLayer newPayloadLayer(newPayload, numOfBytes, false);
+	packet.addLayer(&newPayloadLayer);
+
+	packet.computeCalculateFields();
+
+	delete [] newPayload;
+
+	return *(packet.getRawPacket());
+}
+
+bool tcpReassemblyTest(std::vector<RawPacket>& packetStream, TcpReassemblyMultipleConnStats& results, bool monitorOpenCloseConns, bool closeConnsManually)
+{
+	TcpReassembly* tcpReassembly = NULL;
+
+	if (monitorOpenCloseConns)
+		tcpReassembly = new TcpReassembly(tcpReassemblyMsgReadyCallback, &results, tcpReassemblyConnectionStartCallback, tcpReassemblyConnectionEndCallback);
+	else
+		tcpReassembly = new TcpReassembly(tcpReassemblyMsgReadyCallback, &results);
+
+	for (std::vector<RawPacket>::iterator iter = packetStream.begin(); iter != packetStream.end(); iter++)
+	{
+		Packet packet(&(*iter));
+		tcpReassembly->reassemblePacket(packet);
+	}
+
+//	for(TcpReassemblyMultipleConnStatsIter iter = results.begin(); iter != results.end(); iter++)
+//	{
+//		// replace \r\n with \n
+//		size_t index = 0;
+//		while (true)
+//		{
+//			 index = iter->second.reassembledData.find("\r\n", index);
+//			 if (index == string::npos) break;
+//			 iter->second.reassembledData.replace(index, 2, "\n");
+//			 index += 1;
+//		}
+//	}
+
+	if (closeConnsManually)
+		tcpReassembly->closeAllConnections();
+
+	delete tcpReassembly;
+
+	return true;
+}
+
+PTF_TEST_CASE(TestTcpReassemblySanity)
+{
+	std::string errMsg;
+	std::vector<RawPacket> packetStream;
+
+	PTF_ASSERT(tcpReassemblyReadPcapIntoPacketVec("PcapExamples/one_tcp_stream.pcap", packetStream, errMsg) == true, "Error reading pcap file: %s", errMsg.c_str());
+
+	TcpReassemblyMultipleConnStats tcpReassemblyResults;
+	tcpReassemblyTest(packetStream, tcpReassemblyResults, true, true);
+
+	PTF_ASSERT(tcpReassemblyResults.size() == 1, "Num of connections isn't 1");
+	PTF_ASSERT(tcpReassemblyResults.begin()->second.numOfDataPackets == 19, "Num of data packets isn't 19, it's %d", tcpReassemblyResults.begin()->second.numOfDataPackets);
+	PTF_ASSERT(tcpReassemblyResults.begin()->second.numOfMessagesFromSide[0] == 2, "Num of messages from side 0 isn't 2");
+	PTF_ASSERT(tcpReassemblyResults.begin()->second.numOfMessagesFromSide[1] == 2, "Num of messages from side 1 isn't 2");
+	PTF_ASSERT(tcpReassemblyResults.begin()->second.connectionsStarted == true, "Connections wasn't opened");
+	PTF_ASSERT(tcpReassemblyResults.begin()->second.connectionsEnded == false, "Connection was ended with FIN or RST");
+	PTF_ASSERT(tcpReassemblyResults.begin()->second.connectionsEndedManually == true, "Connection wasn't ended manually");
+	PTF_ASSERT(tcpReassemblyResults.begin()->second.connData.srcIP != NULL, "Source IP is NULL");
+	PTF_ASSERT(tcpReassemblyResults.begin()->second.connData.dstIP != NULL, "Source IP is NULL");
+	IPv4Address expectedSrcIP(std::string("10.0.0.1"));
+	IPv4Address expectedDstIP(std::string("81.218.72.15"));
+	PTF_ASSERT(tcpReassemblyResults.begin()->second.connData.srcIP->equals(&expectedSrcIP), "Source IP isn't 10.0.0.1");
+	PTF_ASSERT(tcpReassemblyResults.begin()->second.connData.dstIP->equals(&expectedDstIP), "Source IP isn't 81.218.72.15");
+	PTF_ASSERT(tcpReassemblyResults.begin()->second.connData.startTime.tv_sec == 1491516383, "Bad start time seconds, expected 1491516383");
+	PTF_ASSERT(tcpReassemblyResults.begin()->second.connData.startTime.tv_usec == 915793, "Bad start time microseconds, expected 915793");
+	PTF_ASSERT(tcpReassemblyResults.begin()->second.connData.endTime.tv_sec == 0, "Bad end time seconds, expected 0");
+	PTF_ASSERT(tcpReassemblyResults.begin()->second.connData.endTime.tv_usec == 0, "Bad end time microseconds, expected 0");
+
+	std::string expectedReassemblyData = readFileIntoString(std::string("PcapExamples/one_tcp_stream_output.txt"));
+	PTF_ASSERT(expectedReassemblyData == tcpReassemblyResults.begin()->second.reassembledData, "Reassembly data different than expected");
+
+
+}
+
+PTF_TEST_CASE(TestTcpReassemblyRetran)
+{
+	std::string errMsg;
+	std::vector<RawPacket> packetStream;
+
+	PTF_ASSERT(tcpReassemblyReadPcapIntoPacketVec("PcapExamples/one_tcp_stream.pcap", packetStream, errMsg) == true, "Error reading pcap file: %s", errMsg.c_str());
+
+	// retransmission includes exact same data
+	RawPacket retPacket1 = tcpReassemblyAddRetransmissions(packetStream.at(4), 0, 0);
+	// retransmission includes 10 bytes less than original data (missing bytes are from the beginning)
+	RawPacket retPacket2 =  tcpReassemblyAddRetransmissions(packetStream.at(10), 10, 0);
+	// retransmission includes 20 bytes less than original data (missing bytes are from the end)
+	RawPacket retPacket3 =  tcpReassemblyAddRetransmissions(packetStream.at(13), 0, 1340);
+	// retransmission includes 10 bytes more than original data (original data + 10 bytes)
+	RawPacket retPacket4 =  tcpReassemblyAddRetransmissions(packetStream.at(21), 0, 1430);
+	// retransmission includes 10 bytes less in the beginning and 20 bytes more at the end
+	RawPacket retPacket5 =  tcpReassemblyAddRetransmissions(packetStream.at(28), 10, 1370);
+	// retransmission includes 10 bytes less in the beginning and 15 bytes less at the end
+	RawPacket retPacket6 =  tcpReassemblyAddRetransmissions(packetStream.at(34), 10, 91);
+
+	packetStream.insert(packetStream.begin() + 5, retPacket1);
+	packetStream.insert(packetStream.begin() + 12, retPacket2);
+	packetStream.insert(packetStream.begin() + 16, retPacket3);
+	packetStream.insert(packetStream.begin() + 25, retPacket4);
+	packetStream.insert(packetStream.begin() + 33, retPacket5);
+	packetStream.insert(packetStream.begin() + 40, retPacket6);
+
+	TcpReassemblyMultipleConnStats tcpReassemblyResults;
+	tcpReassemblyTest(packetStream, tcpReassemblyResults, false, true);
+
+	PTF_ASSERT(tcpReassemblyResults.size() == 1, "Num of connections isn't 1");
+	PTF_ASSERT(tcpReassemblyResults.begin()->second.numOfDataPackets == 21, "Num of data packets isn't 21, it's %d", tcpReassemblyResults.begin()->second.numOfDataPackets);
+	PTF_ASSERT(tcpReassemblyResults.begin()->second.numOfMessagesFromSide[0] == 2, "Num of messages from side 0 isn't 2");
+	PTF_ASSERT(tcpReassemblyResults.begin()->second.numOfMessagesFromSide[1] == 2, "Num of messages from side 1 isn't 2");
+
+	std::string expectedReassemblyData = readFileIntoString(std::string("PcapExamples/one_tcp_stream_retransmission_output.txt"));
+	PTF_ASSERT(expectedReassemblyData == tcpReassemblyResults.begin()->second.reassembledData, "Reassembly data different than expected");
+
+
+}
+
+PTF_TEST_CASE(TestTcpReassemblyMissingData)
+{
+	std::string errMsg;
+	std::vector<RawPacket> packetStream;
+
+	PTF_ASSERT(tcpReassemblyReadPcapIntoPacketVec("PcapExamples/one_tcp_stream.pcap", packetStream, errMsg) == true, "Error reading pcap file: %s", errMsg.c_str());
+
+	// remove 20 bytes from the beginning
+	RawPacket missPacket1 = tcpReassemblyAddRetransmissions(packetStream.at(3), 20, 0);
+	packetStream.insert(packetStream.begin() + 4, missPacket1);
+	packetStream.erase(packetStream.begin() + 3);
+
+	// remove 30 bytes from the end
+	RawPacket missPacket2 = tcpReassemblyAddRetransmissions(packetStream.at(20), 0, 1390);
+	packetStream.insert(packetStream.begin() + 21, missPacket2);
+	packetStream.erase(packetStream.begin() + 20);
+
+	// remove whole packets
+	packetStream.erase(packetStream.begin() + 28);
+	packetStream.erase(packetStream.begin() + 30);
+
+	TcpReassemblyMultipleConnStats tcpReassemblyResults;
+	tcpReassemblyTest(packetStream, tcpReassemblyResults, false, true);
+
+	PTF_ASSERT(tcpReassemblyResults.size() == 1, "Num of connections isn't 1");
+	PTF_ASSERT(tcpReassemblyResults.begin()->second.numOfDataPackets == 17, "Num of data packets isn't 21, it's %d", tcpReassemblyResults.begin()->second.numOfDataPackets);
+	PTF_ASSERT(tcpReassemblyResults.begin()->second.numOfMessagesFromSide[0] == 2, "Num of messages from side 0 isn't 2");
+	PTF_ASSERT(tcpReassemblyResults.begin()->second.numOfMessagesFromSide[1] == 2, "Num of messages from side 1 isn't 2");
+
+	std::string expectedReassemblyData = readFileIntoString(std::string("PcapExamples/one_tcp_stream_missing_data_output.txt"));
+	PTF_ASSERT(expectedReassemblyData == tcpReassemblyResults.begin()->second.reassembledData, "Reassembly data different than expected");
+
+	packetStream.clear();
+	tcpReassemblyResults.clear();
+	expectedReassemblyData = "";
+
+
+
+	// test flow without SYN packet
+	PTF_ASSERT(tcpReassemblyReadPcapIntoPacketVec("PcapExamples/one_tcp_stream.pcap", packetStream, errMsg) == true, "Error reading pcap file: %s", errMsg.c_str());
+
+	// remove SYN and SYN/ACK packets
+	packetStream.erase(packetStream.begin());
+	packetStream.erase(packetStream.begin());
+
+	tcpReassemblyTest(packetStream, tcpReassemblyResults, false, true);
+
+	PTF_ASSERT(tcpReassemblyResults.size() == 1, "Num of connections isn't 1");
+	PTF_ASSERT(tcpReassemblyResults.begin()->second.numOfDataPackets == 19, "Num of data packets isn't 19, it's %d", tcpReassemblyResults.begin()->second.numOfDataPackets);
+	PTF_ASSERT(tcpReassemblyResults.begin()->second.numOfMessagesFromSide[0] == 2, "Num of messages from side 0 isn't 2");
+	PTF_ASSERT(tcpReassemblyResults.begin()->second.numOfMessagesFromSide[1] == 2, "Num of messages from side 1 isn't 2");
+
+	expectedReassemblyData = readFileIntoString(std::string("PcapExamples/one_tcp_stream_output.txt"));
+	PTF_ASSERT(expectedReassemblyData == tcpReassemblyResults.begin()->second.reassembledData, "Reassembly data different than expected");
+
+
+}
+
+PTF_TEST_CASE(TestTcpReassemblyOutOfOrder)
+{
+	std::string errMsg;
+	std::vector<RawPacket> packetStream;
+
+	PTF_ASSERT(tcpReassemblyReadPcapIntoPacketVec("PcapExamples/one_tcp_stream.pcap", packetStream, errMsg) == true, "Error reading pcap file: %s", errMsg.c_str());
+
+	// swap 2 consequent packets
+	std::swap(packetStream[9], packetStream[10]);
+
+	// swap 2 non-consequent packets
+	RawPacket oooPacket1 = packetStream[18];
+	packetStream.erase(packetStream.begin() + 18);
+	packetStream.insert(packetStream.begin() + 23, oooPacket1);
+
+	// reverse order of all packets in message
+	for (int i = 0; i < 12; i++)
+	{
+		RawPacket oooPacketTemp = packetStream[35];
+		packetStream.erase(packetStream.begin() + 35);
+		packetStream.insert(packetStream.begin() + 24 + i, oooPacketTemp);
+	}
+
+	TcpReassemblyMultipleConnStats tcpReassemblyResults;
+	tcpReassemblyTest(packetStream, tcpReassemblyResults, true, true);
+
+	PTF_ASSERT(tcpReassemblyResults.size() == 1, "OOO test: Num of connections isn't 1");
+	PTF_ASSERT(tcpReassemblyResults.begin()->second.numOfDataPackets == 19, "OOO test: Num of data packets isn't 19, it's %d", tcpReassemblyResults.begin()->second.numOfDataPackets);
+	PTF_ASSERT(tcpReassemblyResults.begin()->second.numOfMessagesFromSide[0] == 2, "OOO test: Num of messages from side 0 isn't 2");
+	PTF_ASSERT(tcpReassemblyResults.begin()->second.numOfMessagesFromSide[1] == 2, "OOO test: Num of messages from side 1 isn't 2");
+	PTF_ASSERT(tcpReassemblyResults.begin()->second.connectionsStarted == true, "OOO test: Connection wasn't opened");
+	PTF_ASSERT(tcpReassemblyResults.begin()->second.connectionsEnded == false, "OOO test: Connection ended with FIN or RST");
+	PTF_ASSERT(tcpReassemblyResults.begin()->second.connectionsEndedManually == true, "OOO test: Connection wasn't ended manually");
+
+	std::string expectedReassemblyData = readFileIntoString(std::string("PcapExamples/one_tcp_stream_out_of_order_output.txt"));
+	PTF_ASSERT(expectedReassemblyData == tcpReassemblyResults.begin()->second.reassembledData, "OOO test: Reassembly data different than expected");
+
+	packetStream.clear();
+	tcpReassemblyResults.clear();
+	expectedReassemblyData = "";
+
+
+
+	// test out-of-order + missing data
+	PTF_ASSERT(tcpReassemblyReadPcapIntoPacketVec("PcapExamples/one_tcp_stream.pcap", packetStream, errMsg) == true, "Error reading pcap file: %s", errMsg.c_str());
+
+	// reverse order of all packets in message
+	for (int i = 0; i < 12; i++)
+	{
+		RawPacket oooPacketTemp = packetStream[35];
+		packetStream.erase(packetStream.begin() + 35);
+		packetStream.insert(packetStream.begin() + 24 + i, oooPacketTemp);
+	}
+
+	// remove one packet
+	packetStream.erase(packetStream.begin() + 29);
+
+	tcpReassemblyTest(packetStream, tcpReassemblyResults, true, true);
+
+	PTF_ASSERT(tcpReassemblyResults.size() == 1, "OOO + missing data test: Num of connections isn't 1");
+	PTF_ASSERT(tcpReassemblyResults.begin()->second.numOfDataPackets == 18, "OOO + missing data test: Num of data packets isn't 18, it's %d", tcpReassemblyResults.begin()->second.numOfDataPackets);
+	PTF_ASSERT(tcpReassemblyResults.begin()->second.numOfMessagesFromSide[0] == 2, "OOO + missing data test: Num of messages from side 0 isn't 2");
+	PTF_ASSERT(tcpReassemblyResults.begin()->second.numOfMessagesFromSide[1] == 2, "OOO + missing data test: Num of messages from side 1 isn't 2");
+	PTF_ASSERT(tcpReassemblyResults.begin()->second.connectionsStarted == true, "OOO + missing data test: Connection wasn't opened");
+	PTF_ASSERT(tcpReassemblyResults.begin()->second.connectionsEnded == false, "OOO + missing data test: Connection ended with FIN or RST");
+	PTF_ASSERT(tcpReassemblyResults.begin()->second.connectionsEndedManually == true, "OOO + missing data test: Connection wasn't ended manually");
+
+	expectedReassemblyData = readFileIntoString(std::string("PcapExamples/one_tcp_stream_missing_data_output_ooo.txt"));
+
+	PTF_ASSERT(expectedReassemblyData == tcpReassemblyResults.begin()->second.reassembledData, "OOO + missing data test: Reassembly data different than expected");
+
+
+}
+
+PTF_TEST_CASE(TestTcpReassemblyWithFIN_RST)
+{
+	std::string errMsg;
+	std::vector<RawPacket> packetStream;
+	TcpReassemblyMultipleConnStats tcpReassemblyResults;
+	std::string expectedReassemblyData = "";
+
+	// test fin packet in end of connection
+	PTF_ASSERT(tcpReassemblyReadPcapIntoPacketVec("PcapExamples/one_http_stream_fin.pcap", packetStream, errMsg) == true, "Error reading pcap file: %s", errMsg.c_str());
+	tcpReassemblyTest(packetStream, tcpReassemblyResults, true, false);
+
+	PTF_ASSERT(tcpReassemblyResults.size() == 1, "FIN test: Num of connections isn't 1");
+	PTF_ASSERT(tcpReassemblyResults.begin()->second.numOfDataPackets == 5, "FIN test: Num of data packets isn't 5, it's %d", tcpReassemblyResults.begin()->second.numOfDataPackets);
+	PTF_ASSERT(tcpReassemblyResults.begin()->second.numOfMessagesFromSide[0] == 1, "FIN test: Num of messages from side 0 isn't 1");
+	PTF_ASSERT(tcpReassemblyResults.begin()->second.numOfMessagesFromSide[1] == 1, "FIN test: Num of messages from side 1 isn't 1");
+	PTF_ASSERT(tcpReassemblyResults.begin()->second.connectionsStarted == true, "FIN test: Connection wasn't opened");
+	PTF_ASSERT(tcpReassemblyResults.begin()->second.connectionsEnded == true, "FIN test: Connection didn't end with FIN or RST");
+	PTF_ASSERT(tcpReassemblyResults.begin()->second.connectionsEndedManually == false, "FIN test: Connection wasn ended manually");
+	expectedReassemblyData = readFileIntoString(std::string("PcapExamples/one_http_stream_fin_output.txt"));
+	PTF_ASSERT(expectedReassemblyData == tcpReassemblyResults.begin()->second.reassembledData, "FIN test: Reassembly data different than expected");
+
+	packetStream.clear();
+	tcpReassemblyResults.clear();
+	expectedReassemblyData = "";
+
+	// test rst packet in end of connection
+	PTF_ASSERT(tcpReassemblyReadPcapIntoPacketVec("PcapExamples/one_http_stream_rst.pcap", packetStream, errMsg) == true, "Error reading pcap file: %s", errMsg.c_str());
+	tcpReassemblyTest(packetStream, tcpReassemblyResults, true, false);
+
+	PTF_ASSERT(tcpReassemblyResults.size() == 1, "RST test: Num of connections isn't 1");
+	PTF_ASSERT(tcpReassemblyResults.begin()->second.numOfDataPackets == 2, "RST test: Num of data packets isn't 2, it's %d", tcpReassemblyResults.begin()->second.numOfDataPackets);
+	PTF_ASSERT(tcpReassemblyResults.begin()->second.numOfMessagesFromSide[0] == 1, "RST test: Num of messages from side 0 isn't 1");
+	PTF_ASSERT(tcpReassemblyResults.begin()->second.numOfMessagesFromSide[1] == 1, "RST test: Num of messages from side 1 isn't 1");
+	PTF_ASSERT(tcpReassemblyResults.begin()->second.connectionsStarted == true, "RST test: Connection wasn't opened");
+	PTF_ASSERT(tcpReassemblyResults.begin()->second.connectionsEnded == true, "RST test: Connection didn't end with FIN or RST");
+	PTF_ASSERT(tcpReassemblyResults.begin()->second.connectionsEndedManually == false, "RST test: Connection wasn ended manually");
+	expectedReassemblyData = readFileIntoString(std::string("PcapExamples/one_http_stream_rst_output.txt"));
+	PTF_ASSERT(expectedReassemblyData == tcpReassemblyResults.begin()->second.reassembledData, "RST test: Reassembly data different than expected");
+
+	packetStream.clear();
+	tcpReassemblyResults.clear();
+	expectedReassemblyData = "";
+
+	//test fin packet in end of connection that has also data
+	PTF_ASSERT(tcpReassemblyReadPcapIntoPacketVec("PcapExamples/one_http_stream_fin2.pcap", packetStream, errMsg) == true, "Error reading pcap file: %s", errMsg.c_str());
+	tcpReassemblyTest(packetStream, tcpReassemblyResults, true, false);
+
+	PTF_ASSERT(tcpReassemblyResults.size() == 1, "FIN with data test: Num of connections isn't 1");
+	PTF_ASSERT(tcpReassemblyResults.begin()->second.numOfDataPackets == 6, "FIN with data test: Num of data packets isn't 6, it's %d", tcpReassemblyResults.begin()->second.numOfDataPackets);
+	PTF_ASSERT(tcpReassemblyResults.begin()->second.numOfMessagesFromSide[0] == 1, "FIN with data test: Num of messages from side 0 isn't 1");
+	PTF_ASSERT(tcpReassemblyResults.begin()->second.numOfMessagesFromSide[1] == 1, "FIN with data test: Num of messages from side 1 isn't 1");
+	PTF_ASSERT(tcpReassemblyResults.begin()->second.connectionsStarted == true, "FIN with data test: Connection wasn't opened");
+	PTF_ASSERT(tcpReassemblyResults.begin()->second.connectionsEnded == true, "FIN with data test: Connection didn't end with FIN or RST");
+	PTF_ASSERT(tcpReassemblyResults.begin()->second.connectionsEndedManually == false, "FIN with data test: Connection wasn ended manually");
+	expectedReassemblyData = readFileIntoString(std::string("PcapExamples/one_http_stream_fin2_output.txt"));
+	PTF_ASSERT(expectedReassemblyData == tcpReassemblyResults.begin()->second.reassembledData, "FIN with data test: Reassembly data different than expected");
+
+	packetStream.clear();
+	tcpReassemblyResults.clear();
+	expectedReassemblyData = "";
+
+	// test missing data before fin
+	PTF_ASSERT(tcpReassemblyReadPcapIntoPacketVec("PcapExamples/one_http_stream_fin2.pcap", packetStream, errMsg) == true, "Error reading pcap file: %s", errMsg.c_str());
+
+	// move second packet of server->client message to the end of the message (after FIN)
+	RawPacket oooPacketTemp = packetStream[6];
+	packetStream.erase(packetStream.begin() + 6);
+	packetStream.insert(packetStream.begin() + 12, oooPacketTemp);
+
+	tcpReassemblyTest(packetStream, tcpReassemblyResults, true, false);
+
+	PTF_ASSERT(tcpReassemblyResults.size() == 1, "Missing data before FIN test: Num of connections isn't 1");
+	PTF_ASSERT(tcpReassemblyResults.begin()->second.numOfDataPackets == 5, "Missing data before FIN test: Num of data packets isn't 5, it's %d", tcpReassemblyResults.begin()->second.numOfDataPackets);
+	PTF_ASSERT(tcpReassemblyResults.begin()->second.numOfMessagesFromSide[0] == 1, "Missing data before FIN test: Num of messages from side 0 isn't 1");
+	PTF_ASSERT(tcpReassemblyResults.begin()->second.numOfMessagesFromSide[1] == 1, "Missing data before FIN test: Num of messages from side 1 isn't 1");
+	PTF_ASSERT(tcpReassemblyResults.begin()->second.connectionsStarted == true, "Missing data before FIN test: Connection wasn't opened");
+	PTF_ASSERT(tcpReassemblyResults.begin()->second.connectionsEnded == true, "Missing data before FIN test: Connection didn't end with FIN or RST");
+	PTF_ASSERT(tcpReassemblyResults.begin()->second.connectionsEndedManually == false, "Missing data before FIN test: Connection wasn ended manually");
+	expectedReassemblyData = readFileIntoString(std::string("PcapExamples/one_http_stream_fin2_output2.txt"));
+	PTF_ASSERT(expectedReassemblyData == tcpReassemblyResults.begin()->second.reassembledData, "Missing data before FIN test: Reassembly data different than expected");
+
+
+}
+
+PTF_TEST_CASE(TestTcpReassemblyMalformedPkts)
+{
+	std::string errMsg;
+	std::vector<RawPacket> packetStream;
+	TcpReassemblyMultipleConnStats tcpReassemblyResults;
+	std::string expectedReassemblyData = "";
+
+	// test retransmission with new data but payload doesn't really contain all the new data
+	PTF_ASSERT(tcpReassemblyReadPcapIntoPacketVec("PcapExamples/one_http_stream_fin2.pcap", packetStream, errMsg) == true, "Error reading pcap file: %s", errMsg.c_str());
+
+	// take one of the packets and increase the IPv4 total length field
+	Packet malPacket(&packetStream.at(8));
+	IPv4Layer* ipLayer = malPacket.getLayerOfType<IPv4Layer>();
+	PTF_ASSERT(ipLayer != NULL, "Cannot find the IPv4 layer of the packet");
+	ipLayer->getIPv4Header()->totalLength = ntohs(htons(ipLayer->getIPv4Header()->totalLength) + 40);
+
+//	PcapFileWriterDevice writer("pasdasda.pcap");
+//	writer.open();
+//
+//	for (std::vector<RawPacket>::iterator iter = packetStream.begin(); iter != packetStream.end(); iter++)
+//	{
+//		writer.writePacket(*iter);
+//	}
+//
+//	writer.close();
+
+	tcpReassemblyTest(packetStream, tcpReassemblyResults, true, false);
+
+	PTF_ASSERT(tcpReassemblyResults.size() == 1, "Num of connections isn't 1");
+	PTF_ASSERT(tcpReassemblyResults.begin()->second.numOfDataPackets == 6, "Num of data packets isn't 6, it's %d", tcpReassemblyResults.begin()->second.numOfDataPackets);
+	PTF_ASSERT(tcpReassemblyResults.begin()->second.numOfMessagesFromSide[0] == 1, "Num of messages from side 0 isn't 1");
+	PTF_ASSERT(tcpReassemblyResults.begin()->second.numOfMessagesFromSide[1] == 1, "Num of messages from side 1 isn't 1");
+	PTF_ASSERT(tcpReassemblyResults.begin()->second.connectionsStarted == true, "Connection wasn't opened");
+	PTF_ASSERT(tcpReassemblyResults.begin()->second.connectionsEnded == true, "Connection didn't end with FIN or RST");
+	PTF_ASSERT(tcpReassemblyResults.begin()->second.connectionsEndedManually == false, "Connection wasn ended manually");
+	expectedReassemblyData = readFileIntoString(std::string("PcapExamples/one_http_stream_fin2_output.txt"));
+	PTF_ASSERT(expectedReassemblyData == tcpReassemblyResults.begin()->second.reassembledData, "Reassembly data different than expected");
+
+
+}
+
+
+PTF_TEST_CASE(TestTcpReassemblyMultipleConns)
+{
+	TcpReassemblyMultipleConnStats results;
+	std::string errMsg;
+	std::string expectedReassemblyData = "";
+
+	TcpReassembly tcpReassembly(tcpReassemblyMsgReadyCallback, &results, tcpReassemblyConnectionStartCallback, tcpReassemblyConnectionEndCallback);
+
+	std::vector<RawPacket> packetStream;
+	PTF_ASSERT(tcpReassemblyReadPcapIntoPacketVec("PcapExamples/three_http_streams.pcap", packetStream, errMsg) == true, "Error reading pcap file: %s", errMsg.c_str());
+
+	RawPacket finPacket1 = packetStream.at(13);
+	RawPacket finPacket2 = packetStream.at(15);
+
+	packetStream.erase(packetStream.begin() + 13);
+	packetStream.erase(packetStream.begin() + 14);
+
+	for (std::vector<RawPacket>::iterator iter = packetStream.begin(); iter != packetStream.end(); iter++)
+	{
+		Packet packet(&(*iter));
+		tcpReassembly.reassemblePacket(packet);
+	}
+
+	PTF_ASSERT(results.size() == 3, "Num of connections isn't 3");
+
+	TcpReassemblyMultipleConnStatsIter iter = results.begin();
+
+	PTF_ASSERT(iter->second.numOfDataPackets == 2, "Conn #1: Num of data packets isn't 2, it's %d", iter->second.numOfDataPackets);
+	PTF_ASSERT(iter->second.numOfMessagesFromSide[0] == 1, "Conn #1: Num of messages from side 0 isn't 1");
+	PTF_ASSERT(iter->second.numOfMessagesFromSide[1] == 1, "Conn #1: Num of messages from side 1 isn't 1");
+	PTF_ASSERT(iter->second.connectionsStarted == true, "Conn #1: Connection wasn't opened");
+	PTF_ASSERT(iter->second.connectionsEnded == true, "Conn #1: Connection didn't end with FIN or RST");
+	PTF_ASSERT(iter->second.connectionsEndedManually == false, "Conn #1: Connections ended manually");
+	expectedReassemblyData = readFileIntoString(std::string("PcapExamples/three_http_streams_conn_1_output.txt"));
+	PTF_ASSERT(expectedReassemblyData == iter->second.reassembledData, "Conn #1: Reassembly data different than expected");
+
+	iter++;
+
+	PTF_ASSERT(iter->second.numOfDataPackets == 2, "Conn #2: Num of data packets isn't 2, it's %d", iter->second.numOfDataPackets);
+	PTF_ASSERT(iter->second.numOfMessagesFromSide[0] == 1, "Conn #2: Num of messages from side 0 isn't 1");
+	PTF_ASSERT(iter->second.numOfMessagesFromSide[1] == 1, "Conn #2: Num of messages from side 1 isn't 1");
+	PTF_ASSERT(iter->second.connectionsStarted == true, "Conn #2: Connection wasn't opened");
+	PTF_ASSERT(iter->second.connectionsEnded == true, "Conn #2: Connection didn't end with FIN or RST");
+	PTF_ASSERT(iter->second.connectionsEndedManually == false, "Conn #2: Connections ended manually");
+	expectedReassemblyData = readFileIntoString(std::string("PcapExamples/three_http_streams_conn_2_output.txt"));
+	PTF_ASSERT(expectedReassemblyData == iter->second.reassembledData, "Conn #2: Reassembly data different than expected");
+
+	iter++;
+
+	PTF_ASSERT(iter->second.numOfDataPackets == 2, "Conn #3: Num of data packets isn't 2, it's %d", iter->second.numOfDataPackets);
+	PTF_ASSERT(iter->second.numOfMessagesFromSide[0] == 1, "Conn #3: Num of messages from side 0 isn't 1");
+	PTF_ASSERT(iter->second.numOfMessagesFromSide[1] == 1, "Conn #3: Num of messages from side 1 isn't 1");
+	PTF_ASSERT(iter->second.connectionsStarted == true, "Conn #3: Connection wasn't opened");
+	PTF_ASSERT(iter->second.connectionsEnded == false, "Conn #3: Connection ended with FIN or RST");
+	PTF_ASSERT(iter->second.connectionsEndedManually == false, "Conn #3: Connections ended manually");
+	expectedReassemblyData = readFileIntoString(std::string("PcapExamples/three_http_streams_conn_3_output.txt"));
+	PTF_ASSERT(expectedReassemblyData == iter->second.reassembledData, "Conn #3: Reassembly data different than expected");
+
+
+	// test getConnectionInformation and isConnectionOpen
+
+	const std::vector<ConnectionData> managedConnections = tcpReassembly.getConnectionInformation();
+	PTF_ASSERT(managedConnections.size() == 3, "Size of managed connection list isn't 3");
+	std::vector<ConnectionData>::const_iterator connIter = managedConnections.begin();
+	PTF_ASSERT(tcpReassembly.isConnectionOpen(*connIter) > 0, "Connection #1 is closed");
+
+	connIter++;
+	PTF_ASSERT(tcpReassembly.isConnectionOpen(*connIter) == 0, "Connection #2 is still open");
+
+	connIter++;
+	PTF_ASSERT(tcpReassembly.isConnectionOpen(*connIter) == 0, "Connection #3 is still open");
+
+	ConnectionData dummyConn;
+	dummyConn.flowKey = 0x12345678;
+	PTF_ASSERT(tcpReassembly.isConnectionOpen(dummyConn) < 0, "Dummy connection exists");
+
+
+	// close flow manually and verify it's closed
+
+	tcpReassembly.closeConnection(iter->first);
+	PTF_ASSERT(iter->second.connectionsEnded == false, "Conn #3: Connection ended supposedly ended with FIN or RST although ended manually");
+	PTF_ASSERT(iter->second.connectionsEndedManually == true, "Conn #3: Connections still isn't ended even though ended manually");
+
+
+	// now send FIN packets of conn 3 and verify they are igonred
+
+	tcpReassembly.reassemblePacket(&finPacket1);
+	tcpReassembly.reassemblePacket(&finPacket2);
+
+	PTF_ASSERT(iter->second.connectionsEnded == false, "Conn #3: Connection ended supposedly ended with FIN or RST after FIN packets sent although ended manually before");
+	PTF_ASSERT(iter->second.connectionsEndedManually == true, "Conn #3: Connections isn't ended after FIN packets sent even though ended manually before");
+
+
+}
+
+
+PTF_TEST_CASE(TestTcpReassemblyIPv6)
+{
+	std::string errMsg;
+	std::vector<RawPacket> packetStream;
+
+	PTF_ASSERT(tcpReassemblyReadPcapIntoPacketVec("PcapExamples/one_ipv6_http_stream.pcap", packetStream, errMsg) == true, "Error reading pcap file: %s", errMsg.c_str());
+
+	TcpReassemblyMultipleConnStats tcpReassemblyResults;
+	tcpReassemblyTest(packetStream, tcpReassemblyResults, true, true);
+
+	PTF_ASSERT(tcpReassemblyResults.size() == 1, "Num of connections isn't 1");
+	PTF_ASSERT(tcpReassemblyResults.begin()->second.numOfDataPackets == 10, "Num of data packets isn't 10, it's %d", tcpReassemblyResults.begin()->second.numOfDataPackets);
+	PTF_ASSERT(tcpReassemblyResults.begin()->second.numOfMessagesFromSide[0] == 3, "Num of messages from side 0 isn't 3");
+	PTF_ASSERT(tcpReassemblyResults.begin()->second.numOfMessagesFromSide[1] == 3, "Num of messages from side 1 isn't 3");
+	PTF_ASSERT(tcpReassemblyResults.begin()->second.connectionsStarted == true, "Connections wasn't opened");
+	PTF_ASSERT(tcpReassemblyResults.begin()->second.connectionsEnded == false, "Connection was ended with FIN or RST");
+	PTF_ASSERT(tcpReassemblyResults.begin()->second.connectionsEndedManually == true, "Connection wasn't ended manually");
+	PTF_ASSERT(tcpReassemblyResults.begin()->second.connData.srcIP != NULL, "Source IP is NULL");
+	PTF_ASSERT(tcpReassemblyResults.begin()->second.connData.dstIP != NULL, "Source IP is NULL");
+	IPv6Address expectedSrcIP(std::string("2001:618:400::5199:cc70"));
+	IPv6Address expectedDstIP(std::string("2001:618:1:8000::5"));
+	PTF_ASSERT(tcpReassemblyResults.begin()->second.connData.srcIP->equals(&expectedSrcIP), "Source IP isn't 2001:618:400::5199:cc70");
+	PTF_ASSERT(tcpReassemblyResults.begin()->second.connData.dstIP->equals(&expectedDstIP), "Source IP isn't 2001:618:1:8000::5");
+	PTF_ASSERT(tcpReassemblyResults.begin()->second.connData.startTime.tv_sec == 1147551796, "Bad start time seconds, expected 1147551796");
+	PTF_ASSERT(tcpReassemblyResults.begin()->second.connData.startTime.tv_usec == 702602, "Bad start time microseconds, expected 702602");
+	PTF_ASSERT(tcpReassemblyResults.begin()->second.connData.endTime.tv_sec == 0, "Bad end time seconds, expected 0");
+	PTF_ASSERT(tcpReassemblyResults.begin()->second.connData.endTime.tv_usec == 0, "Bad end time microseconds, expected 0");
+
+	std::string expectedReassemblyData = readFileIntoString(std::string("PcapExamples/one_ipv6_http_stream.txt"));
+	PTF_ASSERT(expectedReassemblyData == tcpReassemblyResults.begin()->second.reassembledData, "Reassembly data different than expected");
+
+
+}
+
+
+PTF_TEST_CASE(TestTcpReassemblyIPv6MultConns)
+{
+	std::string errMsg;
+	std::vector<RawPacket> packetStream;
+	std::string expectedReassemblyData = "";
+
+	PTF_ASSERT(tcpReassemblyReadPcapIntoPacketVec("PcapExamples/four_ipv6_http_streams.pcap", packetStream, errMsg) == true, "Error reading pcap file: %s", errMsg.c_str());
+
+	TcpReassemblyMultipleConnStats tcpReassemblyResults;
+	tcpReassemblyTest(packetStream, tcpReassemblyResults, true, true);
+
+	PTF_ASSERT(tcpReassemblyResults.size() == 4, "Num of connections isn't 4");
+
+	TcpReassemblyMultipleConnStatsIter iter = tcpReassemblyResults.begin();
+
+	IPv6Address expectedSrcIP(std::string("2001:618:400::5199:cc70"));
+	IPv6Address expectedDstIP1(std::string("2001:618:1:8000::5"));
+	IPv6Address expectedDstIP2(std::string("2001:638:902:1:202:b3ff:feee:5dc2"));
+
+	PTF_ASSERT(iter->second.numOfDataPackets == 14, "Conn #1: Num of data packets isn't 14, it's %d", iter->second.numOfDataPackets);
+	PTF_ASSERT(iter->second.numOfMessagesFromSide[0] == 3, "Conn #1: Num of messages from side 0 isn't 3");
+	PTF_ASSERT(iter->second.numOfMessagesFromSide[1] == 3, "Conn #1: Num of messages from side 1 isn't 3");
+	PTF_ASSERT(iter->second.connectionsStarted == true, "Conn #1: Connection wasn't opened");
+	PTF_ASSERT(iter->second.connectionsEnded == false, "Conn #1: Connection ended with FIN or RST");
+	PTF_ASSERT(iter->second.connectionsEndedManually == true, "Conn #1: Connections wasn't ended manually");
+	PTF_ASSERT(iter->second.connData.srcIP != NULL, "Conn #1: Source IP is NULL");
+	PTF_ASSERT(iter->second.connData.dstIP != NULL, "Conn #1: Source IP is NULL");
+	PTF_ASSERT(iter->second.connData.srcIP->equals(&expectedSrcIP), "Conn #1: Source IP isn't 2001:618:400::5199:cc70");
+	PTF_ASSERT(iter->second.connData.dstIP->equals(&expectedDstIP1), "Conn #1: Source IP isn't 2001:618:1:8000::5");
+	PTF_ASSERT(iter->second.connData.srcPort == 35995, "Conn #1: source port isn't 35995");
+	PTF_ASSERT(tcpReassemblyResults.begin()->second.connData.startTime.tv_sec == 1147551795, "Bad start time seconds, expected 1147551795");
+	PTF_ASSERT(tcpReassemblyResults.begin()->second.connData.startTime.tv_usec == 526632, "Bad start time microseconds, expected 526632");
+	PTF_ASSERT(tcpReassemblyResults.begin()->second.connData.endTime.tv_sec == 0, "Bad end time seconds, expected 0");
+	PTF_ASSERT(tcpReassemblyResults.begin()->second.connData.endTime.tv_usec == 0, "Bad end time microseconds, expected 0");
+	expectedReassemblyData = readFileIntoString(std::string("PcapExamples/one_ipv6_http_stream4.txt"));
+	PTF_ASSERT(expectedReassemblyData == iter->second.reassembledData, "Conn #1: Reassembly data different than expected");
+
+	iter++;
+
+	PTF_ASSERT(iter->second.numOfDataPackets == 10, "Conn #2: Num of data packets isn't 10, it's %d", iter->second.numOfDataPackets);
+	PTF_ASSERT(iter->second.numOfMessagesFromSide[0] == 1, "Conn #2: Num of messages from side 0 isn't 1");
+	PTF_ASSERT(iter->second.numOfMessagesFromSide[1] == 1, "Conn #2: Num of messages from side 1 isn't 1");
+	PTF_ASSERT(iter->second.connectionsStarted == true, "Conn #2: Connection wasn't opened");
+	PTF_ASSERT(iter->second.connectionsEnded == false, "Conn #2: Connection ended with FIN or RST");
+	PTF_ASSERT(iter->second.connectionsEndedManually == true, "Conn #2: Connections wasn't ended manually");
+	PTF_ASSERT(iter->second.connData.srcIP != NULL, "Conn #2: Source IP is NULL");
+	PTF_ASSERT(iter->second.connData.dstIP != NULL, "Conn #2: Source IP is NULL");
+	PTF_ASSERT(iter->second.connData.srcIP->equals(&expectedSrcIP), "Conn #2: Source IP isn't 2001:618:400::5199:cc70");
+	PTF_ASSERT(iter->second.connData.dstIP->equals(&expectedDstIP1), "Conn #2: Source IP isn't 2001:618:1:8000::5");
+	PTF_ASSERT(iter->second.connData.srcPort == 35999, "Conn #2: source port isn't 35999");
+	PTF_ASSERT(tcpReassemblyResults.begin()->second.connData.startTime.tv_sec == 1147551795, "Bad start time seconds, expected 1147551795");
+	PTF_ASSERT(tcpReassemblyResults.begin()->second.connData.startTime.tv_usec == 526632, "Bad start time microseconds, expected 526632");
+	PTF_ASSERT(tcpReassemblyResults.begin()->second.connData.endTime.tv_sec == 0, "Bad end time seconds, expected 0");
+	PTF_ASSERT(tcpReassemblyResults.begin()->second.connData.endTime.tv_usec == 0, "Bad end time microseconds, expected 0");
+
+	iter++;
+
+	PTF_ASSERT(iter->second.numOfDataPackets == 2, "Conn #3: Num of data packets isn't 2, it's %d", iter->second.numOfDataPackets);
+	PTF_ASSERT(iter->second.numOfMessagesFromSide[0] == 1, "Conn #3: Num of messages from side 0 isn't 1");
+	PTF_ASSERT(iter->second.numOfMessagesFromSide[1] == 1, "Conn #3: Num of messages from side 1 isn't 1");
+	PTF_ASSERT(iter->second.connectionsStarted == true, "Conn #3: Connection wasn't opened");
+	PTF_ASSERT(iter->second.connectionsEnded == false, "Conn #3: Connection ended with FIN or RST");
+	PTF_ASSERT(iter->second.connectionsEndedManually == true, "Conn #3: Connections wasn't ended manually");
+	PTF_ASSERT(iter->second.connData.srcIP != NULL, "Conn #3: Source IP is NULL");
+	PTF_ASSERT(iter->second.connData.dstIP != NULL, "Conn #3: Source IP is NULL");
+	PTF_ASSERT(iter->second.connData.srcIP->equals(&expectedSrcIP), "Conn #3: Source IP isn't 2001:618:400::5199:cc70");
+	PTF_ASSERT(iter->second.connData.dstIP->equals(&expectedDstIP2), "Conn #3: Source IP isn't 2001:638:902:1:202:b3ff:feee:5dc2");
+	PTF_ASSERT(iter->second.connData.srcPort == 40426, "Conn #3: source port isn't 40426");
+	PTF_ASSERT(tcpReassemblyResults.begin()->second.connData.startTime.tv_sec == 1147551795, "Bad start time seconds, expected 1147551795");
+	PTF_ASSERT(tcpReassemblyResults.begin()->second.connData.startTime.tv_usec == 526632, "Bad start time microseconds, expected 526632");
+	PTF_ASSERT(tcpReassemblyResults.begin()->second.connData.endTime.tv_sec == 0, "Bad end time seconds, expected 0");
+	PTF_ASSERT(tcpReassemblyResults.begin()->second.connData.endTime.tv_usec == 0, "Bad end time microseconds, expected 0");
+	expectedReassemblyData = readFileIntoString(std::string("PcapExamples/one_ipv6_http_stream3.txt"));
+	PTF_ASSERT(expectedReassemblyData == iter->second.reassembledData, "Conn #3: Reassembly data different than expected");
+
+	iter++;
+
+	PTF_ASSERT(iter->second.numOfDataPackets == 13, "Conn #4: Num of data packets isn't 13, it's %d", iter->second.numOfDataPackets);
+	PTF_ASSERT(iter->second.numOfMessagesFromSide[0] == 4, "Conn #4: Num of messages from side 0 isn't 4");
+	PTF_ASSERT(iter->second.numOfMessagesFromSide[1] == 4, "Conn #4: Num of messages from side 1 isn't 4");
+	PTF_ASSERT(iter->second.connectionsStarted == true, "Conn #4: Connection wasn't opened");
+	PTF_ASSERT(iter->second.connectionsEnded == false, "Conn #4: Connection ended with FIN or RST");
+	PTF_ASSERT(iter->second.connectionsEndedManually == true, "Conn #4: Connections wasn't ended manually");
+	PTF_ASSERT(iter->second.connData.srcIP != NULL, "Conn #4: Source IP is NULL");
+	PTF_ASSERT(iter->second.connData.dstIP != NULL, "Conn #4: Source IP is NULL");
+	PTF_ASSERT(iter->second.connData.srcIP->equals(&expectedSrcIP), "Conn #4: Source IP isn't 2001:618:400::5199:cc70");
+	PTF_ASSERT(iter->second.connData.dstIP->equals(&expectedDstIP1), "Conn #4: Source IP isn't 2001:618:1:8000::5");
+	PTF_ASSERT(iter->second.connData.srcPort == 35997, "Conn #4: source port isn't 35997");
+	PTF_ASSERT(tcpReassemblyResults.begin()->second.connData.startTime.tv_sec == 1147551795, "Bad start time seconds, expected 1147551795");
+	PTF_ASSERT(tcpReassemblyResults.begin()->second.connData.startTime.tv_usec == 526632, "Bad start time microseconds, expected 526632");
+	PTF_ASSERT(tcpReassemblyResults.begin()->second.connData.endTime.tv_sec == 0, "Bad end time seconds, expected 0");
+	PTF_ASSERT(tcpReassemblyResults.begin()->second.connData.endTime.tv_usec == 0, "Bad end time microseconds, expected 0");
+	expectedReassemblyData = readFileIntoString(std::string("PcapExamples/one_ipv6_http_stream2.txt"));
+	PTF_ASSERT(expectedReassemblyData == iter->second.reassembledData, "Conn #4: Reassembly data different than expected");
+
+
+}
+
+
+PTF_TEST_CASE(TestTcpReassemblyIPv6_OOO)
+{
+	std::string errMsg;
+	std::vector<RawPacket> packetStream;
+
+	PTF_ASSERT(tcpReassemblyReadPcapIntoPacketVec("PcapExamples/one_ipv6_http_stream.pcap", packetStream, errMsg) == true, "Error reading pcap file: %s", errMsg.c_str());
+
+	// swap 2 non-consequent packets
+	RawPacket oooPacket1 = packetStream[10];
+	packetStream.erase(packetStream.begin() + 10);
+	packetStream.insert(packetStream.begin() + 12, oooPacket1);
+
+	// swap additional 2 non-consequent packets
+	oooPacket1 = packetStream[15];
+	packetStream.erase(packetStream.begin() + 15);
+	packetStream.insert(packetStream.begin() + 17, oooPacket1);
+
+	TcpReassemblyMultipleConnStats tcpReassemblyResults;
+	tcpReassemblyTest(packetStream, tcpReassemblyResults, true, true);
+
+	PTF_ASSERT(tcpReassemblyResults.size() == 1, "Num of connections isn't 1");
+	PTF_ASSERT(tcpReassemblyResults.begin()->second.numOfDataPackets == 10, "Num of data packets isn't 10, it's %d", tcpReassemblyResults.begin()->second.numOfDataPackets);
+	PTF_ASSERT(tcpReassemblyResults.begin()->second.numOfMessagesFromSide[0] == 3, "Num of messages from side 0 isn't 3");
+	PTF_ASSERT(tcpReassemblyResults.begin()->second.numOfMessagesFromSide[1] == 3, "Num of messages from side 1 isn't 3");
+	PTF_ASSERT(tcpReassemblyResults.begin()->second.connectionsStarted == true, "Connections wasn't opened");
+	PTF_ASSERT(tcpReassemblyResults.begin()->second.connectionsEnded == false, "Connection was ended with FIN or RST");
+	PTF_ASSERT(tcpReassemblyResults.begin()->second.connectionsEndedManually == true, "Connection wasn't ended manually");
+	PTF_ASSERT(tcpReassemblyResults.begin()->second.connData.srcIP != NULL, "Source IP is NULL");
+	PTF_ASSERT(tcpReassemblyResults.begin()->second.connData.dstIP != NULL, "Source IP is NULL");
+	IPv6Address expectedSrcIP(std::string("2001:618:400::5199:cc70"));
+	IPv6Address expectedDstIP(std::string("2001:618:1:8000::5"));
+	PTF_ASSERT(tcpReassemblyResults.begin()->second.connData.srcIP->equals(&expectedSrcIP), "Source IP isn't 2001:618:400::5199:cc70");
+	PTF_ASSERT(tcpReassemblyResults.begin()->second.connData.dstIP->equals(&expectedDstIP), "Source IP isn't 2001:618:1:8000::5");
+	PTF_ASSERT(tcpReassemblyResults.begin()->second.connData.startTime.tv_sec == 1147551796, "Bad start time seconds, expected 1147551796");
+	PTF_ASSERT(tcpReassemblyResults.begin()->second.connData.startTime.tv_usec == 702602, "Bad start time microseconds, expected 702602");
+	PTF_ASSERT(tcpReassemblyResults.begin()->second.connData.endTime.tv_sec == 0, "Bad end time seconds, expected 0");
+	PTF_ASSERT(tcpReassemblyResults.begin()->second.connData.endTime.tv_usec == 0, "Bad end time microseconds, expected 0");
+
+	std::string expectedReassemblyData = readFileIntoString(std::string("PcapExamples/one_ipv6_http_stream.txt"));
+	PTF_ASSERT(expectedReassemblyData == tcpReassemblyResults.begin()->second.reassembledData, "Reassembly data different than expected");
+
+
+}
+
+
+void savePacketToFile(RawPacket& packet, std::string fileName)
+{
+    PcapFileWriterDevice writerDev(fileName.c_str());
+    writerDev.open();
+    writerDev.writePacket(packet);
+    writerDev.close();
+}
+
+PTF_TEST_CASE(TestIPFragmentationSanity)
+{
+	std::vector<RawPacket> packetStream;
+	std::string errMsg;
+
+	// basic IPv4 reassembly test
+	// ==========================
+
+	PTF_ASSERT(tcpReassemblyReadPcapIntoPacketVec("PcapExamples/frag_http_req.pcap", packetStream, errMsg) == true, "Error reading pcap file: %s", errMsg.c_str());
+
+	IPReassembly ipReassembly;
+	IPReassembly::ReassemblyStatus status;
+
+	PTF_ASSERT(ipReassembly.getMaxCapacity() == PCPP_IP_REASSEMBLY_DEFAULT_MAX_PACKETS_TO_STORE, "Max capacity isn't PCPP_IP_REASSEMBLY_DEFAULT_MAX_PACKETS_TO_STORE");
+	PTF_ASSERT(ipReassembly.getCurrentCapacity() == 0, "Capacity before reassembly isn't 0");
+
+	Packet* result = NULL;
+
+	for (size_t i = 0; i < packetStream.size(); i++)
+	{
+		Packet packet(&packetStream.at(i));
+		result = ipReassembly.processPacket(&packet, status);
+		if (i == 0)
+		{
+			PTF_ASSERT(status == IPReassembly::FIRST_FRAGMENT, "IPv4: First frag status isn't FIRST_FRAGMENT");
+			PTF_ASSERT(ipReassembly.getCurrentCapacity() == 1, "IPv4: Current capacity isn't 1");
+		}
+		else if (i < (packetStream.size()-1))
+		{
+			PTF_ASSERT(result == NULL, "IPv4: Got reassembled packet too soon on fragment #%d", (int)i);
+			PTF_ASSERT(status == IPReassembly::FRAGMENT, "IPv4: Frag status isn't FRAGMENT");
+			PTF_ASSERT(ipReassembly.getCurrentCapacity() == 1, "IPv4: Current capacity isn't 1");
+		}
+		else
+		{
+			PTF_ASSERT(result != NULL, "IPv4: Didn't get reassembled packet on the last fragment");
+			PTF_ASSERT(status == IPReassembly::REASSEMBLED, "IPv4: Last frag status isn't REASSEMBLED");
+			PTF_ASSERT(ipReassembly.getCurrentCapacity() == 0, "IPv4: Capacity after reassembly isn't 0");
+		}
+	}
+
+	int bufferLength = 0;
+	uint8_t* buffer = readFileIntoBuffer("PcapExamples/frag_http_req_reassembled.txt", bufferLength);
+
+	PTF_ASSERT(bufferLength == result->getRawPacket()->getRawDataLen(), "IPv4: Reassembled packet len (%d) is different than read packet len (%d)", result->getRawPacket()->getRawDataLen(), bufferLength);
+	PTF_ASSERT(memcmp(result->getRawPacket()->getRawData(), buffer, bufferLength) == 0, "IPv4: Reassembled packet data is different than expected");
+
+	delete result;
+	delete [] buffer;
+
+
+	// basic IPv6 reassembly test
+	// ==========================
+
+	PcapFileReaderDevice reader("PcapExamples/ip6_fragments.pcap");
+	PTF_ASSERT(reader.open(), "Cannot open file PcapExamples/ip6_fragments.pcap");
+
+	RawPacketVector packet1Frags;
+
+	PTF_ASSERT(reader.getNextPackets(packet1Frags, 7) == 7, "IPv6: Cannot read 7 frags of packet 1");
+
+	reader.close();
+
+	result = NULL;
+
+	for (size_t i = 0; i < packet1Frags.size(); i++)
+	{
+		Packet packet(packet1Frags.at(i));
+		result = ipReassembly.processPacket(&packet, status);
+		if (i == 0)
+		{
+			PTF_ASSERT(status == IPReassembly::FIRST_FRAGMENT, "IPv6: First frag status isn't FIRST_FRAGMENT");
+			PTF_ASSERT(ipReassembly.getCurrentCapacity() == 1, "IPv6: Current capacity isn't 1");
+		}
+		else if (i < (packet1Frags.size()-1))
+		{
+			PTF_ASSERT(result == NULL, "IPv6: Got reassembled packet too soon on fragment #%d", (int)i);
+			PTF_ASSERT(status == IPReassembly::FRAGMENT, "IPv6: Frag status isn't FRAGMENT");
+			PTF_ASSERT(ipReassembly.getCurrentCapacity() == 1, "IPv6: Current capacity isn't 1");
+		}
+		else
+		{
+			PTF_ASSERT(result != NULL, "IPv6: Didn't get reassembled packet on the last fragment");
+			PTF_ASSERT(status == IPReassembly::REASSEMBLED, "IPv6: Last frag status isn't REASSEMBLED");
+			PTF_ASSERT(ipReassembly.getCurrentCapacity() == 0, "IPv6: Capacity after reassembly isn't 0");
+		}
+	}
+
+	// small fix for payload length which is wrong in the original packet
+	result->getLayerOfType<IPv6Layer>()->getIPv6Header()->payloadLength = htons(737);
+
+	bufferLength = 0;
+	buffer = readFileIntoBuffer("PcapExamples/ip6_fragments_packet1.txt", bufferLength);
+
+	PTF_ASSERT(bufferLength == result->getRawPacket()->getRawDataLen(), "IPv6: Reassembled packet len (%d) is different than read packet len (%d)", result->getRawPacket()->getRawDataLen(), bufferLength);
+	PTF_ASSERT(memcmp(result->getRawPacket()->getRawData(), buffer, bufferLength) == 0, "IPv6: Reassembled packet data is different than expected");
+
+	delete result;
+	delete [] buffer;
+
+
+	// non-fragment test
+	// ==================
+
+	packetStream.clear();
+	PTF_ASSERT(tcpReassemblyReadPcapIntoPacketVec("PcapExamples/VlanPackets.pcap", packetStream, errMsg) == true, "Error reading pcap file: %s", errMsg.c_str());
+
+	for (size_t i = 0; i < 20; i++)
+	{
+		Packet packet(&packetStream.at(i));
+		result = ipReassembly.processPacket(&packet, status);
+
+		PTF_ASSERT(result == &packet, "Non-fragment test: didn't get the same non-fragment packet in the result");
+		PTF_ASSERT(status == IPReassembly::NON_FRAGMENT, "Non-fragment test: status isn't NON_FRAGMENT");
+	}
+
+
+	// non-IP test
+	// ==================
+
+	for (size_t i = 20; i < packetStream.size(); i++)
+	{
+		Packet packet(&packetStream.at(i));
+		result = ipReassembly.processPacket(&packet, status);
+
+		PTF_ASSERT(result == &packet, "Non-IP test: didn't get the same non-IP packet in the result");
+		PTF_ASSERT(status == IPReassembly::NON_IP_PACKET, "Non-IP test: status isn't NON_IP_PACKET");
+	}
+
+
+}
+
+
+PTF_TEST_CASE(TestIPFragOutOfOrder)
+{
+	std::vector<RawPacket> packetStream;
+	std::string errMsg;
+
+	IPReassembly ipReassembly;
+	IPReassembly::ReassemblyStatus status;
+
+	Packet* result = NULL;
+
+	int bufferLength = 0;
+	uint8_t* buffer = readFileIntoBuffer("PcapExamples/frag_http_req_reassembled.txt", bufferLength);
+
+
+	// First use-case: first and second fragments are swapped
+	// ======================================================
+
+	PTF_ASSERT(tcpReassemblyReadPcapIntoPacketVec("PcapExamples/frag_http_req.pcap", packetStream, errMsg) == true, "Error reading pcap file: %s", errMsg.c_str());
+
+	// swap first and second packet
+	std::swap(packetStream[0], packetStream[1]);
+
+	for (size_t i = 0; i < packetStream.size(); i++)
+	{
+		Packet packet(&packetStream.at(i));
+		result = ipReassembly.processPacket(&packet, status);
+		if (i == 0)
+		{
+			PTF_ASSERT(status == IPReassembly::OUT_OF_ORDER_FRAGMENT, "First frag status isn't OUT_OF_ORDER_FRAGMENT");
+		}
+		else if (i == 1)
+		{
+			PTF_ASSERT(status == IPReassembly::FIRST_FRAGMENT, "Second frag status isn't FIRST_FRAGMENT");
+		}
+		else if (i < (packetStream.size()-1))
+		{
+			PTF_ASSERT(result == NULL, "Got reassembled packet too soon on fragment #%d", (int)i);
+			PTF_ASSERT(status == IPReassembly::FRAGMENT, "Frag status isn't FRAGMENT");
+		}
+		else
+		{
+			PTF_ASSERT(result != NULL, "Didn't get reassembled packet on the last fragment");
+			PTF_ASSERT(status == IPReassembly::REASSEMBLED, "Last frag status isn't REASSEMBLED");
+		}
+	}
+
+	PTF_ASSERT(result != NULL, "Reassembled packet is NULL");
+	PTF_ASSERT(bufferLength == result->getRawPacket()->getRawDataLen(), "Reassembled packet len (%d) is different than read packet len (%d)", result->getRawPacket()->getRawDataLen(), bufferLength);
+	PTF_ASSERT(memcmp(result->getRawPacket()->getRawData(), buffer, bufferLength) == 0, "Reassembled packet data is different than expected");
+
+	delete result;
+
+	packetStream.clear();
+
+
+	// Second use-case: 6th and 10th fragments are swapped, as well as 3rd and 7th
+	// ===========================================================================
+
+	PTF_ASSERT(tcpReassemblyReadPcapIntoPacketVec("PcapExamples/frag_http_req.pcap", packetStream, errMsg) == true, "Error reading pcap file: %s", errMsg.c_str());
+
+	//swap 6th and 10th fragments
+	std::swap(packetStream[5], packetStream[9]);
+
+	//swap 3rd and 7th fragments
+	std::swap(packetStream[2], packetStream[6]);
+
+	for (size_t i = 0; i < packetStream.size(); i++)
+	{
+		Packet packet(&packetStream.at(i));
+		result = ipReassembly.processPacket(&packet, status);
+		if (i == 2 || i == 3 || i == 4 || i == 5 || i == 7 || i == 8)
+		{
+			PTF_ASSERT(result == NULL, "Got reassembled packet too soon on fragment #%d", (int)i);
+			PTF_ASSERT(status == IPReassembly::OUT_OF_ORDER_FRAGMENT, "Frag#%d status isn't OUT_OF_ORDER_FRAGMENT", (int)i);
+		}
+		else if (i == 0)
+		{
+			PTF_ASSERT(status == IPReassembly::FIRST_FRAGMENT, "First frag status isn't FIRST_FRAGMENT");
+		}
+		else if (i < (packetStream.size()-1))
+		{
+			PTF_ASSERT(result == NULL, "Got reassembled packet too soon on fragment #%d", (int)i);
+			PTF_ASSERT(status == IPReassembly::FRAGMENT, "Frag#%d status isn't FRAGMENT, it's %d", (int)i, status);
+		}
+		else
+		{
+			PTF_ASSERT(result != NULL, "Didn't get reassembled packet on the last fragment");
+			PTF_ASSERT(status == IPReassembly::REASSEMBLED, "Last frag status isn't REASSEMBLED");
+		}
+	}
+
+	PTF_ASSERT(bufferLength == result->getRawPacket()->getRawDataLen(), "Reassembled packet len (%d) is different than read packet len (%d)", result->getRawPacket()->getRawDataLen(), bufferLength);
+	PTF_ASSERT(memcmp(result->getRawPacket()->getRawData(), buffer, bufferLength) == 0, "Reassembled packet data is different than expected");
+
+	delete result;
+
+	packetStream.clear();
+
+
+	// Third use-case: last fragment comes before the end
+	// ==================================================
+
+	PTF_ASSERT(tcpReassemblyReadPcapIntoPacketVec("PcapExamples/frag_http_req.pcap", packetStream, errMsg) == true, "Error reading pcap file: %s", errMsg.c_str());
+
+	//swap 6th and last fragments
+	std::swap(packetStream[5], packetStream[10]);
+
+	for (size_t i = 0; i < packetStream.size(); i++)
+	{
+		Packet packet(&packetStream.at(i));
+		result = ipReassembly.processPacket(&packet, status);
+		if (i >= 5 && i < (packetStream.size()-1))
+		{
+			PTF_ASSERT(result == NULL, "Got reassembled packet too soon on fragment #%d", (int)i);
+			PTF_ASSERT(status == IPReassembly::OUT_OF_ORDER_FRAGMENT, "Frag#%d status isn't OUT_OF_ORDER_FRAGMENT", (int)i);
+		}
+		else if (i == 0)
+		{
+			PTF_ASSERT(status == IPReassembly::FIRST_FRAGMENT, "First frag status isn't FIRST_FRAGMENT");
+		}
+		else if (i < 5)
+		{
+			PTF_ASSERT(result == NULL, "Got reassembled packet too soon on fragment #%d", (int)i);
+			PTF_ASSERT(status == IPReassembly::FRAGMENT, "Frag#%d status isn't FRAGMENT, it's %d", (int)i, status);
+		}
+		else
+		{
+			PTF_ASSERT(result != NULL, "Didn't get reassembled packet on the last fragment");
+			PTF_ASSERT(status == IPReassembly::REASSEMBLED, "Last frag status isn't REASSEMBLED");
+		}
+	}
+
+	PTF_ASSERT(bufferLength == result->getRawPacket()->getRawDataLen(), "Reassembled packet len (%d) is different than read packet len (%d)", result->getRawPacket()->getRawDataLen(), bufferLength);
+	PTF_ASSERT(memcmp(result->getRawPacket()->getRawData(), buffer, bufferLength) == 0, "Reassembled packet data is different than expected");
+
+	delete result;
+	result = NULL;
+
+	packetStream.clear();
+
+
+	// Fourth use-case: last fragment comes first
+	// ==========================================
+
+	PTF_ASSERT(tcpReassemblyReadPcapIntoPacketVec("PcapExamples/frag_http_req.pcap", packetStream, errMsg) == true, "Error reading pcap file: %s", errMsg.c_str());
+
+	// move last frag from the end to the beginning
+	RawPacket lastFrag = packetStream.at(10);
+	packetStream.insert(packetStream.begin(), lastFrag);
+	packetStream.erase(packetStream.begin() + 11);
+
+	for (size_t i = 0; i < packetStream.size(); i++)
+	{
+		Packet packet(&packetStream.at(i));
+		result = ipReassembly.processPacket(&packet, status);
+		if (i == 0)
+		{
+			PTF_ASSERT(result == NULL, "Got reassembled packet too soon on fragment #%d", (int)i);
+			PTF_ASSERT(status == IPReassembly::OUT_OF_ORDER_FRAGMENT, "Frag#%d status isn't OUT_OF_ORDER_FRAGMENT", (int)i);
+		}
+		else if (i == 1)
+		{
+			PTF_ASSERT(status == IPReassembly::FIRST_FRAGMENT, "Frag#%d status isn't FIRST_FRAGMENT", (int)i);
+		}
+		else if (i > 1 && i < (packetStream.size()-1))
+		{
+			PTF_ASSERT(result == NULL, "Got reassembled packet too soon on fragment #%d", (int)i);
+			PTF_ASSERT(status == IPReassembly::FRAGMENT, "Frag#%d status isn't FRAGMENT, it's %d", (int)i, status);
+		}
+		else
+		{
+			PTF_ASSERT(result != NULL, "Didn't get reassembled packet on the last fragment");
+			PTF_ASSERT(status == IPReassembly::REASSEMBLED, "Last frag status isn't REASSEMBLED");
+		}
+	}
+
+	PTF_ASSERT(result != NULL, "Reassembled packet is NULL");
+	PTF_ASSERT(bufferLength == result->getRawPacket()->getRawDataLen(), "Reassembled packet len (%d) is different than read packet len (%d)", result->getRawPacket()->getRawDataLen(), bufferLength);
+	PTF_ASSERT(memcmp(result->getRawPacket()->getRawData(), buffer, bufferLength) == 0, "Reassembled packet data is different than expected");
+
+	delete result;
+
+	packetStream.clear();
+
+
+	// Fifth use-case: fragments come in reverse order
+	// ===============================================
+
+	PTF_ASSERT(tcpReassemblyReadPcapIntoPacketVec("PcapExamples/frag_http_req.pcap", packetStream, errMsg) == true, "Error reading pcap file: %s", errMsg.c_str());
+
+	// reverse order of fragments
+	for (size_t i = 1; i < packetStream.size(); i++)
+	{
+		RawPacket curFrag = packetStream.at(i);
+		packetStream.insert(packetStream.begin(), curFrag);
+		packetStream.erase(packetStream.begin() + i + 1);
+	}
+
+	for (size_t i = 0; i < packetStream.size(); i++)
+	{
+		Packet packet(&packetStream.at(i));
+		result = ipReassembly.processPacket(&packet, status);
+		if (i < (packetStream.size()-1))
+		{
+			PTF_ASSERT(result == NULL, "Got reassembled packet too soon on fragment #%d", (int)i);
+			PTF_ASSERT(status == IPReassembly::OUT_OF_ORDER_FRAGMENT, "Frag#%d status isn't OUT_OF_ORDER_FRAGMENT", (int)i);
+		}
+		else
+		{
+			PTF_ASSERT(result != NULL, "Didn't get reassembled packet on the last fragment");
+			PTF_ASSERT(status == IPReassembly::REASSEMBLED, "Last frag status isn't REASSEMBLED");
+		}
+	}
+
+	PTF_ASSERT(result != NULL, "Reassembled packet is NULL");
+	PTF_ASSERT(bufferLength == result->getRawPacket()->getRawDataLen(), "Reassembled packet len (%d) is different than read packet len (%d)", result->getRawPacket()->getRawDataLen(), bufferLength);
+	PTF_ASSERT(memcmp(result->getRawPacket()->getRawData(), buffer, bufferLength) == 0, "Reassembled packet data is different than expected");
+
+	delete result;
+
+	packetStream.clear();
+
+	delete [] buffer;
+
+
+	// Sixth use-case: IPv6: fragments 1 and 3 are swapped, as well as fragments 6 and 7
+	// =================================================================================
+
+	PcapFileReaderDevice reader("PcapExamples/ip6_fragments.pcap");
+	PTF_ASSERT(reader.open(), "Cannot open file PcapExamples/ip6_fragments.pcap");
+
+	RawPacketVector packet1Frags;
+
+	PTF_ASSERT(reader.getNextPackets(packet1Frags, 7) == 7, "IPv6: Cannot read 7 frags of packet 1");
+
+	reader.close();
+
+	result = NULL;
+
+	result = ipReassembly.processPacket(packet1Frags.at(2), status);
+	PTF_ASSERT(result == NULL, "Got reassembled packet too soon on fragment #3");
+	PTF_ASSERT(status == IPReassembly::OUT_OF_ORDER_FRAGMENT, "Frag#3 status isn't OUT_OF_ORDER_FRAGMENT");
+	result = ipReassembly.processPacket(packet1Frags.at(1), status);
+	PTF_ASSERT(result == NULL, "Got reassembled packet too soon on fragment #2");
+	PTF_ASSERT(status == IPReassembly::OUT_OF_ORDER_FRAGMENT, "Frag#2 status isn't OUT_OF_ORDER_FRAGMENT");
+	result = ipReassembly.processPacket(packet1Frags.at(0), status);
+	PTF_ASSERT(result == NULL, "Got reassembled packet too soon on fragment #1");
+	PTF_ASSERT(status == IPReassembly::FIRST_FRAGMENT, "Frag#1 status isn't FIRST_FRAGMENT");
+	result = ipReassembly.processPacket(packet1Frags.at(3), status);
+	PTF_ASSERT(result == NULL, "Got reassembled packet too soon on fragment #4");
+	PTF_ASSERT(status == IPReassembly::FRAGMENT, "Frag#4 status isn't FRAGMENT");
+	result = ipReassembly.processPacket(packet1Frags.at(4), status);
+	PTF_ASSERT(result == NULL, "Got reassembled packet too soon on fragment #5");
+	PTF_ASSERT(status == IPReassembly::FRAGMENT, "Frag#5 status isn't FRAGMENT");
+	result = ipReassembly.processPacket(packet1Frags.at(6), status);
+	PTF_ASSERT(result == NULL, "Got reassembled packet too soon on fragment #7");
+	PTF_ASSERT(status == IPReassembly::OUT_OF_ORDER_FRAGMENT, "Frag#7 status isn't OUT_OF_ORDER_FRAGMENT");
+	result = ipReassembly.processPacket(packet1Frags.at(5), status);
+	PTF_ASSERT(status == IPReassembly::REASSEMBLED, "Last frag status isn't REASSEMBLED");
+
+	int buffer2Length = 0;
+	uint8_t* buffer2 = readFileIntoBuffer("PcapExamples/ip6_fragments_packet1.txt", buffer2Length);
+
+	// small fix for payload length which is wrong in the original packet
+	result->getLayerOfType<IPv6Layer>()->getIPv6Header()->payloadLength = htons(737);
+
+	PTF_ASSERT(buffer2Length == result->getRawPacket()->getRawDataLen(), "Reassembled packet len (%d) is different than read packet len (%d)", result->getRawPacket()->getRawDataLen(), buffer2Length);
+	PTF_ASSERT(memcmp(result->getRawPacket()->getRawData(), buffer2, buffer2Length) == 0, "Reassembled packet data is different than expected");
+
+	delete result;
+
+	delete [] buffer2;
+
+
+
+}
+
+PTF_TEST_CASE(TestIPFragPartialData)
+{
+	std::vector<RawPacket> packetStream;
+	std::string errMsg;
+
+	IPReassembly ipReassembly;
+	IPReassembly::ReassemblyStatus status;
+
+	// IPv4 partial data
+	// ~~~~~~~~~~~~~~~~~
+
+	int bufferLength = 0;
+	uint8_t* buffer = readFileIntoBuffer("PcapExamples/frag_http_req_partial.txt", bufferLength);
+
+	PTF_ASSERT(tcpReassemblyReadPcapIntoPacketVec("PcapExamples/frag_http_req.pcap", packetStream, errMsg) == true, "Error reading pcap file: %s", errMsg.c_str());
+
+	for (size_t i = 0; i < 6; i++)
+	{
+		Packet packet(&packetStream.at(i));
+		ipReassembly.processPacket(&packet, status);
+	}
+
+	IPReassembly::IPv4PacketKey ip4Key(16991, IPv4Address(std::string("172.16.133.54")), IPv4Address(std::string("216.137.33.81")));
+	Packet* partialPacket = ipReassembly.getCurrentPacket(ip4Key);
+
+	PTF_ASSERT(partialPacket != NULL, "IPv4: Cannot retrieve partial packet");
+	PTF_ASSERT(bufferLength == partialPacket->getRawPacket()->getRawDataLen(), "IPv4: Partial packet len (%d) is different than read packet len (%d)", partialPacket->getRawPacket()->getRawDataLen(), bufferLength);
+	PTF_ASSERT(memcmp(partialPacket->getRawPacket()->getRawData(), buffer, bufferLength) == 0, "IPv4: Partial packet data is different than expected");
+
+	delete partialPacket;
+	delete [] buffer;
+
+
+	// IPv6 partial data
+	// ~~~~~~~~~~~~~~~~~
+
+	bufferLength = 0;
+	buffer = readFileIntoBuffer("PcapExamples/ip6_fragments_packet1_partial.txt", bufferLength);
+
+	PcapFileReaderDevice reader("PcapExamples/ip6_fragments.pcap");
+	PTF_ASSERT(reader.open(), "Cannot open file PcapExamples/ip6_fragments.pcap");
+
+	RawPacketVector packet1PartialFrags;
+
+	PTF_ASSERT(reader.getNextPackets(packet1PartialFrags, 5) == 5, "IPv6: Cannot read 5 first frags of packet 1");
+
+	reader.close();
+
+	for (size_t i = 0; i < 5; i++)
+	{
+		Packet packet(packet1PartialFrags.at(i));
+		ipReassembly.processPacket(&packet, status);
+	}
+
+	IPReassembly::IPv6PacketKey ip6Key(0x2c5323, IPv6Address(std::string("fe80::21f:f3ff:fecd:f617")), IPv6Address(std::string("ff02::fb")));
+	partialPacket = ipReassembly.getCurrentPacket(ip6Key);
+	PTF_ASSERT(bufferLength == partialPacket->getRawPacket()->getRawDataLen(), "IPv6: Partial packet len (%d) is different than read packet len (%d)", partialPacket->getRawPacket()->getRawDataLen(), bufferLength);
+	PTF_ASSERT(memcmp(partialPacket->getRawPacket()->getRawData(), buffer, bufferLength) == 0, "IPv6: Partial packet data is different than expected");
+
+	PTF_ASSERT(partialPacket != NULL, "IPv6: Cannot retrieve partial packet");
+
+	delete partialPacket;
+	delete [] buffer;
+
+
+}
+
+PTF_TEST_CASE(TestIPFragMultipleFrags)
+{
+	PcapFileReaderDevice reader("PcapExamples/ip4_fragments.pcap");
+	PTF_ASSERT(reader.open(), "Cannot open file PcapExamples/ip4_fragments.pcap");
+
+	PcapFileReaderDevice reader2("PcapExamples/ip6_fragments.pcap");
+	PTF_ASSERT(reader2.open(), "Cannot open file PcapExamples/ip6_fragments.pcap");
+
+	RawPacketVector ip4Packet1Frags;
+	RawPacketVector ip4Packet2Frags;
+	RawPacketVector ip4Packet3Frags;
+	RawPacketVector ip4Packet4Frags;
+	RawPacketVector ip4Packet5Vec;
+	RawPacketVector ip4Packet6Frags;
+	RawPacketVector ip4Packet7Vec;
+	RawPacketVector ip4Packet8Frags;
+	RawPacketVector ip4Packet9Vec;
+	RawPacketVector ip6Packet1Frags;
+	RawPacketVector ip6Packet2Frags;
+	RawPacketVector ip6Packet3Frags;
+	RawPacketVector ip6Packet4Frags;
+
+
+	PTF_ASSERT(reader.getNextPackets(ip4Packet1Frags, 6) == 6, "Cannot read 6 frags of IPv4 packet 1");
+	PTF_ASSERT(reader.getNextPackets(ip4Packet2Frags, 6) == 6, "Cannot read 6 frags of IPv4 packet 2");
+	PTF_ASSERT(reader.getNextPackets(ip4Packet3Frags, 6) == 6, "Cannot read 6 frags of IPv4 packet 3");
+	PTF_ASSERT(reader.getNextPackets(ip4Packet4Frags, 10) == 10, "Cannot read 10 frags of IPv4 packet 4");
+	PTF_ASSERT(reader.getNextPackets(ip4Packet5Vec, 1) == 1, "Cannot read IPv4 packet 5");
+	PTF_ASSERT(reader.getNextPackets(ip4Packet4Frags, 1) == 1, "Cannot read last (11th) frag of IPv4 packet 4");
+	PTF_ASSERT(reader.getNextPackets(ip4Packet6Frags, 10) == 10, "Cannot read 10 frags of IPv4 packet 6");
+	PTF_ASSERT(reader.getNextPackets(ip4Packet7Vec, 1) == 1, "Cannot read IPv4 packet 7");
+	PTF_ASSERT(reader.getNextPackets(ip4Packet6Frags, 1) == 1, "Cannot read last (11th) frag of IPv4 packet 6");
+	PTF_ASSERT(reader.getNextPackets(ip4Packet8Frags, 8) == 8, "Cannot read 8 frags of IPv4 packet 8");
+	PTF_ASSERT(reader.getNextPackets(ip4Packet9Vec, 1) == 1, "Cannot read IPv4 packet 9");
+	PTF_ASSERT(reader.getNextPackets(ip4Packet8Frags, 2) == 2, "Cannot read last 2 frags of IPv4 packet 8");
+
+	PTF_ASSERT(reader2.getNextPackets(ip6Packet1Frags, 7) == 7, "Cannot read 7 frags of IPv6 packet 1");
+	PTF_ASSERT(reader2.getNextPackets(ip6Packet2Frags, 13) == 13, "Cannot read 13 frags of IPv6 packet 2");
+	PTF_ASSERT(reader2.getNextPackets(ip6Packet3Frags, 9) == 9, "Cannot read 9 frags of IPv6 packet 3");
+	PTF_ASSERT(reader2.getNextPackets(ip6Packet4Frags, 7) == 7, "Cannot read 7 frags of IPv6 packet 4");
+
+	reader.close();
+	reader2.close();
+
+	Packet* ip4Packet1;
+	Packet* ip4Packet2;
+	Packet* ip4Packet3;
+	Packet* ip4Packet4;
+	Packet* ip4Packet5;
+	Packet* ip4Packet6;
+	Packet* ip4Packet7;
+	Packet* ip4Packet8;
+	Packet* ip4Packet9;
+	Packet* ip6Packet1;
+	Packet* ip6Packet2;
+	Packet* ip6Packet3;
+	Packet* ip6Packet4;
+
+
+	IPReassembly ipReassembly;
+
+	IPReassembly::ReassemblyStatus status;
+
+	// read 1st frag in each packet
+
+	ip4Packet1 = ipReassembly.processPacket(ip4Packet1Frags.at(0), status);
+	PTF_ASSERT(status == IPReassembly::FIRST_FRAGMENT, "IPv4 Packet1 first frag - status isn't FIRST_FRAGMENT");
+	PTF_ASSERT(ip4Packet1 == NULL, "IPv4 Packet1 first frag - result isn't NULL");
+	ip4Packet2 = ipReassembly.processPacket(ip4Packet2Frags.at(0), status);
+	PTF_ASSERT(status == IPReassembly::FIRST_FRAGMENT, "IPv4 Packet2 first frag - status isn't FIRST_FRAGMENT");
+	PTF_ASSERT(ip4Packet2 == NULL, "IPv4 Packet2 first frag - result isn't NULL");
+	ip4Packet3 = ipReassembly.processPacket(ip4Packet3Frags.at(0), status);
+	PTF_ASSERT(status == IPReassembly::FIRST_FRAGMENT, "IPv4 Packet3 first frag - status isn't FIRST_FRAGMENT");
+	PTF_ASSERT(ip4Packet3 == NULL, "IPv4 Packet3 first frag - result isn't NULL");
+	ip4Packet4 = ipReassembly.processPacket(ip4Packet4Frags.at(0), status);
+	PTF_ASSERT(status == IPReassembly::FIRST_FRAGMENT, "IPv4 Packet4 first frag - status isn't FIRST_FRAGMENT");
+	PTF_ASSERT(ip4Packet4 == NULL, "IPv4 Packet4 first frag - result isn't NULL");
+	ip4Packet6 = ipReassembly.processPacket(ip4Packet6Frags.at(0), status);
+	PTF_ASSERT(status == IPReassembly::FIRST_FRAGMENT, "IPv4 Packet6 first frag - status isn't FIRST_FRAGMENT");
+
+	PTF_ASSERT(ip4Packet6 == NULL, "IPv4 Packet6 first frag - result isn't NULL");
+	ip4Packet8 = ipReassembly.processPacket(ip4Packet8Frags.at(0), status);
+	PTF_ASSERT(status == IPReassembly::FIRST_FRAGMENT, "IPv4 Packet8 first frag - status isn't FIRST_FRAGMENT");
+	PTF_ASSERT(ip4Packet8 == NULL, "IPv4 Packet8 first frag - result isn't NULL");
+	ip6Packet1 = ipReassembly.processPacket(ip6Packet1Frags.at(0), status);
+
+	PTF_ASSERT(status == IPReassembly::FIRST_FRAGMENT, "IPv6 Packet1 first frag - status isn't FIRST_FRAGMENT");
+	PTF_ASSERT(ip6Packet1 == NULL, "IPv6 Packet1 first frag - result isn't NULL");
+	ip6Packet2 = ipReassembly.processPacket(ip6Packet2Frags.at(0), status);
+	PTF_ASSERT(status == IPReassembly::FIRST_FRAGMENT, "IPv6 Packet2 first frag - status isn't FIRST_FRAGMENT");
+	PTF_ASSERT(ip6Packet2 == NULL, "IPv6 Packet2 first frag - result isn't NULL");
+
+	ip6Packet3 = ipReassembly.processPacket(ip6Packet3Frags.at(0), status);
+	PTF_ASSERT(status == IPReassembly::FIRST_FRAGMENT, "IPv6 Packet3 first frag - status isn't FIRST_FRAGMENT");
+	PTF_ASSERT(ip6Packet3 == NULL, "IPv6 Packet3 first frag - result isn't NULL");
+	ip6Packet4 = ipReassembly.processPacket(ip6Packet4Frags.at(0), status);
+	PTF_ASSERT(status == IPReassembly::FIRST_FRAGMENT, "IPv6 Packet4 first frag - status isn't FIRST_FRAGMENT");
+	PTF_ASSERT(ip6Packet4 == NULL, "IPv6 Packet4 first frag - result isn't NULL");
+
+	PTF_ASSERT(ipReassembly.getCurrentCapacity() == 10, "Capacity after first fragment isn't 10");
+
+
+	// read 2nd - 5th frag in each packet
+
+	for (int i = 1; i < 5; i++)
+	{
+		ip4Packet1 = ipReassembly.processPacket(ip4Packet1Frags.at(i), status);
+		PTF_ASSERT(status == IPReassembly::FRAGMENT, "IPv4 Packet1 frag#%d - status isn't FRAGMENT", i+1);
+		PTF_ASSERT(ip4Packet1 == NULL, "IPv4 Packet1 frag#%d - result isn't NULL", i);
+		ip4Packet2 = ipReassembly.processPacket(ip4Packet2Frags.at(i), status);
+		PTF_ASSERT(status == IPReassembly::FRAGMENT, "IPv4 Packet2 frag#%d - status isn't FRAGMENT", i+1);
+		PTF_ASSERT(ip4Packet2 == NULL, "IPv4 Packet2 frag#%d - result isn't NULL", i);
+		ip4Packet3 = ipReassembly.processPacket(ip4Packet3Frags.at(i), status);
+		PTF_ASSERT(status == IPReassembly::FRAGMENT, "IPv4 Packet3 frag#%d - status isn't FRAGMENT", i+1);
+		PTF_ASSERT(ip4Packet3 == NULL, "IPv4 Packet3 frag#%d - result isn't NULL", i);
+		ip4Packet4 = ipReassembly.processPacket(ip4Packet4Frags.at(i), status);
+		PTF_ASSERT(status == IPReassembly::FRAGMENT, "IPv4 Packet4 frag#%d - status isn't FRAGMENT", i+1);
+		PTF_ASSERT(ip4Packet4 == NULL, "IPv4 Packet4 frag#%d - result isn't NULL", i);
+		ip4Packet6 = ipReassembly.processPacket(ip4Packet6Frags.at(i), status);
+		PTF_ASSERT(status == IPReassembly::FRAGMENT, "IPv4 Packet6 frag#%d - status isn't FRAGMENT", i+1);
+		PTF_ASSERT(ip4Packet6 == NULL, "IPv4 Packet6 frag#%d - result isn't NULL", i);
+		ip4Packet8 = ipReassembly.processPacket(ip4Packet8Frags.at(i), status);
+		PTF_ASSERT(status == IPReassembly::FRAGMENT, "IPv4 Packet8 frag#%d - status isn't FRAGMENT", i+1);
+		PTF_ASSERT(ip4Packet8 == NULL, "IPv4 Packet8 frag#%d - result isn't NULL", i);
+		ip6Packet1 = ipReassembly.processPacket(ip6Packet1Frags.at(i), status);
+		PTF_ASSERT(status == IPReassembly::FRAGMENT, "IPv6 Packet1 frag#%d - status isn't FRAGMENT", i+1);
+		PTF_ASSERT(ip6Packet1 == NULL, "IPv6 Packet1 frag#%d - result isn't NULL", i);
+		ip6Packet2 = ipReassembly.processPacket(ip6Packet2Frags.at(i), status);
+		PTF_ASSERT(status == IPReassembly::FRAGMENT, "IPv6 Packet2 frag#%d - status isn't FRAGMENT", i+1);
+		PTF_ASSERT(ip6Packet2 == NULL, "IPv6 Packet2 frag#%d - result isn't NULL", i);
+		ip6Packet3 = ipReassembly.processPacket(ip6Packet3Frags.at(i), status);
+		PTF_ASSERT(status == IPReassembly::FRAGMENT, "IPv6 Packet3 frag#%d - status isn't FRAGMENT", i+1);
+		PTF_ASSERT(ip6Packet3 == NULL, "IPv6 Packet3 frag#%d - result isn't NULL", i);
+		ip6Packet4 = ipReassembly.processPacket(ip6Packet4Frags.at(i), status);
+		PTF_ASSERT(status == IPReassembly::FRAGMENT, "IPv6 Packet4 frag#%d - status isn't FRAGMENT", i+1);
+		PTF_ASSERT(ip6Packet4 == NULL, "IPv6 Packet4 frag#%d - result isn't NULL", i);
+	}
+
+	PTF_ASSERT(ipReassembly.getCurrentCapacity() == 10, "Capacity after 2nd-5th fragment isn't 10");
+
+
+	// read 6th frag in IPv4 packets 1,2,3
+
+	ip4Packet1 = ipReassembly.processPacket(ip4Packet1Frags.at(5), status);
+	PTF_ASSERT(status == IPReassembly::REASSEMBLED, "Packet1 frag#6 - status isn't REASSEMBLED");
+	PTF_ASSERT(ip4Packet1 != NULL, "Packet1 frag#6 - result is NULL");
+	ip4Packet2 = ipReassembly.processPacket(ip4Packet2Frags.at(5), status);
+	PTF_ASSERT(status == IPReassembly::REASSEMBLED, "Packet2 frag#6 - status isn't REASSEMBLED");
+	PTF_ASSERT(ip4Packet2 != NULL, "Packet2 frag#6 - result is NULL");
+	ip4Packet3 = ipReassembly.processPacket(ip4Packet3Frags.at(5), status);
+	PTF_ASSERT(status == IPReassembly::REASSEMBLED, "Packet3 frag#6 - status isn't REASSEMBLED");
+	PTF_ASSERT(ip4Packet3 != NULL, "Packet3 frag#6 - result is NULL");
+
+	PTF_ASSERT(ipReassembly.getCurrentCapacity() == 7, "Capacity after 6th fragment isn't 7");
+
+
+	// read IPv4 packet5
+
+	ip4Packet5 = ipReassembly.processPacket(ip4Packet5Vec.at(0), status);
+	PTF_ASSERT(status == IPReassembly::NON_FRAGMENT, "Packet5 - status isn't NON_FRAGMENT");
+	PTF_ASSERT(ip4Packet5 != NULL, "Packet5 - result is NULL");
+	PTF_ASSERT(ip4Packet5->getRawPacket() == ip4Packet5Vec.at(0), "Packet5 - result ptr isn't equal to original packet ptr");
+
+
+	// read 6th - 7th frag in IPv6 packets 1,4
+
+	ip6Packet1 = ipReassembly.processPacket(ip6Packet1Frags.at(5), status);
+	PTF_ASSERT(status == IPReassembly::FRAGMENT, "IPv6 Packet1 frag#6 - status isn't FRAGMENT");
+	PTF_ASSERT(ip6Packet1 == NULL, "IPv6 Packet1 frag#6 - result isn't NULL");
+	ip6Packet4 = ipReassembly.processPacket(ip6Packet4Frags.at(5), status);
+	PTF_ASSERT(status == IPReassembly::FRAGMENT, "IPv6 Packet4 frag#6 - status isn't FRAGMENT");
+	PTF_ASSERT(ip6Packet4 == NULL, "IPv6 Packet4 frag#6 - result isn't NULL");
+	ip6Packet1 = ipReassembly.processPacket(ip6Packet1Frags.at(6), status);
+	PTF_ASSERT(status == IPReassembly::REASSEMBLED, "IPv6 Packet1 frag#7 - status isn't REASSEMBLED");
+	PTF_ASSERT(ip6Packet1 != NULL, "IPv6 Packet1 frag#7 - result is NULL");
+	ip6Packet4 = ipReassembly.processPacket(ip6Packet4Frags.at(6), status);
+	PTF_ASSERT(status == IPReassembly::REASSEMBLED, "IPv6 Packet4 frag#7 - status isn't REASSEMBLED");
+	PTF_ASSERT(ip6Packet4 != NULL, "IPv6 Packet4 frag#7 - result is NULL");
+
+	PTF_ASSERT(ipReassembly.getCurrentCapacity() == 5, "Capacity after 6th fragment isn't 5");
+
+
+	// read 6th - 9th frag in IPv4 packets 4,6,8 and IPv6 packet 2
+
+	for (int i = 5; i < 9; i++)
+	{
+		ip4Packet4 = ipReassembly.processPacket(ip4Packet4Frags.at(i), status);
+		PTF_ASSERT(status == IPReassembly::FRAGMENT, "IPv4 Packet4 frag#%d - status isn't FRAGMENT", i+1);
+		PTF_ASSERT(ip4Packet4 == NULL, "IPv4 Packet4 frag#%d - result isn't NULL", i);
+		ip4Packet6 = ipReassembly.processPacket(ip4Packet6Frags.at(i), status);
+		PTF_ASSERT(status == IPReassembly::FRAGMENT, "IPv4 Packet6 frag#%d - status isn't FRAGMENT", i+1);
+		PTF_ASSERT(ip4Packet6 == NULL, "IPv4 Packet6 frag#%d - result isn't NULL", i);
+		ip4Packet8 = ipReassembly.processPacket(ip4Packet8Frags.at(i), status);
+		PTF_ASSERT(status == IPReassembly::FRAGMENT, "IPv4 Packet8 frag#%d - status isn't FRAGMENT", i+1);
+		PTF_ASSERT(ip4Packet8 == NULL, "IPv4 Packet8 frag#%d - result isn't NULL", i);
+		ip6Packet2 = ipReassembly.processPacket(ip6Packet2Frags.at(i), status);
+		PTF_ASSERT(status == IPReassembly::FRAGMENT, "IPv6 Packet2 frag#%d - status isn't FRAGMENT", i+1);
+		PTF_ASSERT(ip6Packet2 == NULL, "IPv6 Packet2 frag#%d - result isn't NULL", i);
+	}
+
+
+	// read 6th - 9th frag in IPv6 packet 3
+
+	for (int i = 5; i < 8; i++)
+	{
+		ip6Packet3 = ipReassembly.processPacket(ip6Packet3Frags.at(i), status);
+		PTF_ASSERT(status == IPReassembly::FRAGMENT, "IPv6 Packet4 frag#%d - status isn't FRAGMENT", i+1);
+		PTF_ASSERT(ip6Packet3 == NULL, "IPv6 Packet4 frag#%d - result isn't NULL", i);
+	}
+
+	ip6Packet3 = ipReassembly.processPacket(ip6Packet3Frags.at(8), status);
+	PTF_ASSERT(status == IPReassembly::REASSEMBLED, "IPv6 Packet3 frag#9 - status isn't REASSEMBLED");
+	PTF_ASSERT(ip6Packet3 != NULL, "IPv6 Packet3 frag#9 - result is NULL");
+
+	PTF_ASSERT(ipReassembly.getCurrentCapacity() == 4, "Capacity after IPv6 packet 3 reassembly isn't 4");
+
+
+	// read IPv4 packet7
+
+	ip4Packet7 = ipReassembly.processPacket(ip4Packet7Vec.at(0), status);
+	PTF_ASSERT(status == IPReassembly::NON_FRAGMENT, "Packet7 - status isn't NON_FRAGMENT");
+	PTF_ASSERT(ip4Packet7 != NULL, "Packet7 - result is NULL");
+	PTF_ASSERT(ip4Packet7->getRawPacket() == ip4Packet7Vec.at(0), "Packet7 - result ptr isn't equal to original packet ptr");
+
+
+	// read 10th frag in IPv4 packets 4,6,8
+
+	ip4Packet4 = ipReassembly.processPacket(ip4Packet4Frags.at(9), status);
+	PTF_ASSERT(status == IPReassembly::REASSEMBLED, "Packet4 frag#10 - status isn't REASSEMBLED");
+	PTF_ASSERT(ip4Packet4 != NULL, "Packet4 frag#10 - result is NULL");
+	ip4Packet6 = ipReassembly.processPacket(ip4Packet6Frags.at(9), status);
+	PTF_ASSERT(status == IPReassembly::REASSEMBLED, "Packet6 frag#10 - status isn't REASSEMBLED");
+	PTF_ASSERT(ip4Packet6 != NULL, "Packet6 frag#10 - result is NULL");
+	ip4Packet8 = ipReassembly.processPacket(ip4Packet8Frags.at(9), status);
+	PTF_ASSERT(status == IPReassembly::REASSEMBLED, "Packet8 frag#10 - status isn't REASSEMBLED");
+	PTF_ASSERT(ip4Packet8 != NULL, "Packet8 frag#10 - result is NULL");
+
+	PTF_ASSERT(ipReassembly.getCurrentCapacity() == 1, "Capacity after 10th fragment isn't 1");
+
+
+	// read IPv4 packet 9
+
+	ip4Packet9 = ipReassembly.processPacket(ip4Packet9Vec.at(0), status);
+	PTF_ASSERT(status == IPReassembly::NON_FRAGMENT, "Packet9 - status isn't NON_FRAGMENT");
+	PTF_ASSERT(ip4Packet9 != NULL, "Packet9 - result is NULL");
+	PTF_ASSERT(ip4Packet9->getRawPacket() == ip4Packet9Vec.at(0), "Packet9 - result ptr isn't equal to original packet ptr");
+
+
+	// read 11th frag in IPv4 packets 4,6 (duplicated last frag)
+
+	PTF_ASSERT(ipReassembly.processPacket(ip4Packet4Frags.at(10), status) == NULL, "Packet4 frag#11 - result isn't NULL");
+	PTF_ASSERT(status == IPReassembly::OUT_OF_ORDER_FRAGMENT, "Packet4 frag#11 - status isn't OUT_OF_ORDER_FRAGMENT");
+	PTF_ASSERT(ipReassembly.processPacket(ip4Packet6Frags.at(10), status) == NULL, "Packet6 frag#11 - result isn't NULL");
+	PTF_ASSERT(status == IPReassembly::OUT_OF_ORDER_FRAGMENT, "Packet6 frag#11 - status isn't OUT_OF_ORDER_FRAGMENT");
+
+
+	// read 10th - 13th frag in IPv6 packet 2
+
+	for (int i = 9; i < 12; i++)
+	{
+		ip6Packet2 = ipReassembly.processPacket(ip6Packet2Frags.at(i), status);
+		PTF_ASSERT(status == IPReassembly::FRAGMENT, "IPv6 Packet2 frag#%d - status isn't FRAGMENT", i+1);
+		PTF_ASSERT(ip6Packet2 == NULL, "IPv6 Packet2 frag#%d - result isn't NULL", i);
+	}
+
+	ip6Packet2 = ipReassembly.processPacket(ip6Packet2Frags.at(12), status);
+	PTF_ASSERT(status == IPReassembly::REASSEMBLED, "IPv6 Packet2 frag#13 - status isn't REASSEMBLED");
+	PTF_ASSERT(ip6Packet2 != NULL, "IPv6 Packet2 frag#13 - result is NULL");
+
+	PTF_ASSERT(ipReassembly.getCurrentCapacity() == 2, "Capacity after IPv6 packet 3 reassembly isn't 2");
+
+
+	int buffer1Length = 0;
+	uint8_t* buffer1 = readFileIntoBuffer("PcapExamples/ip4_fragments_packet1.txt", buffer1Length);
+	PTF_ASSERT(buffer1Length == ip4Packet1->getRawPacket()->getRawDataLen(), "IPv4 Packet1 len (%d) is different than read packet len (%d)", ip4Packet1->getRawPacket()->getRawDataLen(), buffer1Length);
+	PTF_ASSERT(memcmp(ip4Packet1->getRawPacket()->getRawData(), buffer1, buffer1Length) == 0, "IPv4 packet1 data is different than expected");
+
+	int buffer4Length = 0;
+	uint8_t* buffer4 = readFileIntoBuffer("PcapExamples/ip4_fragments_packet4.txt", buffer4Length);
+	PTF_ASSERT(buffer4Length == ip4Packet4->getRawPacket()->getRawDataLen(), "IPv4 Packet4 len (%d) is different than read packet len (%d)", ip4Packet4->getRawPacket()->getRawDataLen(), buffer4Length);
+	PTF_ASSERT(memcmp(ip4Packet4->getRawPacket()->getRawData(), buffer4, buffer4Length) == 0, "IPv4 packet4 data is different than expected");
+
+	int buffer6Length = 0;
+	uint8_t* buffer6 = readFileIntoBuffer("PcapExamples/ip4_fragments_packet6.txt", buffer6Length);
+	PTF_ASSERT(buffer6Length == ip4Packet6->getRawPacket()->getRawDataLen(), "IPv4 Packet6 len (%d) is different than read packet len (%d)", ip4Packet6->getRawPacket()->getRawDataLen(), buffer6Length);
+	PTF_ASSERT(memcmp(ip4Packet6->getRawPacket()->getRawData(), buffer6, buffer6Length) == 0, "IPv4 packet6 data is different than expected");
+
+	int buffer61Length = 0;
+	uint8_t* buffer61 = readFileIntoBuffer("PcapExamples/ip6_fragments_packet1.txt", buffer61Length);
+	// small fix for payload length which is wrong in the original packet
+	ip6Packet1->getLayerOfType<IPv6Layer>()->getIPv6Header()->payloadLength = htons(737);
+	PTF_ASSERT(buffer61Length == ip6Packet1->getRawPacket()->getRawDataLen(), "IPv6 Packet1 len (%d) is different than read packet len (%d)", ip6Packet1->getRawPacket()->getRawDataLen(), buffer61Length);
+	PTF_ASSERT(memcmp(ip6Packet1->getRawPacket()->getRawData(), buffer61, buffer61Length) == 0, "IPv6 packet1 data is different than expected");
+
+	int buffer62Length = 0;
+	uint8_t* buffer62 = readFileIntoBuffer("PcapExamples/ip6_fragments_packet2.txt", buffer62Length);
+	// small fix for payload length which is wrong in the original packet
+	ip6Packet2->getLayerOfType<IPv6Layer>()->getIPv6Header()->payloadLength = htons(1448);
+	PTF_ASSERT(buffer62Length == ip6Packet2->getRawPacket()->getRawDataLen(), "IPv6 Packet2 len (%d) is different than read packet len (%d)", ip6Packet2->getRawPacket()->getRawDataLen(), buffer62Length);
+	PTF_ASSERT(memcmp(ip6Packet2->getRawPacket()->getRawData(), buffer62, buffer62Length) == 0, "IPv6 packet2 data is different than expected");
+
+
+	delete ip4Packet1;
+	delete ip4Packet2;
+	delete ip4Packet3;
+	delete ip4Packet4;
+	delete ip4Packet5;
+	delete ip4Packet6;
+	delete ip4Packet7;
+	delete ip4Packet8;
+	delete ip4Packet9;
+	delete ip6Packet1;
+	delete ip6Packet2;
+	delete ip6Packet3;
+	delete ip6Packet4;
+
+	delete buffer1;
+	delete buffer4;
+	delete buffer6;
+	delete buffer61;
+	delete buffer62;
+
+
+}
+
+
+void ipReassemblyOnFragmentsClean(const IPReassembly::PacketKey* key, void* userCookie)
+{
+	PointerVector<IPReassembly::PacketKey>* packetsRemoved = (PointerVector<IPReassembly::PacketKey>*)userCookie;
+	packetsRemoved->pushBack(key->clone());
+}
+
+PTF_TEST_CASE(TestIPFragMapOverflow)
+{
+	PcapFileReaderDevice reader("PcapExamples/ip4_fragments.pcap");
+	PTF_ASSERT(reader.open(), "Cannot open file PcapExamples/ip4_fragments.pcap");
+
+	PcapFileReaderDevice reader2("PcapExamples/ip6_fragments.pcap");
+	PTF_ASSERT(reader2.open(), "Cannot open file PcapExamples/ip6_fragments.pcap");
+
+	RawPacketVector ip4Packet1Frags;
+	RawPacketVector ip4Packet2Frags;
+	RawPacketVector ip4Packet3Frags;
+	RawPacketVector ip4Packet4Frags;
+	RawPacketVector ip4Packet5Vec;
+	RawPacketVector ip4Packet6Frags;
+	RawPacketVector ip4Packet7Vec;
+	RawPacketVector ip4Packet8Frags;
+	RawPacketVector ip4Packet9Vec;
+	RawPacketVector ip6Packet1Frags;
+	RawPacketVector ip6Packet2Frags;
+	RawPacketVector ip6Packet3Frags;
+	RawPacketVector ip6Packet4Frags;
+
+	PTF_ASSERT(reader.getNextPackets(ip4Packet1Frags, 6) == 6, "Cannot read 6 frags of IPv4 packet 1");
+	PTF_ASSERT(reader.getNextPackets(ip4Packet2Frags, 6) == 6, "Cannot read 6 frags of IPv4 packet 2");
+	PTF_ASSERT(reader.getNextPackets(ip4Packet3Frags, 6) == 6, "Cannot read 6 frags of IPv4 packet 3");
+	PTF_ASSERT(reader.getNextPackets(ip4Packet4Frags, 10) == 10, "Cannot read 10 frags of IPv4 packet 4");
+	PTF_ASSERT(reader.getNextPackets(ip4Packet5Vec, 1) == 1, "Cannot read IPv4 packet 5");
+	PTF_ASSERT(reader.getNextPackets(ip4Packet4Frags, 1) == 1, "Cannot read last (11th) frag of IPv4 packet 4");
+	PTF_ASSERT(reader.getNextPackets(ip4Packet6Frags, 10) == 10, "Cannot read 10 frags of IPv4 packet 5");
+	PTF_ASSERT(reader.getNextPackets(ip4Packet7Vec, 1) == 1, "Cannot read IPv4 packet 7");
+	PTF_ASSERT(reader.getNextPackets(ip4Packet6Frags, 1) == 1, "Cannot read last (11th) frag of IPv4 packet 6");
+	PTF_ASSERT(reader.getNextPackets(ip4Packet8Frags, 8) == 8, "Cannot read 8 frags of IPv4 packet 8");
+	PTF_ASSERT(reader.getNextPackets(ip4Packet9Vec, 1) == 1, "Cannot read IPv4 packet 9");
+	PTF_ASSERT(reader.getNextPackets(ip4Packet8Frags, 2) == 2, "Cannot read last 2 frags of IPv4 packet 8");
+
+	PTF_ASSERT(reader2.getNextPackets(ip6Packet1Frags, 7) == 7, "Cannot read 7 frags of IPv6 packet 1");
+	PTF_ASSERT(reader2.getNextPackets(ip6Packet2Frags, 13) == 13, "Cannot read 13 frags of IPv6 packet 2");
+	PTF_ASSERT(reader2.getNextPackets(ip6Packet3Frags, 9) == 9, "Cannot read 9 frags of IPv6 packet 3");
+	PTF_ASSERT(reader2.getNextPackets(ip6Packet4Frags, 7) == 7, "Cannot read 7 frags of IPv6 packet 4");
+
+
+	PointerVector<IPReassembly::PacketKey> packetsRemovedFromIPReassemblyEngine;
+
+	IPReassembly ipReassembly(ipReassemblyOnFragmentsClean, &packetsRemovedFromIPReassemblyEngine, 3);
+
+	PTF_ASSERT(ipReassembly.getMaxCapacity() == 3, "Max capacity isn't 3");
+	PTF_ASSERT(ipReassembly.getCurrentCapacity() == 0, "Capacity before reassembly isn't 0");
+
+
+	IPReassembly::ReassemblyStatus status;
+
+	ipReassembly.processPacket(ip6Packet1Frags.at(0), status);
+	ipReassembly.processPacket(ip4Packet1Frags.at(0), status);
+	ipReassembly.processPacket(ip4Packet2Frags.at(0), status);
+	ipReassembly.processPacket(ip4Packet3Frags.at(0), status);
+	ipReassembly.processPacket(ip4Packet1Frags.at(1), status);
+	ipReassembly.processPacket(ip4Packet4Frags.at(0), status);
+	ipReassembly.processPacket(ip6Packet2Frags.at(0), status);
+	ipReassembly.processPacket(ip4Packet1Frags.at(2), status);
+	ipReassembly.processPacket(ip4Packet4Frags.at(1), status);
+	ipReassembly.processPacket(ip4Packet1Frags.at(3), status);
+	ipReassembly.processPacket(ip4Packet6Frags.at(0), status);
+	ipReassembly.processPacket(ip4Packet8Frags.at(0), status);
+
+	PTF_ASSERT(ipReassembly.getMaxCapacity() == 3, "Max capacity isn't 3");
+	PTF_ASSERT(ipReassembly.getCurrentCapacity() == 3, "Capacity after reassembly isn't 3");
+
+	PTF_ASSERT(packetsRemovedFromIPReassemblyEngine.size() == 5, "Number of packets that have been removed isn't 5, it's %d", (int)packetsRemovedFromIPReassemblyEngine.size());
+
+	IPReassembly::IPv4PacketKey* ip4Key = NULL;
+	IPReassembly::IPv6PacketKey* ip6Key = NULL;
+
+	// 1st packet removed should be ip6Packet1Frags
+	ip6Key = dynamic_cast<IPReassembly::IPv6PacketKey*>(packetsRemovedFromIPReassemblyEngine.at(0));
+	PTF_ASSERT(ip6Key != NULL, "First packet removed isn't IPv6");
+	PTF_ASSERT(ip6Key->getFragmentID() == 0x2c5323, "First packet removed fragment ID isn't 0x2c5323");
+	PTF_ASSERT(ip6Key->getSrcIP() == IPv6Address(std::string("fe80::21f:f3ff:fecd:f617")), "First packet removed src IP isn't fe80::21f:f3ff:fecd:f617");
+	PTF_ASSERT(ip6Key->getDstIP() == IPv6Address(std::string("ff02::fb")), "First packet removed dst IP isn't ff02::fb");
+
+	// 2nd packet removed should be ip4Packet2Frags
+	ip4Key = dynamic_cast<IPReassembly::IPv4PacketKey*>(packetsRemovedFromIPReassemblyEngine.at(1));
+	PTF_ASSERT(ip4Key != NULL, "Second packet removed isn't IPv4");
+	PTF_ASSERT(ip4Key->getIpID() == 0x1ea1, "Second packet removed ID isn't 0x1ea1");
+	PTF_ASSERT(ip4Key->getSrcIP() == IPv4Address(std::string("10.118.213.212")), "Second packet removed src IP isn't 10.118.213.212");
+	PTF_ASSERT(ip4Key->getDstIP() == IPv4Address(std::string("10.118.213.211")), "Second packet removed dst IP isn't 10.118.213.211");
+
+	// 3rd packet removed should be ip4Packet3Frags
+	ip4Key = dynamic_cast<IPReassembly::IPv4PacketKey*>(packetsRemovedFromIPReassemblyEngine.at(2));
+	PTF_ASSERT(ip4Key != NULL, "Third packet removed isn't IPv4");
+	PTF_ASSERT(ip4Key->getIpID() == 0x1ea2, "Third packet removed ID isn't 0x1ea2");
+	PTF_ASSERT(ip4Key->getSrcIP() == IPv4Address(std::string("10.118.213.212")), "Third packet removed src IP isn't 10.118.213.212");
+	PTF_ASSERT(ip4Key->getDstIP() == IPv4Address(std::string("10.118.213.211")), "Third packet removed dst IP isn't 10.118.213.211");
+
+	// 4th packet removed should be ip6Packet2Frags
+	ip6Key = dynamic_cast<IPReassembly::IPv6PacketKey*>(packetsRemovedFromIPReassemblyEngine.at(3));
+	PTF_ASSERT(ip6Key != NULL, "Fourth packet removed isn't IPv6");
+	PTF_ASSERT(ip6Key->getFragmentID() == 0x98d687d1, "Fourth packet removed fragment ID isn't 0x98d687d1");
+	PTF_ASSERT(ip6Key->getSrcIP() == IPv6Address(std::string("fe80::21f:f3ff:fecd:f617")), "Fourth packet removed src IP isn't fe80::21f:f3ff:fecd:f617");
+	PTF_ASSERT(ip6Key->getDstIP() == IPv6Address(std::string("ff02::fb")), "Fourth packet removed dst IP isn't ff02::fb");
+
+	// 5th packet removed should be ip4Packet4Frags
+	ip4Key = dynamic_cast<IPReassembly::IPv4PacketKey*>(packetsRemovedFromIPReassemblyEngine.at(4));
+	PTF_ASSERT(ip4Key != NULL, "Fifth packet removed isn't IPv4");
+	PTF_ASSERT(ip4Key->getIpID() == 0x1ea3, "Fifth packet removed ID isn't 0x1ea3");
+	PTF_ASSERT(ip4Key->getSrcIP() == IPv4Address(std::string("10.118.213.212")), "Fifth packet removed src IP isn't 10.118.213.212");
+	PTF_ASSERT(ip4Key->getDstIP() == IPv4Address(std::string("10.118.213.211")), "Fifth packet removed dst IP isn't 10.118.213.211");
+
+
+}
+
+
+PTF_TEST_CASE(TestIPFragRemove)
+{
+	PcapFileReaderDevice reader("PcapExamples/ip4_fragments.pcap");
+	PTF_ASSERT(reader.open(), "Cannot open file PcapExamples/ip4_fragments.pcap");
+
+	PcapFileReaderDevice reader2("PcapExamples/ip6_fragments.pcap");
+	PTF_ASSERT(reader2.open(), "Cannot open file PcapExamples/ip6_fragments.pcap");
+
+	RawPacketVector ip4Packet1Frags;
+	RawPacketVector ip4Packet2Frags;
+	RawPacketVector ip4Packet3Frags;
+	RawPacketVector ip4Packet4Frags;
+	RawPacketVector ip4Packet5Vec;
+	RawPacketVector ip4Packet6Frags;
+	RawPacketVector ip4Packet7Vec;
+	RawPacketVector ip4Packet8Frags;
+	RawPacketVector ip4Packet9Vec;
+	RawPacketVector ip6Packet1Frags;
+	RawPacketVector ip6Packet2Frags;
+	RawPacketVector ip6Packet3Frags;
+	RawPacketVector ip6Packet4Frags;
+
+	PTF_ASSERT(reader.getNextPackets(ip4Packet1Frags, 6) == 6, "Cannot read 6 frags of IPv4 packet 1");
+	PTF_ASSERT(reader.getNextPackets(ip4Packet2Frags, 6) == 6, "Cannot read 6 frags of IPv4 packet 2");
+	PTF_ASSERT(reader.getNextPackets(ip4Packet3Frags, 6) == 6, "Cannot read 6 frags of IPv4 packet 3");
+	PTF_ASSERT(reader.getNextPackets(ip4Packet4Frags, 10) == 10, "Cannot read 10 frags of IPv4 packet 4");
+	PTF_ASSERT(reader.getNextPackets(ip4Packet5Vec, 1) == 1, "Cannot read IPv4 packet 5");
+	PTF_ASSERT(reader.getNextPackets(ip4Packet4Frags, 1) == 1, "Cannot read last (11th) frag of IPv4 packet 4");
+	PTF_ASSERT(reader.getNextPackets(ip4Packet6Frags, 10) == 10, "Cannot read 10 frags of IPv4 packet 5");
+	PTF_ASSERT(reader.getNextPackets(ip4Packet7Vec, 1) == 1, "Cannot read IPv4 packet 7");
+	PTF_ASSERT(reader.getNextPackets(ip4Packet6Frags, 1) == 1, "Cannot read last (11th) frag of IPv4 packet 6");
+	PTF_ASSERT(reader.getNextPackets(ip4Packet8Frags, 8) == 8, "Cannot read 8 frags of IPv4 packet 8");
+	PTF_ASSERT(reader.getNextPackets(ip4Packet9Vec, 1) == 1, "Cannot read IPv4 packet 9");
+	PTF_ASSERT(reader.getNextPackets(ip4Packet8Frags, 2) == 2, "Cannot read last 2 frags of IPv4 packet 8");
+
+	PTF_ASSERT(reader2.getNextPackets(ip6Packet1Frags, 7) == 7, "Cannot read 7 frags of IPv6 packet 1");
+	PTF_ASSERT(reader2.getNextPackets(ip6Packet2Frags, 13) == 13, "Cannot read 13 frags of IPv6 packet 2");
+	PTF_ASSERT(reader2.getNextPackets(ip6Packet3Frags, 9) == 9, "Cannot read 9 frags of IPv6 packet 3");
+	PTF_ASSERT(reader2.getNextPackets(ip6Packet4Frags, 7) == 7, "Cannot read 7 frags of IPv6 packet 4");
+
+	IPReassembly ipReassembly;
+
+	IPReassembly::ReassemblyStatus status;
+
+	ipReassembly.processPacket(ip4Packet1Frags.at(0), status);
+	ipReassembly.processPacket(ip4Packet2Frags.at(0), status);
+	ipReassembly.processPacket(ip6Packet1Frags.at(0), status);
+	ipReassembly.processPacket(ip4Packet3Frags.at(0), status);
+	ipReassembly.processPacket(ip4Packet1Frags.at(1), status);
+	ipReassembly.processPacket(ip4Packet4Frags.at(0), status);
+	ipReassembly.processPacket(ip4Packet1Frags.at(2), status);
+	ipReassembly.processPacket(ip6Packet2Frags.at(0), status);
+	ipReassembly.processPacket(ip4Packet6Frags.at(0), status);
+	ipReassembly.processPacket(ip4Packet4Frags.at(1), status);
+	ipReassembly.processPacket(ip6Packet3Frags.at(0), status);
+	ipReassembly.processPacket(ip4Packet1Frags.at(3), status);
+	ipReassembly.processPacket(ip4Packet8Frags.at(0), status);
+	ipReassembly.processPacket(ip6Packet4Frags.at(0), status);
+
+	PTF_ASSERT(ipReassembly.getCurrentCapacity() == 10, "Capacity before delete isn't 10");
+
+	IPReassembly::IPv4PacketKey ip4Key;
+	ip4Key.setSrcIP(IPv4Address(std::string("10.118.213.212")));
+	ip4Key.setDstIP(IPv4Address(std::string("10.118.213.211")));
+
+	ip4Key.setIpID(0x1ea0);
+	ipReassembly.removePacket(ip4Key);
+	PTF_ASSERT(ipReassembly.getCurrentCapacity() == 9, "Capacity after 1st delete isn't 9");
+
+	ip4Key.setIpID(0x1ea5);
+	ipReassembly.removePacket(ip4Key);
+	PTF_ASSERT(ipReassembly.getCurrentCapacity() == 8, "Capacity after 2nd delete isn't 8");
+
+	// IPv4 key doesn't exist
+	ip4Key.setIpID(0x1ea9);
+	ipReassembly.removePacket(ip4Key);
+	PTF_ASSERT(ipReassembly.getCurrentCapacity() == 8, "Capacity after delete with non-existing IPv4 packet isn't 8");
+
+	ip4Key.setIpID(0x1ea4);
+	ipReassembly.removePacket(ip4Key);
+	PTF_ASSERT(ipReassembly.getCurrentCapacity() == 7, "Capacity after 3rd delete isn't 7");
+
+	IPReassembly::IPv6PacketKey ip6Key;
+	ip6Key.setSrcIP(IPv6Address(std::string("fe80::21f:f3ff:fecd:f617")));
+	ip6Key.setDstIP(IPv6Address(std::string("ff02::fb")));
+
+	ip6Key.setFragmentID(0x98d687d1);
+	ipReassembly.removePacket(ip6Key);
+	PTF_ASSERT(ipReassembly.getCurrentCapacity() == 6, "Capacity after 4th delete isn't 6");
+
+	// IPv6 key doesn't exist
+	ip6Key.setFragmentID(0xaaaaaaaa);
+	ipReassembly.removePacket(ip6Key);
+	PTF_ASSERT(ipReassembly.getCurrentCapacity() == 6, "Capacity after delete with non-existing IPv6 packet isn't 6");
+
+	ip6Key.setFragmentID(0x2c5323);
+	ipReassembly.removePacket(ip6Key);
+	PTF_ASSERT(ipReassembly.getCurrentCapacity() == 5, "Capacity after 5th delete isn't 5");
+
+	ipReassembly.processPacket(ip4Packet8Frags.at(0), status);
+	PTF_ASSERT(ipReassembly.getCurrentCapacity() == 6, "Capacity after delete and 1st add isn't 6");
+
+
+}
+
+PTF_TEST_CASE(TestRawSockets)
+{
+	IPAddress::Ptr_t ipAddr = IPAddress::fromString(PcapGlobalArgs.ipToSendReceivePackets);
+	PTF_ASSERT(ipAddr.get() != NULL && ipAddr.get()->isValid(), "IP address is not valid");
+	RawSocketDevice rawSock(*(ipAddr.get()));
+
+#if defined(WIN32) || defined(WINx64) || defined(PCAPPP_MINGW_ENV)
+	ProtocolType protocol = (ipAddr.get()->getType() == IPAddress::IPv4AddressType ? IPv4 : IPv6);
+	bool sendSupported = false;
+#elif LINUX
+	ProtocolType protocol = Ethernet;
+	bool sendSupported = true;
+#else
+	ProtocolType protocol = Ethernet;
+	bool sendSupported = false;
+	{
+		LoggerPP::getInstance().supressErrors();
+		RawPacket rawPacket;
+		PTF_ASSERT(rawSock.open() == false, "Managed to open the raw sorcket on unsupoorted platform");
+		PTF_ASSERT(rawSock.receivePacket(rawPacket, true, 10) == RawSocketDevice::RecvError, "Managed to receive a packet on an unsupported platform");
+		PTF_ASSERT(rawSock.sendPacket(&rawPacket) == false, "Managed to send a packet on an unsupported platform");
+		LoggerPP::getInstance().enableErrors();
+	}
+
+
+
+#endif
+
+	PTF_ASSERT(rawSock.open() == true, "Couldn't open raw socket");
+
+	// receive single packet
+	for (int i = 0; i < 10; i++)
+	{
+		RawPacket rawPacket;
+		PTF_ASSERT(rawSock.receivePacket(rawPacket, true, 10) == RawSocketDevice::RecvSuccess, "Couldn't receive packet on raw socket");
+		Packet parsedPacket(&rawPacket);
+		PTF_ASSERT(parsedPacket.isPacketOfType(protocol) == true, "Received packet is not of type 0x%X", protocol);
+	}
+
+	// receive multiple packets
+	RawPacketVector packetVec;
+	int failedRecv = 0;
+	rawSock.receivePackets(packetVec, 20, failedRecv);
+	PTF_ASSERT(packetVec.size() > 0, "Didn't receive packets on vec");
+	for (RawPacketVector::VectorIterator iter = packetVec.begin(); iter != packetVec.end(); iter++)
+	{
+		Packet parsedPacket(*iter);
+		PTF_ASSERT(parsedPacket.isPacketOfType(protocol) == true, "Received packet is not of type 0x%X", protocol);
+	}
+
+	// receive with timeout
+	RawSocketDevice::RecvPacketResult res = RawSocketDevice::RecvSuccess;
+	for (int i = 0; i < 30; i++)
+	{
+		RawPacket rawPacket;
+		res = rawSock.receivePacket(rawPacket, true, 1);
+		if (res == RawSocketDevice::RecvTimeout)
+			break;
+	}
+	PTF_TRY(res == RawSocketDevice::RecvTimeout, "Didn't reach receive timeout");
+
+	// receive non-blocking
+	res = RawSocketDevice::RecvSuccess;
+	for (int i = 0; i < 30; i++)
+	{
+		RawPacket rawPacket;
+		res = rawSock.receivePacket(rawPacket, false, -1);
+		if (res == RawSocketDevice::RecvWouldBlock)
+			break;
+	}
+	PTF_TRY(res == RawSocketDevice::RecvWouldBlock, "Didn't get would block response");
+
+	// close and reopen sockets, verify can't send and receive while closed
+	rawSock.close();
+	RawPacket tempPacket;
+	LoggerPP::getInstance().supressErrors();
+	PTF_ASSERT(rawSock.receivePacket(tempPacket, true, 10) == RawSocketDevice::RecvError, "Managed to receive packet while device is closed");
+	PTF_ASSERT(rawSock.sendPacket(packetVec.at(0)) == false, "Managed to send packet while device is closed");
+	LoggerPP::getInstance().enableErrors();
+
+	PTF_ASSERT(rawSock.open() == true, "Couldn't reopen raw socket");
+
+	// open another socket on the same interface
+	RawSocketDevice rawSock2(*(ipAddr.get()));
+	PTF_ASSERT(rawSock2.open() == true, "Couldn't open raw socket 2");
+
+	// receive packet on 2 sockets
+	for (int i = 0; i < 5; i++)
+	{
+		RawPacket rawPacket;
+		PTF_ASSERT(rawSock.receivePacket(rawPacket, true, 5) == RawSocketDevice::RecvSuccess, "Couldn't receive packet on raw socket 1");
+		Packet parsedPacket(&rawPacket);
+		PTF_ASSERT(parsedPacket.isPacketOfType(protocol) == true, "Received packet 1 is not of type 0x%X", protocol);
+		RawPacket rawPacket2;
+		PTF_ASSERT(rawSock2.receivePacket(rawPacket2, true, 5) == RawSocketDevice::RecvSuccess, "Couldn't receive packet on raw socket 2");
+		Packet parsedPacket2(&rawPacket2);
+		PTF_ASSERT(parsedPacket2.isPacketOfType(protocol) == true, "Received packet 2 is not of type 0x%X", protocol);
+	}
+
+	if (sendSupported)
+	{
+		// send single packet
+		PcapFileReaderDevice readerDev(EXAMPLE2_PCAP_PATH);
+		PTF_ASSERT(readerDev.open() == true, "Coudln't open file");
+		packetVec.clear();
+		readerDev.getNextPackets(packetVec, 100);
+		for (RawPacketVector::VectorIterator iter = packetVec.begin(); iter != packetVec.end(); iter++)
+		{
+			PTF_ASSERT(rawSock.sendPacket(*iter) == true, "Coudln't send raw packet on raw socket 1");
+			PTF_ASSERT(rawSock2.sendPacket(*iter) == true, "Coudln't send raw packet on raw socket 2");
+		}
+
+		// send multiple packets
+		PTF_ASSERT(rawSock.sendPackets(packetVec) == 100, "Couldn't send 100 packets in a vec");
+	}
+	else
+	{
+		// test send on unsupported platforms
+		LoggerPP::getInstance().supressErrors();
+		PTF_ASSERT(rawSock.sendPacket(packetVec.at(0)) == false, "Sent one packet on unsupported platform");
+		PTF_ASSERT(rawSock.sendPackets(packetVec) == false, "Sent packets on unsupported platform");
+		LoggerPP::getInstance().enableErrors();
+	}
+
+	rawSock.close();
+	rawSock2.close();
+
+}
+
+
+
+
+
+static struct option PcapTestOptions[] =
+{
+	{"debug-mode", no_argument, 0, 'd'},
+	{"use-ip",  required_argument, 0, 'i'},
+	{"remote-ip", required_argument, 0, 'r'},
+	{"remote-port", required_argument, 0, 'p'},
+	{"dpdk-port", required_argument, 0, 'k' },
+	{"no-networking", no_argument, 0, 'n' },
+	{"verbose", no_argument, 0, 'v' },
+	{"mem-verbose", no_argument, 0, 'm' },
+	{"kni-ip", no_argument, 0, 'a' },
+	{"skip-mem-leak-check", no_argument, 0, 's' },
+	{"tags",  required_argument, 0, 't'},
+    {0, 0, 0, 0}
+};
+
+void print_usage()
+{
+    printf("Usage: Pcap++Test -i ip_to_use | -n [-d] [-s] [-m] [-r ip_addr] [-p port] [-k dpdk_port] [-a ip_addr] [-t tags]\n\n"
+    		"Flags:\n"
+    		"-i --use-ip              IP to use for sending and receiving packets\n"
+    		"-d --debug-mode          Set log level to DEBUG\n"
+    		"-r --remote-ip	          IP of remote machine running rpcapd to test remote capture\n"
+    		"-p --remote-port         Port of remote machine running rpcapd to test remote capture\n"
+    		"-k --dpdk-port           The DPDK NIC port to test. Required if compiling with DPDK\n"
+    		"-n --no-networking       Do not run tests that requires networking\n"
+			"-v --verbose             Run in verbose mode (emits more output in several tests)\n"
+			"-m --mem-verbose         Output information about each memory allocation and deallocation\n"			
+            "-s --skip-mem-leak-check Skip memory leak check\n"
+    		"-a --kni-ip              IP address for KNI device tests to use must not be the same\n"
+			"                         as any of existing network interfaces in your system.\n"
+			"                         If this parameter is omitted KNI tests will be skipped. Must be an IPv4.\n"
+			"                         For Linux systems only\n"
+			"-t --tags                A list of semicolon separated tags for tests to run\n"
+    		);
+}
+
+int main(int argc, char* argv[])
+{
+	PcapGlobalArgs.ipToSendReceivePackets = "";
+	PcapGlobalArgs.debugMode = false;
+	PcapGlobalArgs.dpdkPort = -1;
+	PcapGlobalArgs.kniIp = "";
+
+	std::string userTags = "", configTags = "";
+	bool runWithNetworking = true;
+	bool memVerbose = false;
+	bool skipMemLeakCheck = false;
+
+	int optionIndex = 0;
+	char opt = 0;
+	while((opt = getopt_long (argc, argv, "di:r:p:k:a:nvmst:", PcapTestOptions, &optionIndex)) != -1)
+	{
+		switch (opt)
+		{
+			case 0:
+				break;
+			case 'a':
+				PcapGlobalArgs.kniIp = optarg;
+				break;
+			case 'i':
+				PcapGlobalArgs.ipToSendReceivePackets = optarg;
+				break;
+			case 'd':
+				PcapGlobalArgs.debugMode = true;
+				break;
+			case 'r':
+				PcapGlobalArgs.remoteIp = optarg;
+				break;
+			case 'p':
+				PcapGlobalArgs.remotePort = (uint16_t)atoi(optarg);
+				break;
+			case 'k':
+				PcapGlobalArgs.dpdkPort = (int)atoi(optarg);
+				break;
+			case 'n':
+				runWithNetworking = false;
+				break;
+			case 'v':
+				PTF_SET_VERBOSE_MODE(true);
+				break;
+			case 't':
+				userTags = optarg;
+				break;
+			case 's':
+				skipMemLeakCheck = true;
+				break;
+			case 'm':
+				memVerbose = true;
+				break;
+			default:
+				print_usage();
+				exit(1);
+		}
+	}
+
+	if (!runWithNetworking)
+	{
+		if (userTags != "")
+			userTags += ";";
+
+		userTags += "no_network";
+		printf("Running only tests that don't require network connection\n");
+	}
+	
+	#ifdef NDEBUG
+	skipMemLeakCheck = true;
+	printf("Disabling memory leak check in MSVC Release builds due to caching logic in stream objects that looks like a memory leak:\n");
+	printf("     https://github.com/cpputest/cpputest/issues/786#issuecomment-148921958\n");
+	#endif
+
+	if (skipMemLeakCheck)
+	{
+		if (configTags != "")
+			configTags += ";";
+
+		configTags += "skip_mem_leak_check";
+		printf("Skipping memory leak check for all test cases\n");
+	}
+
+	if (memVerbose)
+	{
+		if (configTags != "")
+			configTags += ";";
+
+		configTags += "mem_leak_check_verbose";
+		printf("Turning on verbose information on memory allocations\n");
+	}
+
+#ifdef USE_DPDK
+	if (PcapGlobalArgs.dpdkPort == -1)
+	{
+		printf("When testing with DPDK you must provide the DPDK NIC port to test\n\n");
+		print_usage();
+		exit(1);
+	}
+#endif // USE_DPDK
+
+	if (PcapGlobalArgs.debugMode)
+		LoggerPP::getInstance().setAllModlesToLogLevel(LoggerPP::Debug);
+
+	printf("PcapPlusPlus version: %s\n", getPcapPlusPlusVersionFull().c_str());
+	printf("Built: %s\n", getBuildDateTime().c_str());
+	printf("Git info: %s\n", getGitInfo().c_str());
+	printf("Using ip: %s\n", PcapGlobalArgs.ipToSendReceivePackets.c_str());
+	printf("Debug mode: %s\n", PcapGlobalArgs.debugMode ? "on" : "off");
+#ifdef USE_DPDK
+	printf("Using DPDK port: %d\n", PcapGlobalArgs.dpdkPort);
+	if (PcapGlobalArgs.kniIp == "")
+		printf("DPDK KNI tests: skipped\n");
+	else
+		printf("Using IP address for KNI: %s\n", PcapGlobalArgs.kniIp.c_str());
+#endif
+	printf("Starting tests...\n");
+
+	char errString[1000];
+	//LoggerPP::getInstance().setErrorString(errString, 1000);
+	PcapGlobalArgs.errString = errString;
+
+	PTF_START_RUNNING_TESTS(userTags, configTags);
+
+	PcapLiveDeviceList::getInstance();
+
+	PTF_RUN_TEST(TestIPAddress, "no_network;ip");
+	PTF_RUN_TEST(TestMacAddress, "no_network;mac");
+	PTF_RUN_TEST(TestPcapFileReadWrite, "no_network;pcap");
+	PTF_RUN_TEST(TestPcapSllFileReadWrite, "no_network;pcap");
+	PTF_RUN_TEST(TestPcapRawIPFileReadWrite, "no_network;pcap");
+	PTF_RUN_TEST(TestPcapFileAppend, "no_network;pcap");
+	PTF_RUN_TEST(TestPcapNgFileReadWrite, "no_network;pcap;pcapng");
+	PTF_RUN_TEST(TestPcapNgFileReadWriteAdv, "no_network;pcap;pcapng");
+	PTF_RUN_TEST(TestPcapLiveDeviceList, "no_network;live_device;skip_mem_leak_check");
+	PTF_RUN_TEST(TestPcapLiveDeviceListSearch, "live_device");
+	PTF_RUN_TEST(TestPcapLiveDevice, "live_device");
+	PTF_RUN_TEST(TestPcapLiveDeviceNoNetworking, "no_network;live_device");
+	PTF_RUN_TEST(TestPcapLiveDeviceStatsMode, "live_device");
+	PTF_RUN_TEST(TestPcapLiveDeviceBlockingMode, "live_device");
+	PTF_RUN_TEST(TestPcapLiveDeviceSpecialCfg, "live_device");
+	PTF_RUN_TEST(TestWinPcapLiveDevice, "live_device;winpcap");
+	PTF_RUN_TEST(TestPcapLiveDeviceByInvalidIp, "no_network;live_device");
+	PTF_RUN_TEST(TestPcapFiltersLive, "filters");
+	PTF_RUN_TEST(TestPcapFiltersOffline, "no_network;filters");
+	PTF_RUN_TEST(TestSendPacket, "send");
+	PTF_RUN_TEST(TestSendPackets, "send");
+	PTF_RUN_TEST(TestRemoteCapture, "remote_capture;winpcap");
+	PTF_RUN_TEST(TestHttpRequestParsing, "no_network;http");
+	PTF_RUN_TEST(TestHttpResponseParsing, "no_network;http");
+	PTF_RUN_TEST(TestPrintPacketAndLayers, "no_network;print");
+	PTF_RUN_TEST(TestPfRingDevice, "pf_ring");
+	PTF_RUN_TEST(TestPfRingDeviceSingleChannel, "pf_ring");
+	PTF_RUN_TEST(TestPfRingMultiThreadAllCores, "pf_ring");
+	PTF_RUN_TEST(TestPfRingMultiThreadSomeCores, "pf_ring");
+	PTF_RUN_TEST(TestPfRingSendPacket, "pf_ring");
+	PTF_RUN_TEST(TestPfRingSendPackets, "pf_ring");
+	PTF_RUN_TEST(TestPfRingFilters, "pf_ring");
+	PTF_RUN_TEST(TestDnsParsing, "no_network;dns");
+	PTF_RUN_TEST(TestDpdkDevice, "dpdk");
+	PTF_RUN_TEST(TestDpdkMultiThread, "dpdk");
+	PTF_RUN_TEST(TestDpdkDeviceSendPackets, "dpdk");
+	PTF_RUN_TEST(TestKniDevice, "dpdk;kni");
+	PTF_RUN_TEST(TestKniDeviceSendReceive, "dpdk;kni");
+	PTF_RUN_TEST(TestDpdkMbufRawPacket, "dpdk");
+	PTF_RUN_TEST(TestDpdkDeviceWorkerThreads, "dpdk");
+	PTF_RUN_TEST(TestGetMacAddress, "mac");
+	PTF_RUN_TEST(TestTcpReassemblySanity, "no_network;tcp_reassembly");
+	PTF_RUN_TEST(TestTcpReassemblyRetran, "no_network;tcp_reassembly");
+	PTF_RUN_TEST(TestTcpReassemblyMissingData, "no_network;tcp_reassembly");
+	PTF_RUN_TEST(TestTcpReassemblyOutOfOrder, "no_network;tcp_reassembly");
+	PTF_RUN_TEST(TestTcpReassemblyWithFIN_RST, "no_network;tcp_reassembly");
+	PTF_RUN_TEST(TestTcpReassemblyMalformedPkts, "no_network;tcp_reassembly");
+	PTF_RUN_TEST(TestTcpReassemblyMultipleConns, "no_network;tcp_reassembly");
+	PTF_RUN_TEST(TestTcpReassemblyIPv6, "no_network;tcp_reassembly");
+	PTF_RUN_TEST(TestTcpReassemblyIPv6MultConns, "no_network;tcp_reassembly");
+	PTF_RUN_TEST(TestTcpReassemblyIPv6_OOO, "no_network;tcp_reassembly");
+	PTF_RUN_TEST(TestIPFragmentationSanity, "no_network;ip_frag");
+	PTF_RUN_TEST(TestIPFragOutOfOrder, "no_network;ip_frag");
+	PTF_RUN_TEST(TestIPFragPartialData, "no_network;ip_frag");
+	PTF_RUN_TEST(TestIPFragMultipleFrags, "no_network;ip_frag");
+	PTF_RUN_TEST(TestIPFragMapOverflow, "no_network;ip_frag");
+	PTF_RUN_TEST(TestIPFragRemove, "no_network;ip_frag");
+	PTF_RUN_TEST(TestRawSockets, "raw_sockets");
+
+	PTF_END_RUNNING_TESTS;
+}
+
+#pragma warning(pop)