#include "../TestDefinition.h"
#include "../Common/TestUtils.h"
#include "../Common/GlobalTestArgs.h"
#include <sstream>
#include <algorithm>
#include <cmath>
#include <tuple>
#include "EndianPortable.h"
#include "Logger.h"
#include "GeneralUtils.h"
#include "IpAddress.h"
#include "MacAddress.h"
#include "LRUList.h"
#include "NetworkUtils.h"
#include "PcapLiveDeviceList.h"
#include "SystemUtils.h"


extern PcapTestArgs PcapTestGlobalArgs;

PTF_TEST_CASE(TestIPAddress)
{
	pcpp::IPAddress ip4Addr = pcpp::IPAddress("10.0.0.4");
	PTF_ASSERT_TRUE(ip4Addr.isValid());
	PTF_ASSERT_EQUAL(ip4Addr.getType(), pcpp::IPAddress::IPv4AddressType, enum);
	PTF_ASSERT_EQUAL(ip4Addr.toString(), "10.0.0.4");
	{
		std::ostringstream oss;
		oss << ip4Addr;
		PTF_ASSERT_EQUAL(oss.str(), "10.0.0.4");
	}
	pcpp::IPv4Address ip4AddrFromIpAddr = ip4Addr.getIPv4();
	{
		std::ostringstream oss;
		oss << ip4AddrFromIpAddr;
		PTF_ASSERT_EQUAL(oss.str(), "10.0.0.4");
	}
	PTF_ASSERT_EQUAL(ip4AddrFromIpAddr.toInt(), htobe32(0x0A000004));
	pcpp::IPv4Address secondIPv4Address(std::string("1.1.1.1"));
	secondIPv4Address = ip4AddrFromIpAddr;
	PTF_ASSERT_TRUE(secondIPv4Address.isValid());
	PTF_ASSERT_EQUAL(ip4AddrFromIpAddr, secondIPv4Address);

	// subnets
	pcpp::IPv4Address ipv4Addr("10.0.0.4");
	auto subnets = std::vector<std::tuple<std::string, std::string, std::string>>{
		std::tuple<std::string, std::string, std::string>{"10.8.0.0", "8", "255.0.0.0"},
		std::tuple<std::string, std::string, std::string>{"10.0.0.0", "24", "255.255.255.0"}
	};
	for (auto subnet : subnets)
	{
		std::string subnetWithPrefixAsString = std::get<0>(subnet) + "/" + std::get<1>(subnet);
		std::string subnetWithMaskAsString = std::get<0>(subnet) + "/" + std::get<2>(subnet);
		PTF_ASSERT_TRUE(ipv4Addr.matchSubnet(subnetWithPrefixAsString));
		PTF_ASSERT_TRUE(ipv4Addr.matchSubnet(subnetWithMaskAsString));
		PTF_ASSERT_TRUE(ipv4Addr.matchSubnet(pcpp::IPv4Network(subnetWithPrefixAsString)));
	}

	pcpp::Logger::getInstance().suppressLogs();
	auto invalidMasks = std::vector<std::string>{"aaaa", "10.0.0.0", "10.0.0.0/aa", "10.0.0.0/33", "999.999.1.1/24", "10.10.10.10/99.99.99"};
	for (auto invalidMask : invalidMasks)
	{
		PTF_ASSERT_FALSE(ipv4Addr.matchSubnet(invalidMask));
	}
	pcpp::Logger::getInstance().enableLogs();


	pcpp::IPv4Address badAddress(std::string("sdgdfgd"));
	PTF_ASSERT_FALSE(badAddress.isValid());
	pcpp::IPv4Address anotherBadAddress = pcpp::IPv4Address(std::string("321.123.1000.1"));
	PTF_ASSERT_FALSE(anotherBadAddress.isValid());

	std::string ip6AddrString("2607:f0d0:1002:51::4");
	pcpp::IPAddress ip6Addr = pcpp::IPAddress(ip6AddrString);
	PTF_ASSERT_TRUE(ip6Addr.isValid());
	PTF_ASSERT_EQUAL(ip6Addr.getType(), pcpp::IPAddress::IPv6AddressType, enum);
	PTF_ASSERT_EQUAL(ip6Addr.toString(), "2607:f0d0:1002:51::4");
	{
		std::ostringstream oss;
		oss << ip6Addr;
		PTF_ASSERT_EQUAL(oss.str(), "2607:f0d0:1002:51::4");
	}
	pcpp::IPv6Address ip6AddrFromIpAddr = ip6Addr.getIPv6();
	{
		std::ostringstream oss;
		oss << ip6AddrFromIpAddr;
		PTF_ASSERT_EQUAL(oss.str(), "2607:f0d0:1002:51::4");
	}
	uint8_t addrAsByteArray[16];
	ip6AddrFromIpAddr.copyTo(addrAsByteArray);
	uint8_t expectedByteArray[16] = { 0x26, 0x07, 0xF0, 0xD0, 0x10, 0x02, 0x00, 0x51, 0x00, 0x00 , 0x00, 0x00, 0x00, 0x00, 0x00, 0x04 };
	for (int i = 0; i < 16; i++)
	{
		PTF_ASSERT_EQUAL(addrAsByteArray[i], expectedByteArray[i]);
	}

	ip6Addr = pcpp::IPAddress("2607:f0d0:1002:0051:0000:0000:0000:0004");
	PTF_ASSERT_TRUE(ip6Addr.isValid());
	PTF_ASSERT_EQUAL(ip6Addr.getType(), pcpp::IPAddress::IPv6AddressType, enum);
	PTF_ASSERT_EQUAL(ip6Addr.toString(), "2607:f0d0:1002:51::4");
	pcpp::IPv6Address secondIPv6Address(std::string("2607:f0d0:1002:52::5"));
	ip6AddrFromIpAddr = ip6Addr.getIPv6();
	secondIPv6Address = ip6AddrFromIpAddr;
	PTF_ASSERT_EQUAL(ip6AddrFromIpAddr, secondIPv6Address);

	char badIp6AddressStr[] = "lasdfklsdkfdls";
	pcpp::IPv6Address badIp6Address(badIp6AddressStr);
	PTF_ASSERT_FALSE(badIp6Address.isValid());
	pcpp::IPv6Address anotherBadIp6Address = badIp6Address;
	PTF_ASSERT_FALSE(anotherBadIp6Address.isValid());

	pcpp::IPv6Address ip6Addr2("2607:f0d0:1002:0051:ffff:0000:0000:0004");
	pcpp::IPv6Address subnetIp6Addr01("2607:f0d0:1002:0051::");
	pcpp::IPv6Address subnetIp6Addr02("2607:f0d0:1002:0051:0011::");

	pcpp::Logger::getInstance().suppressLogs();
	PTF_ASSERT_FALSE(ip6Addr2.matchSubnet(subnetIp6Addr01, 0));
	pcpp::Logger::getInstance().enableLogs();
	for(int i = 1; i <= 64; ++i)
	{
		PTF_ASSERT_TRUE(ip6Addr2.matchSubnet(subnetIp6Addr01, i));
		PTF_ASSERT_TRUE(ip6Addr2.matchSubnet(subnetIp6Addr02, i));
	}

	for(int i = 65; i <= 127; ++i)
	{
		PTF_ASSERT_FALSE(ip6Addr2.matchSubnet(subnetIp6Addr01, i));
		PTF_ASSERT_FALSE(ip6Addr2.matchSubnet(subnetIp6Addr02, i));
	}

	// Test less-than comparison operator
	pcpp::IPv4Address IpV4_1("1.1.1.1");
	pcpp::IPv4Address IpV4_2("212.0.0.1");
	pcpp::IPv4Address IpV4_3("224.0.0.0");
	pcpp::IPv4Address IpV4_4("224.0.0.0");

	PTF_ASSERT_TRUE(IpV4_1 < IpV4_2);
	PTF_ASSERT_TRUE(IpV4_1 < IpV4_3);
	PTF_ASSERT_TRUE(IpV4_2 < IpV4_3);
	PTF_ASSERT_FALSE(IpV4_3 < IpV4_4);

	pcpp::IPv6Address ipv6Address("2001:db8::2:1");
	pcpp::IPv6Address ipv6AddressLong("2001:db8:0:0:0:0:2:1");
	pcpp::IPv6Address ipv6Address2("2001:db8::2:2");

	PTF_ASSERT_FALSE(ipv6Address < ipv6AddressLong);
	PTF_ASSERT_TRUE(ipv6Address < ipv6Address2);

	pcpp::IPAddress baseIpv4_1("1.1.1.1");
	pcpp::IPAddress baseIpv4_2("1.1.1.2");
	pcpp::IPAddress baseIPv6_1("2001:db8::2:1");
	pcpp::IPAddress baseIPv6_2("2001:db8::2:2");

	// Compare IPv4 against IPv4
	PTF_ASSERT_TRUE(baseIpv4_1 < baseIpv4_2);
	PTF_ASSERT_FALSE(baseIpv4_2 < baseIpv4_1);

	// Compare IPv6 against IPv6
	PTF_ASSERT_TRUE(baseIPv6_1 < baseIPv6_2);
	PTF_ASSERT_FALSE(baseIPv6_2 < baseIPv6_1);

	// Compare IPv6 against IPv4
	PTF_ASSERT_TRUE(baseIpv4_1 < baseIPv6_1);
	PTF_ASSERT_TRUE(baseIpv4_1 < baseIPv6_2);
	PTF_ASSERT_TRUE(baseIpv4_2 < baseIPv6_1);
	PTF_ASSERT_TRUE(baseIpv4_2 < baseIPv6_2);

	// Compare IPv4 against IPv6
	PTF_ASSERT_FALSE(baseIPv6_1 < baseIpv4_1);
	PTF_ASSERT_FALSE(baseIPv6_2 < baseIpv4_1);
	PTF_ASSERT_FALSE(baseIPv6_1 < baseIpv4_2);
	PTF_ASSERT_FALSE(baseIPv6_2 < baseIpv4_2);
} // TestIPAddress


PTF_TEST_CASE(TestMacAddress)
{
	pcpp::MacAddress macAddr1(0x11,0x2,0x33,0x4,0x55,0x6);
	PTF_ASSERT_TRUE(macAddr1.isValid());
	pcpp::MacAddress macAddr2(0x11,0x2,0x33,0x4,0x55,0x6);
	PTF_ASSERT_TRUE(macAddr2.isValid());
	PTF_ASSERT_EQUAL(macAddr1, macAddr2);

	pcpp::MacAddress macAddr3(std::string("11:02:33:04:55:06"));
	PTF_ASSERT_TRUE(macAddr3.isValid());
	PTF_ASSERT_EQUAL(macAddr1, macAddr3);

	uint8_t addrAsArr[6] = { 0x11, 0x2, 0x33, 0x4, 0x55, 0x6 };
	pcpp::MacAddress macAddr4(addrAsArr);
	PTF_ASSERT_TRUE(macAddr4.isValid());
	PTF_ASSERT_EQUAL(macAddr1, macAddr4);

	PTF_ASSERT_EQUAL(macAddr1.toString(), "11:02:33:04:55:06");
	std::ostringstream oss;
	oss << macAddr1;
	PTF_ASSERT_EQUAL(oss.str(), "11:02:33:04:55:06");

	uint8_t* arrToCopyTo = nullptr;
	macAddr3.copyTo(&arrToCopyTo);
	PTF_ASSERT_EQUAL(arrToCopyTo[0], 0x11, hex);
	PTF_ASSERT_EQUAL(arrToCopyTo[1], 0x02, hex);
	PTF_ASSERT_EQUAL(arrToCopyTo[2], 0x33, hex);
	PTF_ASSERT_EQUAL(arrToCopyTo[3], 0x04, hex);
	PTF_ASSERT_EQUAL(arrToCopyTo[4], 0x55, hex);
	PTF_ASSERT_EQUAL(arrToCopyTo[5], 0x06, hex);
	delete [] arrToCopyTo;

	uint8_t macBytes[6];
	macAddr3.copyTo(macBytes);
	PTF_ASSERT_BUF_COMPARE(macBytes, addrAsArr, 6);

	#if __cplusplus > 199711L || _MSC_VER >= 1800
	pcpp::MacAddress macCpp11Valid { 0xBB, 0xBB, 0xBB, 0xBB, 0xBB, 0xBB };
	pcpp::MacAddress macCpp11Wrong { 0xBB, 0xBB, 0xBB, 0xBB, 0xBB };
	PTF_ASSERT_TRUE(macCpp11Valid.isValid());
	PTF_ASSERT_FALSE(macCpp11Wrong.isValid());
	#endif

	pcpp::MacAddress mac6(macAddr1);
	PTF_ASSERT_TRUE(mac6.isValid());
	PTF_ASSERT_EQUAL(mac6, macAddr1);
	mac6 = macAddr2;
	PTF_ASSERT_TRUE(mac6.isValid());
	PTF_ASSERT_EQUAL(mac6, macAddr2);

	pcpp::MacAddress macWithZero("aa:aa:00:aa:00:aa");
	pcpp::MacAddress macWrong1("aa:aa:aa:aa:aa:aa:bb:bb:bb:bb");
	pcpp::MacAddress macWrong2("aa:aa:aa");
	pcpp::MacAddress macWrong3("aa:aa:aa:ZZ:aa:aa");
	PTF_ASSERT_TRUE(macWithZero.isValid());
	PTF_ASSERT_FALSE(macWrong1.isValid());
	PTF_ASSERT_FALSE(macWrong2.isValid());
	PTF_ASSERT_FALSE(macWrong3.isValid());
} // TestMacAddress


PTF_TEST_CASE(TestLRUList)
{
	pcpp::LRUList<uint32_t> lruList(2);

	uint32_t deletedValue = 0;
	PTF_ASSERT_EQUAL(lruList.put(1, &deletedValue), 0);
	PTF_ASSERT_EQUAL(deletedValue, 0);

	PTF_ASSERT_EQUAL(lruList.put(2, nullptr), 0);

	PTF_ASSERT_EQUAL(lruList.put(3, &deletedValue), 1);
	PTF_ASSERT_EQUAL(deletedValue, 1);

	lruList.eraseElement(1);
	lruList.eraseElement(2);
	lruList.eraseElement(3);
	PTF_ASSERT_EQUAL(lruList.getSize(), 0);
} // TestLRUList


PTF_TEST_CASE(TestGeneralUtils)
{
	uint8_t resultArr[4];
	const uint8_t expectedBytes[] = { 0xaa, 0xbb };
	size_t result = pcpp::hexStringToByteArray("AABB", resultArr, sizeof(resultArr));
	PTF_ASSERT_TRUE(result > 0);
	PTF_ASSERT_TRUE(result <= sizeof(resultArr));
	PTF_ASSERT_BUF_COMPARE(resultArr, expectedBytes, result);

	pcpp::Logger::getInstance().suppressLogs();
	// odd length
	result = pcpp::hexStringToByteArray("aab", resultArr, sizeof(resultArr));
	PTF_ASSERT_EQUAL(result, 0);
	// wrong input
	result = pcpp::hexStringToByteArray("zzvv", resultArr, sizeof(resultArr));
	PTF_ASSERT_EQUAL(result, 0);
	PTF_ASSERT_EQUAL(resultArr[0], '\0', ptr);
	pcpp::Logger::getInstance().enableLogs();

	// short buffer
	const uint8_t expectedBytes2[] = { 0x01, 0x02, 0x03, 0x04 };
	result = pcpp::hexStringToByteArray("0102030405", resultArr, sizeof(resultArr));
	PTF_ASSERT_EQUAL(result, 4);
	PTF_ASSERT_BUF_COMPARE(resultArr, expectedBytes2, result);
} // TestGeneralUtils


PTF_TEST_CASE(TestGetMacAddress)
{
	pcpp::PcapLiveDevice* liveDev = nullptr;
	pcpp::IPv4Address ipToSearch(PcapTestGlobalArgs.ipToSendReceivePackets.c_str());
	liveDev = pcpp::PcapLiveDeviceList::getInstance().getPcapLiveDeviceByIp(ipToSearch);
	PTF_ASSERT_NOT_NULL(liveDev);
	PTF_ASSERT_TRUE(liveDev->open());
	DeviceTeardown devTeardown(liveDev);

	//fetch all IP addresses from arp table
	std::string ipsInArpTableAsString;
#ifdef _WIN32
	ipsInArpTableAsString = pcpp::executeShellCommand("arp -a | for /f \"tokens=1\" \%i in ('findstr dynamic') do @echo \%i");
	ipsInArpTableAsString.erase(std::remove(ipsInArpTableAsString.begin(), ipsInArpTableAsString.end(), ' '), ipsInArpTableAsString.end() ) ;
#else
	ipsInArpTableAsString = pcpp::executeShellCommand("arp -a | awk '{print $2}' | sed 's/.$//; s/^.//'");
#endif

	PTF_ASSERT_NOT_EQUAL(ipsInArpTableAsString, "");

	// iterate all IP addresses and arping each one until one of them answers
	pcpp::MacAddress result = pcpp::MacAddress::Zero;
	std::stringstream sstream(ipsInArpTableAsString);
	std::string ip;
	double time = -1;
	bool foundValidIpAddr = false;
	while (std::getline(sstream, ip, '\n'))
	{
		pcpp::IPv4Address ipAddr(ip);
		if (!ipAddr.isValid())
			continue;

		if (ipAddr == liveDev->getIPv4Address())
			continue;

		foundValidIpAddr = true;
		pcpp::Logger::getInstance().suppressLogs();

		for (int i = 0; i < 3; i++)
		{
			result = pcpp::NetworkUtils::getInstance().getMacAddress(ipAddr, liveDev, time);
			if (result != pcpp::MacAddress::Zero)
				break;
		}

		pcpp::Logger::getInstance().enableLogs();
		if (result != pcpp::MacAddress::Zero)
			break;
	}

	if (foundValidIpAddr)
	{
		PTF_ASSERT_NOT_EQUAL(result, pcpp::MacAddress::Zero);
	}
} // TestGetMacAddress


PTF_TEST_CASE(TestIPv4Network)
{
	// Invalid c'tor: IPv4 address + prefix len
	PTF_ASSERT_RAISES(pcpp::IPv4Network(pcpp::IPv4Address("invalid"), 1), std::invalid_argument, "address is not a valid IPv4 address");
	PTF_ASSERT_RAISES(pcpp::IPv4Network(pcpp::IPv4Address("1.1.1.1"), -1), std::invalid_argument, "prefixLen must be an integer between 0 and 32");
	PTF_ASSERT_RAISES(pcpp::IPv4Network(pcpp::IPv4Address("1.1.1.1"), 33), std::invalid_argument, "prefixLen must be an integer between 0 and 32");

	// Invalid c'tor: IPv4 address + subnet mask
	PTF_ASSERT_RAISES(pcpp::IPv4Network(pcpp::IPv4Address("invalid"), "255.255.0.0"), std::invalid_argument, "address is not a valid IPv4 address");
	PTF_ASSERT_RAISES(pcpp::IPv4Network(pcpp::IPv4Address("1.1.1.1"), "invalid"), std::invalid_argument, "subnetMask is not valid");
	PTF_ASSERT_RAISES(pcpp::IPv4Network(pcpp::IPv4Address("1.1.1.1"), "999.999.999.999"), std::invalid_argument, "subnetMask is not valid");
	PTF_ASSERT_RAISES(pcpp::IPv4Network(pcpp::IPv4Address("1.1.1.1"), "255.255.0.255"), std::invalid_argument, "subnetMask is not valid");
	PTF_ASSERT_RAISES(pcpp::IPv4Network(pcpp::IPv4Address("1.1.1.1"), "10.10.10.10"), std::invalid_argument, "subnetMask is not valid");
	PTF_ASSERT_RAISES(pcpp::IPv4Network(pcpp::IPv4Address("1.1.1.1"), "0.255.255.255"), std::invalid_argument, "subnetMask is not valid");

	// Invalid c'tor: address + subnet in one string
	PTF_ASSERT_RAISES(pcpp::IPv4Network(std::string("invalid")), std::invalid_argument, "The input should be in the format of <address>/<subnetMask> or <address>/<prefixLength>");
	PTF_ASSERT_RAISES(pcpp::IPv4Network(std::string("invalid/255.255.255.0")), std::invalid_argument, "The input doesn't contain a valid IPv4 network prefix");
	PTF_ASSERT_RAISES(pcpp::IPv4Network(std::string("1.1.1.1/255.255.255.0/24")), std::invalid_argument, "Subnet mask is not valid");
	PTF_ASSERT_RAISES(pcpp::IPv4Network(std::string("1.1.1.1/33")), std::invalid_argument, "Prefix length must be an integer between 0 and 32");
	PTF_ASSERT_RAISES(pcpp::IPv4Network(std::string("1.1.1.1/-1")), std::invalid_argument, "Subnet mask is not valid");
	PTF_ASSERT_RAISES(pcpp::IPv4Network(std::string("1.1.1.1/invalid")), std::invalid_argument, "Subnet mask is not valid");
	PTF_ASSERT_RAISES(pcpp::IPv4Network(std::string("1.1.1.1/999.999.999.999")), std::invalid_argument, "Subnet mask is not valid");
	PTF_ASSERT_RAISES(pcpp::IPv4Network(std::string("1.1.1.1/255.255.0.1")), std::invalid_argument, "Subnet mask is not valid");
	PTF_ASSERT_RAISES(pcpp::IPv4Network(std::string("1.1.1.1/0.0.255.255")), std::invalid_argument, "Subnet mask is not valid");

	// Valid c'tor
	auto addressAsStr = std::string("192.168.10.100");
	auto address = pcpp::IPv4Address(addressAsStr);

	auto subnetsPrefixLensAndNetPrefix = std::vector<std::tuple<std::string, uint8_t, std::string, std::string, uint64_t>> {
		std::tuple<std::string, uint8_t, std::string, std::string, uint64_t>{"255.255.255.255", 32, "192.168.10.100", "192.168.10.100", 1},
		std::tuple<std::string, uint8_t, std::string, std::string, uint64_t>{"255.255.255.0", 24, "192.168.10.0", "192.168.10.255", 256},
		std::tuple<std::string, uint8_t, std::string, std::string, uint64_t>{"255.255.0.0", 16, "192.168.0.0", "192.168.255.255", 65536},
		std::tuple<std::string, uint8_t, std::string, std::string, uint64_t>{"255.240.0.0", 12, "192.160.0.0", "192.175.255.255", 1048576},
		std::tuple<std::string, uint8_t, std::string, std::string, uint64_t>{"255.0.0.0", 8, "192.0.0.0", "192.255.255.255", 16777216},
		std::tuple<std::string, uint8_t, std::string, std::string, uint64_t>{"192.0.0.0", 2, "192.0.0.0", "255.255.255.255", 1073741824},
		std::tuple<std::string, uint8_t, std::string, std::string, uint64_t>{"128.0.0.0", 1, "128.0.0.0", "255.255.255.255", 2147483648},
		std::tuple<std::string, uint8_t, std::string, std::string, uint64_t>{"0.0.0.0", 0, "0.0.0.0", "255.255.255.255", 4294967296}
	};

	for (auto subnetPrefixLenAndNetPrefix : subnetsPrefixLensAndNetPrefix)
	{
		// Valid c'tor: IPv4 address + subnet mask
		pcpp::IPv4Network iPv4NetworkA(address, std::get<0>(subnetPrefixLenAndNetPrefix));
		PTF_ASSERT_EQUAL(iPv4NetworkA.getPrefixLen(), std::get<1>(subnetPrefixLenAndNetPrefix));
		PTF_ASSERT_EQUAL(iPv4NetworkA.getNetworkPrefix(), std::get<2>(subnetPrefixLenAndNetPrefix));

		// Valid c'tor: IPv4 address + prefix len
		pcpp::IPv4Network iPv4NetworkB(address, std::get<1>(subnetPrefixLenAndNetPrefix));
		PTF_ASSERT_EQUAL(iPv4NetworkA.getSubnetMask(), std::get<0>(subnetPrefixLenAndNetPrefix));
		PTF_ASSERT_EQUAL(iPv4NetworkA.getNetworkPrefix(), std::get<2>(subnetPrefixLenAndNetPrefix));

		// Valid c'tor: address + subnet in one string
		std::string addressAndSubnet = addressAsStr + "/" + std::get<0>(subnetPrefixLenAndNetPrefix);
		pcpp::IPv4Network iPv4NetworkC(addressAndSubnet);
		PTF_ASSERT_EQUAL(iPv4NetworkA.getPrefixLen(), std::get<1>(subnetPrefixLenAndNetPrefix));
		PTF_ASSERT_EQUAL(iPv4NetworkA.getNetworkPrefix(), std::get<2>(subnetPrefixLenAndNetPrefix));

		// Valid c'tor: address + prefix len in one string
		std::string addressAndPrefixLen = addressAsStr + "/" + std::to_string(std::get<1>(subnetPrefixLenAndNetPrefix));
		pcpp::IPv4Network iPv4NetworkD(addressAndPrefixLen);
		PTF_ASSERT_EQUAL(iPv4NetworkA.getSubnetMask(), std::get<0>(subnetPrefixLenAndNetPrefix));
		PTF_ASSERT_EQUAL(iPv4NetworkA.getNetworkPrefix(), std::get<2>(subnetPrefixLenAndNetPrefix));

		PTF_ASSERT_EQUAL(iPv4NetworkD.getLowestAddress(), pcpp::IPv4Address(std::get<2>(subnetPrefixLenAndNetPrefix)));
		PTF_ASSERT_EQUAL(iPv4NetworkD.getHighestAddress(), pcpp::IPv4Address(std::get<3>(subnetPrefixLenAndNetPrefix)));
		PTF_ASSERT_EQUAL(iPv4NetworkD.getTotalAddressCount(), std::get<4>(subnetPrefixLenAndNetPrefix));
	}

	auto ipv4Network = pcpp::IPv4Network(pcpp::IPv4Address("172.16.1.1"), 16);

	PTF_ASSERT_TRUE(ipv4Network.includes(pcpp::IPv4Address("172.16.192.15")));
	PTF_ASSERT_FALSE(ipv4Network.includes(pcpp::IPv4Address("172.17.0.1")));
	PTF_ASSERT_FALSE(ipv4Network.includes(pcpp::IPv4Address("invalid")));

	for (auto prefixLen = 0; prefixLen < 16; prefixLen++)
	{
		PTF_ASSERT_FALSE(ipv4Network.includes(pcpp::IPv4Network(pcpp::IPv4Address("172.16.192.0"), prefixLen)));
	}

	for (auto prefixLen = 16; prefixLen <= 32; prefixLen++)
	{
		PTF_ASSERT_TRUE(ipv4Network.includes(pcpp::IPv4Network(pcpp::IPv4Address("172.16.192.0"), prefixLen)));
	}

	PTF_ASSERT_FALSE(ipv4Network.includes(pcpp::IPv4Network(pcpp::IPv4Address("172.16.192.0"), 8)));

	auto ipv4Network2 = pcpp::IPv4Network(pcpp::IPv4Address("172.0.0.0"), 16);
	PTF_ASSERT_FALSE(ipv4Network2.includes(pcpp::IPv4Network(pcpp::IPv4Address("172.17.0.1"), 8)));
<<<<<<< HEAD

	for (auto prefixLen = 0; prefixLen <= 32; prefixLen++)
	{
		auto ipv4Network3 = pcpp::IPv4Network(pcpp::IPv4Address("172.0.0.0"), prefixLen);
		PTF_ASSERT_EQUAL(ipv4Network3.getNumAddresses(), pow(2, 32 - prefixLen));
	}
} // TestIPv4Network


PTF_TEST_CASE(TestIPv6Network)
{
	// Invalid c'tor: IPv6 address + prefix len
	PTF_ASSERT_RAISES(pcpp::IPv6Network(pcpp::IPv6Address("invalid"), 1), std::invalid_argument, "address is not a valid IPv6 address");
	PTF_ASSERT_RAISES(pcpp::IPv6Network(pcpp::IPv6Address("2001:db8::"), 129), std::invalid_argument, "prefixLen must be an integer between 0 and 128");

	// Invalid c'tor: IPv6 address + subnet mask
	PTF_ASSERT_RAISES(pcpp::IPv6Network(pcpp::IPv6Address("invalid"), "ffff::"), std::invalid_argument, "address is not a valid IPv6 address");
	PTF_ASSERT_RAISES(pcpp::IPv6Network(pcpp::IPv6Address("2001:db8::"), "invalid"), std::invalid_argument, "subnetMask is not valid");
	PTF_ASSERT_RAISES(pcpp::IPv6Network(pcpp::IPv6Address("2001:db8::"), "ffff:ff10::"), std::invalid_argument, "subnetMask is not valid");
	PTF_ASSERT_RAISES(pcpp::IPv6Network(pcpp::IPv6Address("2001:db8::"), "ffff:ee00::"), std::invalid_argument, "subnetMask is not valid");
	PTF_ASSERT_RAISES(pcpp::IPv6Network(pcpp::IPv6Address("2001:db8::"), "7f00::"), std::invalid_argument, "subnetMask is not valid");
	PTF_ASSERT_RAISES(pcpp::IPv6Network(pcpp::IPv6Address("2001:db8::"), "ffff::ffff"), std::invalid_argument, "subnetMask is not valid");
	PTF_ASSERT_RAISES(pcpp::IPv6Network(pcpp::IPv6Address("2001:db8::"), "f000::0001"), std::invalid_argument, "subnetMask is not valid");

	// Invalid c'tor: address + subnet in one string
	PTF_ASSERT_RAISES(pcpp::IPv6Network(std::string("invalid")), std::invalid_argument, "The input should be in the format of <address>/<subnetMask> or <address>/<prefixLength>");
	PTF_ASSERT_RAISES(pcpp::IPv6Network(std::string("invalid/32")), std::invalid_argument, "The input doesn't contain a valid IPv6 network prefix");
	PTF_ASSERT_RAISES(pcpp::IPv6Network(std::string("ef3c:7157:a084:23c0::/32/24")), std::invalid_argument, "Subnet mask is not valid");
	PTF_ASSERT_RAISES(pcpp::IPv6Network(std::string("ef3c:7157:a084:23c0::/255.255.0.0")), std::invalid_argument, "Subnet mask is not valid");
	PTF_ASSERT_RAISES(pcpp::IPv6Network(std::string("ef3c:7157:a084:23c0::/130")), std::invalid_argument, "Prefix length must be an integer between 0 and 128");
	PTF_ASSERT_RAISES(pcpp::IPv6Network(std::string("ef3c:7157:a084:23c0::/-1")), std::invalid_argument, "Subnet mask is not valid");
	PTF_ASSERT_RAISES(pcpp::IPv6Network(std::string("ef3c:7157:a084:23c0::/invalid")), std::invalid_argument, "Subnet mask is not valid");
	PTF_ASSERT_RAISES(pcpp::IPv6Network(std::string("ef3c:7157:a084:23c0::/a2cb:d625::")), std::invalid_argument, "Subnet mask is not valid");
	PTF_ASSERT_RAISES(pcpp::IPv6Network(std::string("ef3c:7157:a084:23c0::/ffff::0001")), std::invalid_argument, "Subnet mask is not valid");
	PTF_ASSERT_RAISES(pcpp::IPv6Network(std::string("ef3c:7157:a084:23c0::/0fff::")), std::invalid_argument, "Subnet mask is not valid");

	// Valid c'tor
	auto addressAsStr = std::string("39e1:f90e:14dd:f9a1:4d0a:7f9f:da18:5746");
	auto address = pcpp::IPv6Address(addressAsStr);

	auto subnetsPrefixLensAndNetPrefix = std::vector<std::tuple<std::string, uint8_t, std::string, std::string, uint64_t>> {
		std::tuple<std::string, uint8_t, std::string, std::string, uint64_t>{"ffff:ffff:ffff:ffff:ffff:ffff:ffff:ffff", 128, "39e1:f90e:14dd:f9a1:4d0a:7f9f:da18:5746", "39e1:f90e:14dd:f9a1:4d0a:7f9f:da18:5746", 1},
		std::tuple<std::string, uint8_t, std::string, std::string, uint64_t>{"ffff:ffff:ffff:ffff:ffff:ffff:ffff:fff8", 125, "39e1:f90e:14dd:f9a1:4d0a:7f9f:da18:5740", "39e1:f90e:14dd:f9a1:4d0a:7f9f:da18:5747", 8},
		std::tuple<std::string, uint8_t, std::string, std::string, uint64_t>{"ffff:ffff:ffff:ffff:8000::", 65, "39e1:f90e:14dd:f9a1::", "39e1:f90e:14dd:f9a1:7fff:ffff:ffff:ffff", 9223372036854775808ULL},
		std::tuple<std::string, uint8_t, std::string, std::string, uint64_t>{"ffff:ffff:ffff:ffff::", 64, "39e1:f90e:14dd:f9a1::", "39e1:f90e:14dd:f9a1:ffff:ffff:ffff:ffff", 0},
		std::tuple<std::string, uint8_t, std::string, std::string, uint64_t>{"ffff:ffff::", 32, "39e1:f90e::", "39e1:f90e:ffff:ffff:ffff:ffff:ffff:ffff", 0},
		std::tuple<std::string, uint8_t, std::string, std::string, uint64_t>{"ffff:e000::", 19, "39e1:e000::", "39e1:ffff:ffff:ffff:ffff:ffff:ffff:ffff", 0},
		std::tuple<std::string, uint8_t, std::string, std::string, uint64_t>{"ffff:8000::", 17, "39e1:8000::", "39e1:ffff:ffff:ffff:ffff:ffff:ffff:ffff", 0},
		std::tuple<std::string, uint8_t, std::string, std::string, uint64_t>{"ffff::", 16, "39e1::", "39e1:ffff:ffff:ffff:ffff:ffff:ffff:ffff", 0},
		std::tuple<std::string, uint8_t, std::string, std::string, uint64_t>{"ff80::", 9, "3980::", "39ff:ffff:ffff:ffff:ffff:ffff:ffff:ffff", 0},
		std::tuple<std::string, uint8_t, std::string, std::string, uint64_t>{"ff00::", 8, "3900::", "39ff:ffff:ffff:ffff:ffff:ffff:ffff:ffff", 0},
		std::tuple<std::string, uint8_t, std::string, std::string, uint64_t>{"fc00::", 6, "3800::", "3bff:ffff:ffff:ffff:ffff:ffff:ffff:ffff", 0},
		std::tuple<std::string, uint8_t, std::string, std::string, uint64_t>{"c000::", 2, "00::", "3fff:ffff:ffff:ffff:ffff:ffff:ffff:ffff", 0},
		std::tuple<std::string, uint8_t, std::string, std::string, uint64_t>{"::", 0, "::", "ffff:ffff:ffff:ffff:ffff:ffff:ffff:ffff", 0}
	};

	for (auto subnetPrefixLenAndNetPrefix : subnetsPrefixLensAndNetPrefix)
	{
		// Valid c'tor: IPv6 address + subnet mask
		pcpp::IPv6Network iPv6NetworkA(address, std::get<0>(subnetPrefixLenAndNetPrefix));
		PTF_ASSERT_EQUAL(iPv6NetworkA.getPrefixLen(), std::get<1>(subnetPrefixLenAndNetPrefix));
		PTF_ASSERT_EQUAL(iPv6NetworkA.getNetworkPrefix(), std::get<2>(subnetPrefixLenAndNetPrefix));

		// Valid c'tor: IPv6 address + prefix len
		pcpp::IPv6Network iPv6NetworkB(address, std::get<1>(subnetPrefixLenAndNetPrefix));
		PTF_ASSERT_EQUAL(iPv6NetworkB.getSubnetMask(), std::get<0>(subnetPrefixLenAndNetPrefix));
		PTF_ASSERT_EQUAL(iPv6NetworkB.getNetworkPrefix(), std::get<2>(subnetPrefixLenAndNetPrefix));

		// Valid c'tor: address + subnet in one string
		std::string addressAndSubnet = addressAsStr + "/" + std::get<0>(subnetPrefixLenAndNetPrefix);
		pcpp::IPv6Network iPv6NetworkC(addressAndSubnet);
		PTF_ASSERT_EQUAL(iPv6NetworkC.getPrefixLen(), std::get<1>(subnetPrefixLenAndNetPrefix));
		PTF_ASSERT_EQUAL(iPv6NetworkC.getNetworkPrefix(), std::get<2>(subnetPrefixLenAndNetPrefix));

		// Valid c'tor: address + prefix len in one string
		std::string addressAndPrefixLen = addressAsStr + "/" + std::to_string(std::get<1>(subnetPrefixLenAndNetPrefix));
		pcpp::IPv6Network iPv6NetworkD(addressAndPrefixLen);
		PTF_ASSERT_EQUAL(iPv6NetworkD.getSubnetMask(), std::get<0>(subnetPrefixLenAndNetPrefix));
		PTF_ASSERT_EQUAL(iPv6NetworkD.getNetworkPrefix(), std::get<2>(subnetPrefixLenAndNetPrefix));

		PTF_ASSERT_EQUAL(iPv6NetworkD.getLowestAddress(), pcpp::IPv6Address(std::get<2>(subnetPrefixLenAndNetPrefix)));
		PTF_ASSERT_EQUAL(iPv6NetworkD.getHighestAddress(), pcpp::IPv6Address(std::get<3>(subnetPrefixLenAndNetPrefix)));
		auto expectedNumOfAddresses = std::get<4>(subnetPrefixLenAndNetPrefix);
		if (expectedNumOfAddresses != 0)
		{
			PTF_ASSERT_EQUAL(iPv6NetworkD.getNumAddresses(), expectedNumOfAddresses);
		}
		else
		{
			PTF_ASSERT_RAISES(iPv6NetworkD.getNumAddresses(), std::out_of_range, "Number of addresses exceeds uint64_t");
		}
	}
} // TestIPv6Network
=======
} // TestIPv4Network
>>>>>>> 7b5968c5
<|MERGE_RESOLUTION|>--- conflicted
+++ resolved
@@ -428,13 +428,6 @@
 
 	auto ipv4Network2 = pcpp::IPv4Network(pcpp::IPv4Address("172.0.0.0"), 16);
 	PTF_ASSERT_FALSE(ipv4Network2.includes(pcpp::IPv4Network(pcpp::IPv4Address("172.17.0.1"), 8)));
-<<<<<<< HEAD
-
-	for (auto prefixLen = 0; prefixLen <= 32; prefixLen++)
-	{
-		auto ipv4Network3 = pcpp::IPv4Network(pcpp::IPv4Address("172.0.0.0"), prefixLen);
-		PTF_ASSERT_EQUAL(ipv4Network3.getNumAddresses(), pow(2, 32 - prefixLen));
-	}
 } // TestIPv4Network
 
 
@@ -521,7 +514,4 @@
 			PTF_ASSERT_RAISES(iPv6NetworkD.getNumAddresses(), std::out_of_range, "Number of addresses exceeds uint64_t");
 		}
 	}
-} // TestIPv6Network
-=======
-} // TestIPv4Network
->>>>>>> 7b5968c5
+} // TestIPv6Network