--- conflicted
+++ resolved
@@ -40,11 +40,7 @@
 	if (dumpDataToPcapFile(Data, Size) < 0)
 	{
 		std::cerr << "Can't Dump buffer to a PCAP file!!!!\n";
-<<<<<<< HEAD
-		return 1;
-=======
 		return -1;
->>>>>>> 5a35f0f3
 	}
 
 	// Disable logs
@@ -55,11 +51,7 @@
 	if (!reader.open())
 	{
 		std::cerr << "Error opening the pcap file\n";
-<<<<<<< HEAD
-		return 0;
-=======
 		return -1;
->>>>>>> 5a35f0f3
 	}
 
 	// read the first (and only) packet from the file
@@ -67,11 +59,7 @@
 	if (!reader.getNextPacket(rawPacket))
 	{
 		std::cerr << "Couldn't read the first packet in the file\n";
-<<<<<<< HEAD
-		return 0;
-=======
 		return -1;
->>>>>>> 5a35f0f3
 	}
 
 	do
