#include "../TestDefinition.h"
#include "Asn1Codec.h"
#include "RawPacket.h"
#include "GeneralUtils.h"
#include "SystemUtils.h"

#include <functional>
#include <cstring>
#include <sstream>

PTF_TEST_CASE(Asn1DecodingTest)
{
	// Context specific
	{
		uint8_t data[20];
		auto dataLen = pcpp::hexStringToByteArray("870b6f626a656374636c617373", data, 20);
		auto record = pcpp::Asn1Record::decode(data, dataLen);

		PTF_ASSERT_EQUAL(record->getTagClass(), pcpp::Asn1TagClass::ContextSpecific, enumclass);
		PTF_ASSERT_FALSE(record->isConstructed());
		PTF_ASSERT_EQUAL(record->getUniversalTagType(), pcpp::Asn1UniversalTagType::NotApplicable, enumclass);
		PTF_ASSERT_EQUAL(record->getTotalLength(), 13);
		PTF_ASSERT_EQUAL(record->getValueLength(), 11);
		PTF_ASSERT_EQUAL(record->toString(), "ContextSpecific (7), Length: 2+11");
		auto genericRecord = record->castAs<pcpp::Asn1GenericRecord>();
		auto recordValue =
		    std::string(genericRecord->getValue(), genericRecord->getValue() + genericRecord->getValueLength());
		PTF_ASSERT_EQUAL(recordValue, "objectclass");
	};

	// Integer 1 byte
	{
		uint8_t data[20];
		auto dataLen = pcpp::hexStringToByteArray("020106", data, 20);
		auto record = pcpp::Asn1Record::decode(data, dataLen);

		PTF_ASSERT_EQUAL(record->getTagClass(), pcpp::Asn1TagClass::Universal, enumclass);
		PTF_ASSERT_FALSE(record->isConstructed());
		PTF_ASSERT_EQUAL(record->getUniversalTagType(), pcpp::Asn1UniversalTagType::Integer, enumclass);
		PTF_ASSERT_EQUAL(record->getTotalLength(), 3);
		PTF_ASSERT_EQUAL(record->getValueLength(), 1);
		PTF_ASSERT_EQUAL(record->castAs<pcpp::Asn1IntegerRecord>()->getIntValue<uint8_t>(), 6);
		PTF_ASSERT_EQUAL(record->toString(), "Integer, Length: 2+1, Value: 6");
	}

	// Integer 2 bytes
	{
		uint8_t data[20];
		auto dataLen = pcpp::hexStringToByteArray("020203e8", data, 20);
		auto record = pcpp::Asn1Record::decode(data, dataLen);

		PTF_ASSERT_EQUAL(record->getTagClass(), pcpp::Asn1TagClass::Universal, enumclass);
		PTF_ASSERT_FALSE(record->isConstructed());
		PTF_ASSERT_EQUAL(record->getUniversalTagType(), pcpp::Asn1UniversalTagType::Integer, enumclass);
		PTF_ASSERT_EQUAL(record->getTotalLength(), 4);
		PTF_ASSERT_EQUAL(record->getValueLength(), 2);
		PTF_ASSERT_EQUAL(record->castAs<pcpp::Asn1IntegerRecord>()->getIntValue<uint16_t>(), 1000);
		PTF_ASSERT_EQUAL(record->toString(), "Integer, Length: 2+2, Value: 1000");
	}

	// Integer 3 bytes
	{
		uint8_t data[20];
		auto dataLen = pcpp::hexStringToByteArray("02030186a0", data, 20);
		auto record = pcpp::Asn1Record::decode(data, dataLen);

		PTF_ASSERT_EQUAL(record->getTagClass(), pcpp::Asn1TagClass::Universal, enumclass);
		PTF_ASSERT_FALSE(record->isConstructed());
		PTF_ASSERT_EQUAL(record->getUniversalTagType(), pcpp::Asn1UniversalTagType::Integer, enumclass);
		PTF_ASSERT_EQUAL(record->getTotalLength(), 5);
		PTF_ASSERT_EQUAL(record->getValueLength(), 3);
		PTF_ASSERT_EQUAL(record->castAs<pcpp::Asn1IntegerRecord>()->getIntValue<uint32_t>(), 100000);
		PTF_ASSERT_EQUAL(record->toString(), "Integer, Length: 2+3, Value: 100000");
	}

	// Integer 4 bytes
	{
		uint8_t data[20];
		auto dataLen = pcpp::hexStringToByteArray("020400989680", data, 20);
		auto record = pcpp::Asn1Record::decode(data, dataLen);

		PTF_ASSERT_EQUAL(record->getTagClass(), pcpp::Asn1TagClass::Universal, enumclass);
		PTF_ASSERT_FALSE(record->isConstructed());
		PTF_ASSERT_EQUAL(record->getUniversalTagType(), pcpp::Asn1UniversalTagType::Integer, enumclass);
		PTF_ASSERT_EQUAL(record->getTotalLength(), 6);
		PTF_ASSERT_EQUAL(record->getValueLength(), 4);
		PTF_ASSERT_EQUAL(record->castAs<pcpp::Asn1IntegerRecord>()->getIntValue<uint32_t>(), 10000000);
		PTF_ASSERT_EQUAL(record->castAs<pcpp::Asn1IntegerRecord>()->getValue(), 10000000);
		PTF_ASSERT_EQUAL(record->toString(), "Integer, Length: 2+4, Value: 10000000");
		PTF_ASSERT_RAISES(record->castAs<pcpp::Asn1IntegerRecord>()->getIntValue<uint8_t>(), std::overflow_error,
		                  "Value cannot fit into requested int type");
	}

	// Big Integer
	{
		uint8_t data[22];
		std::string bigIntValue = "21c28a1bff4aa8400226fc73409b54bbc1f06c5f";
		auto dataLen = pcpp::hexStringToByteArray("0214" + bigIntValue, data, 22);
		auto record = pcpp::Asn1Record::decode(data, dataLen);

		PTF_ASSERT_EQUAL(record->getTagClass(), pcpp::Asn1TagClass::Universal, enumclass);
		PTF_ASSERT_FALSE(record->isConstructed());
		PTF_ASSERT_EQUAL(record->getUniversalTagType(), pcpp::Asn1UniversalTagType::Integer, enumclass);
		PTF_ASSERT_EQUAL(record->getTotalLength(), 22);
		PTF_ASSERT_EQUAL(record->getValueLength(), 20);
		PTF_ASSERT_EQUAL(record->castAs<pcpp::Asn1IntegerRecord>()->getValueAsString(), bigIntValue);
		std::ostringstream oss;
		oss << "Integer, Length: 2+20, Value: 0x" << bigIntValue;
		PTF_ASSERT_EQUAL(record->toString(), oss.str());
		PTF_ASSERT_RAISES(record->castAs<pcpp::Asn1IntegerRecord>()->getIntValue<uint32_t>(), std::overflow_error,
		                  "Value cannot fit into requested int type");
	}

	// Enumerated
	{
		uint8_t data[20];
		auto dataLen = pcpp::hexStringToByteArray("0a022000", data, 20);
		auto record = pcpp::Asn1Record::decode(data, dataLen);

		PTF_ASSERT_EQUAL(record->getTagClass(), pcpp::Asn1TagClass::Universal, enumclass);
		PTF_ASSERT_FALSE(record->isConstructed());
		PTF_ASSERT_EQUAL(record->getUniversalTagType(), pcpp::Asn1UniversalTagType::Enumerated, enumclass);
		PTF_ASSERT_EQUAL(record->getTotalLength(), 4);
		PTF_ASSERT_EQUAL(record->getValueLength(), 2);
		PTF_ASSERT_EQUAL(record->castAs<pcpp::Asn1EnumeratedRecord>()->getIntValue<uint16_t>(), 8192);
		PTF_ASSERT_EQUAL(record->toString(), "Enumerated, Length: 2+2, Value: 8192");
	}

	// Boolean - true
	{
		uint8_t data[20];
		auto dataLen = pcpp::hexStringToByteArray("0101ff", data, 20);
		auto record = pcpp::Asn1Record::decode(data, dataLen);

		PTF_ASSERT_EQUAL(record->getTagClass(), pcpp::Asn1TagClass::Universal, enumclass);
		PTF_ASSERT_FALSE(record->isConstructed());
		PTF_ASSERT_EQUAL(record->getUniversalTagType(), pcpp::Asn1UniversalTagType::Boolean, enumclass);
		PTF_ASSERT_EQUAL(record->getTotalLength(), 3);
		PTF_ASSERT_EQUAL(record->getValueLength(), 1);
		PTF_ASSERT_TRUE(record->castAs<pcpp::Asn1BooleanRecord>()->getValue());
		PTF_ASSERT_EQUAL(record->toString(), "Boolean, Length: 2+1, Value: true");
	}

	// Boolean - false
	{
		uint8_t data[20];
		auto dataLen = pcpp::hexStringToByteArray("010100", data, 20);
		auto record = pcpp::Asn1Record::decode(data, dataLen);

		PTF_ASSERT_EQUAL(record->getTagClass(), pcpp::Asn1TagClass::Universal, enumclass);
		PTF_ASSERT_FALSE(record->isConstructed());
		PTF_ASSERT_EQUAL(record->getUniversalTagType(), pcpp::Asn1UniversalTagType::Boolean, enumclass);
		PTF_ASSERT_EQUAL(record->getTotalLength(), 3);
		PTF_ASSERT_EQUAL(record->getValueLength(), 1);
		PTF_ASSERT_FALSE(record->castAs<pcpp::Asn1BooleanRecord>()->getValue());
		PTF_ASSERT_EQUAL(record->toString(), "Boolean, Length: 2+1, Value: false");
	}

	// OctetString with printable value
	{
		uint8_t data[20];
		auto dataLen = pcpp::hexStringToByteArray("0411737562736368656d61537562656e747279", data, 20);
		auto record = pcpp::Asn1Record::decode(data, dataLen);

		PTF_ASSERT_EQUAL(record->getTagClass(), pcpp::Asn1TagClass::Universal, enumclass);
		PTF_ASSERT_FALSE(record->isConstructed());
		PTF_ASSERT_EQUAL(record->getUniversalTagType(), pcpp::Asn1UniversalTagType::OctetString, enumclass);
		PTF_ASSERT_EQUAL(record->getTotalLength(), 19);
		PTF_ASSERT_EQUAL(record->getValueLength(), 17);
		PTF_ASSERT_EQUAL(record->castAs<pcpp::Asn1OctetStringRecord>()->getValue(), "subschemaSubentry");
		PTF_ASSERT_EQUAL(record->toString(), "OctetString, Length: 2+17, Value: subschemaSubentry");
	}

	// OctetString with non-printable value
	{
		uint8_t data[20];
		auto dataLen = pcpp::hexStringToByteArray("04083006020201f40400", data, 20);
		auto record = pcpp::Asn1Record::decode(data, dataLen);

		PTF_ASSERT_EQUAL(record->getTagClass(), pcpp::Asn1TagClass::Universal, enumclass);
		PTF_ASSERT_FALSE(record->isConstructed());
		PTF_ASSERT_EQUAL(record->getUniversalTagType(), pcpp::Asn1UniversalTagType::OctetString, enumclass);
		PTF_ASSERT_EQUAL(record->getTotalLength(), 10);
		PTF_ASSERT_EQUAL(record->getValueLength(), 8);
		PTF_ASSERT_EQUAL(record->castAs<pcpp::Asn1OctetStringRecord>()->getValue(), "3006020201f40400");
		PTF_ASSERT_EQUAL(record->toString(), "OctetString, Length: 2+8, Value: 3006020201f40400");
	}

	// Null
	{
		uint8_t data[20];
		auto dataLen = pcpp::hexStringToByteArray("0500", data, 20);
		auto record = pcpp::Asn1Record::decode(data, dataLen);

		PTF_ASSERT_EQUAL(record->getTagClass(), pcpp::Asn1TagClass::Universal, enumclass);
		PTF_ASSERT_FALSE(record->isConstructed());
		PTF_ASSERT_EQUAL(record->getUniversalTagType(), pcpp::Asn1UniversalTagType::Null, enumclass);
		PTF_ASSERT_EQUAL(record->getTotalLength(), 2);
		PTF_ASSERT_EQUAL(record->getValueLength(), 0);
		PTF_ASSERT_NOT_NULL(record->castAs<pcpp::Asn1NullRecord>());
		PTF_ASSERT_EQUAL(record->toString(), "Null, Length: 2+0");
	}

	// ObjectIdentifier (OID)
	{
		uint8_t data[20];
		auto dataLen = pcpp::hexStringToByteArray("06092a864886f70d01010b", data, 20);
		auto record = pcpp::Asn1Record::decode(data, dataLen);

		PTF_ASSERT_EQUAL(record->getTagClass(), pcpp::Asn1TagClass::Universal, enumclass);
		PTF_ASSERT_FALSE(record->isConstructed());
		PTF_ASSERT_EQUAL(record->getUniversalTagType(), pcpp::Asn1UniversalTagType::ObjectIdentifier, enumclass);
		PTF_ASSERT_EQUAL(record->getTotalLength(), 11);
		PTF_ASSERT_EQUAL(record->getValueLength(), 9);
		PTF_ASSERT_EQUAL(record->castAs<pcpp::Asn1ObjectIdentifierRecord>()->getValue(), "1.2.840.113549.1.1.11");
	}

<<<<<<< HEAD
	// BitString with 0 unused bytes
	{
		uint8_t data[20];
		auto dataLen = pcpp::hexStringToByteArray("030300a3b5", data, 20);
=======
	// UTC time
	{
		uint8_t data[20];
		auto dataLen = pcpp::hexStringToByteArray("170d3235303532343135333034355a", data, 20);
>>>>>>> d66f0d47
		auto record = pcpp::Asn1Record::decode(data, dataLen);

		PTF_ASSERT_EQUAL(record->getTagClass(), pcpp::Asn1TagClass::Universal, enumclass);
		PTF_ASSERT_FALSE(record->isConstructed());
<<<<<<< HEAD
		PTF_ASSERT_EQUAL(record->getUniversalTagType(), pcpp::Asn1UniversalTagType::BitString, enumclass);
		PTF_ASSERT_EQUAL(record->getTotalLength(), 5);
		PTF_ASSERT_EQUAL(record->getValueLength(), 3);
		PTF_ASSERT_EQUAL(record->castAs<pcpp::Asn1BitStringRecord>()->getValue(), "1010001110110101");
		PTF_ASSERT_EQUAL(record->toString(), "BitString, Length: 2+3, Value: 1010001110110101");
	}

	// BitString with unused bytes
	{
		uint8_t data[20];
		auto dataLen = pcpp::hexStringToByteArray("030306b2c0", data, 20);
=======
		PTF_ASSERT_EQUAL(record->getUniversalTagType(), pcpp::Asn1UniversalTagType::UTCTime, enumclass);
		PTF_ASSERT_EQUAL(record->getTotalLength(), 15);
		PTF_ASSERT_EQUAL(record->getValueLength(), 13);
		PTF_ASSERT_EQUAL(std::chrono::duration_cast<std::chrono::microseconds>(
		                     record->castAs<pcpp::Asn1UtcTimeRecord>()->getValue().time_since_epoch())
		                     .count(),
		                 1748100645000000);
		PTF_ASSERT_EQUAL(record->castAs<pcpp::Asn1UtcTimeRecord>()->getValueAsString("%Y%m%d"), "20250524");
		PTF_ASSERT_EQUAL(record->toString(), "UTCTime, Length: 2+13, Value: 2025-05-24 15:30:45");
	}

	// UTC time - without seconds
	{
		uint8_t data[20];
		auto dataLen = pcpp::hexStringToByteArray("170b323530353234313533305a", data, 20);
>>>>>>> d66f0d47
		auto record = pcpp::Asn1Record::decode(data, dataLen);

		PTF_ASSERT_EQUAL(record->getTagClass(), pcpp::Asn1TagClass::Universal, enumclass);
		PTF_ASSERT_FALSE(record->isConstructed());
<<<<<<< HEAD
		PTF_ASSERT_EQUAL(record->getUniversalTagType(), pcpp::Asn1UniversalTagType::BitString, enumclass);
		PTF_ASSERT_EQUAL(record->getTotalLength(), 5);
		PTF_ASSERT_EQUAL(record->getValueLength(), 3);
		PTF_ASSERT_EQUAL(record->castAs<pcpp::Asn1BitStringRecord>()->getValue(), "1011001011");
		PTF_ASSERT_EQUAL(record->toString(), "BitString, Length: 2+3, Value: 1011001011");
=======
		PTF_ASSERT_EQUAL(record->getUniversalTagType(), pcpp::Asn1UniversalTagType::UTCTime, enumclass);
		PTF_ASSERT_EQUAL(record->getTotalLength(), 13);
		PTF_ASSERT_EQUAL(record->getValueLength(), 11);
		PTF_ASSERT_EQUAL(std::chrono::duration_cast<std::chrono::microseconds>(
		                     record->castAs<pcpp::Asn1UtcTimeRecord>()->getValue().time_since_epoch())
		                     .count(),
		                 1748100600000000);
		PTF_ASSERT_EQUAL(record->castAs<pcpp::Asn1UtcTimeRecord>()->getValueAsString("%Y%m%d"), "20250524");
		PTF_ASSERT_EQUAL(record->toString(), "UTCTime, Length: 2+11, Value: 2025-05-24 15:30:00");
	}

	// UTC time - before year 2000
	{
		uint8_t data[20];
		auto dataLen = pcpp::hexStringToByteArray("170d3835303332333035333030305a", data, 20);
		auto record = pcpp::Asn1Record::decode(data, dataLen);

		PTF_ASSERT_EQUAL(record->getTagClass(), pcpp::Asn1TagClass::Universal, enumclass);
		PTF_ASSERT_FALSE(record->isConstructed());
		PTF_ASSERT_EQUAL(record->getUniversalTagType(), pcpp::Asn1UniversalTagType::UTCTime, enumclass);
		PTF_ASSERT_EQUAL(record->getTotalLength(), 15);
		PTF_ASSERT_EQUAL(record->getValueLength(), 13);
		PTF_ASSERT_EQUAL(std::chrono::duration_cast<std::chrono::microseconds>(
		                     record->castAs<pcpp::Asn1UtcTimeRecord>()->getValue().time_since_epoch())
		                     .count(),
		                 480403800000000);
		PTF_ASSERT_EQUAL(record->castAs<pcpp::Asn1UtcTimeRecord>()->getValueAsString("%Y%m%d"), "19850323");
		PTF_ASSERT_EQUAL(record->toString(), "UTCTime, Length: 2+13, Value: 1985-03-23 05:30:00");
	}

	// UTC time - invalid data
	{
		uint8_t data[20];
		auto dataLen = pcpp::hexStringToByteArray("170d3835303332333035333037305a", data, 20);

		auto record = pcpp::Asn1Record::decode(data, dataLen);
		PTF_ASSERT_RAISES(record->castAs<pcpp::Asn1UtcTimeRecord>()->getValue(), std::runtime_error,
		                  "Failed to parse ASN.1 UTC time");
	}

	// Generalized time - UTC
	{
		uint8_t data[20];
		auto dataLen = pcpp::hexStringToByteArray("180f32303235303533313134333030305a", data, 20);
		auto record = pcpp::Asn1Record::decode(data, dataLen);

		PTF_ASSERT_EQUAL(record->getTagClass(), pcpp::Asn1TagClass::Universal, enumclass);
		PTF_ASSERT_FALSE(record->isConstructed());
		PTF_ASSERT_EQUAL(record->getUniversalTagType(), pcpp::Asn1UniversalTagType::GeneralizedTime, enumclass);
		PTF_ASSERT_EQUAL(record->getTotalLength(), 17);
		PTF_ASSERT_EQUAL(record->getValueLength(), 15);
		PTF_ASSERT_EQUAL(std::chrono::duration_cast<std::chrono::microseconds>(
		                     record->castAs<pcpp::Asn1GeneralizedTimeRecord>()->getValue().time_since_epoch())
		                     .count(),
		                 1748701800000000);
		PTF_ASSERT_EQUAL(record->toString(), "GeneralizedTime, Length: 2+15, Value: 2025-05-31 14:30:00");
	}

	// Generalized time - non-UTC
	{
		uint8_t data[22];
		auto dataLen = pcpp::hexStringToByteArray("181332303235303533313134333030302D30343030", data, 22);
		auto record = pcpp::Asn1Record::decode(data, dataLen);

		PTF_ASSERT_EQUAL(record->getTagClass(), pcpp::Asn1TagClass::Universal, enumclass);
		PTF_ASSERT_FALSE(record->isConstructed());
		PTF_ASSERT_EQUAL(record->getUniversalTagType(), pcpp::Asn1UniversalTagType::GeneralizedTime, enumclass);
		PTF_ASSERT_EQUAL(record->getTotalLength(), 21);
		PTF_ASSERT_EQUAL(record->getValueLength(), 19);
		PTF_ASSERT_EQUAL(std::chrono::duration_cast<std::chrono::microseconds>(
		                     record->castAs<pcpp::Asn1GeneralizedTimeRecord>()->getValue().time_since_epoch())
		                     .count(),
		                 1748716200000000);
		PTF_ASSERT_EQUAL(record->toString(), "GeneralizedTime, Length: 2+19, Value: 2025-05-31 18:30:00");
	}

	// Generalized time - with milliseconds
	{
		uint8_t data[22];
		auto dataLen = pcpp::hexStringToByteArray("181332303235303533313134333030302e3132335a", data, 22);
		auto record = pcpp::Asn1Record::decode(data, dataLen);

		PTF_ASSERT_EQUAL(record->getTagClass(), pcpp::Asn1TagClass::Universal, enumclass);
		PTF_ASSERT_FALSE(record->isConstructed());
		PTF_ASSERT_EQUAL(record->getUniversalTagType(), pcpp::Asn1UniversalTagType::GeneralizedTime, enumclass);
		PTF_ASSERT_EQUAL(record->getTotalLength(), 21);
		PTF_ASSERT_EQUAL(record->getValueLength(), 19);
		PTF_ASSERT_EQUAL(std::chrono::duration_cast<std::chrono::microseconds>(
		                     record->castAs<pcpp::Asn1GeneralizedTimeRecord>()->getValue().time_since_epoch())
		                     .count(),
		                 1748701800123000);
		PTF_ASSERT_EQUAL(record->toString(), "GeneralizedTime, Length: 2+19, Value: 2025-05-31 14:30:00.123");
	}

	// Generalized time - invalid data
	{
		uint8_t data[20];
		auto dataLen = pcpp::hexStringToByteArray("180f32303235303533313134333037305a", data, 20);

		auto record = pcpp::Asn1Record::decode(data, dataLen);
		PTF_ASSERT_RAISES(record->castAs<pcpp::Asn1GeneralizedTimeRecord>()->getValue(), std::runtime_error,
		                  "Failed to parse ASN.1 generalized time");
	}

	// Timezone conversions
	{
		uint8_t data[20];
		auto dataLen = pcpp::hexStringToByteArray("170d3235303532343135333034355a", data, 20);
		auto record = pcpp::Asn1Record::decode(data, dataLen);
		auto utcTimeRecord = record->castAs<pcpp::Asn1UtcTimeRecord>();

		std::vector<std::pair<std::string, std::string>> timezonesAndValues = {
			{ "Z",     "2025-05-24 15:30:45"          },
			{ "+1000", "2025-05-25 01:30:45 UTC+1000" },
			{ "-1030", "2025-05-24 05:00:45 UTC-1030" }
		};
		for (const auto& timezonesAndValue : timezonesAndValues)
		{
			PTF_ASSERT_EQUAL(utcTimeRecord->getValueAsString("%Y-%m-%d %H:%M:%S", timezonesAndValue.first),
			                 timezonesAndValue.second);
		}

		std::vector<std::string> invalidTimezones = { "invalid", "abcde", "-a100", "+1a00", "-10a0", "+100a" };
		for (const auto& invalidTimezone : invalidTimezones)
		{
			PTF_ASSERT_RAISES(utcTimeRecord->getValueAsString("%Y%m%d", invalidTimezone), std::invalid_argument,
			                  "Invalid timezone format. Use 'Z' or '+/-HHMM'.");
		}
>>>>>>> d66f0d47
	}

	// Sequence
	{
		uint8_t data[20];
		auto dataLen = pcpp::hexStringToByteArray("300a040461626364020203e8", data, 20);
		auto record = pcpp::Asn1Record::decode(data, dataLen);

		PTF_ASSERT_EQUAL(record->getTagClass(), pcpp::Asn1TagClass::Universal, enumclass);
		PTF_ASSERT_TRUE(record->isConstructed());
		PTF_ASSERT_EQUAL(record->getUniversalTagType(), pcpp::Asn1UniversalTagType::Sequence, enumclass);
		PTF_ASSERT_EQUAL(record->getTotalLength(), 12);
		PTF_ASSERT_EQUAL(record->getValueLength(), 10);

		auto& subRecords = record->castAs<pcpp::Asn1SequenceRecord>()->getSubRecords();
		PTF_ASSERT_EQUAL(subRecords.size(), 2);
		PTF_ASSERT_EQUAL(subRecords.at(0)->castAs<pcpp::Asn1OctetStringRecord>()->getValue(), "abcd");
		PTF_ASSERT_EQUAL(subRecords.at(1)->castAs<pcpp::Asn1IntegerRecord>()->getIntValue<uint16_t>(), 1000);

		std::ostringstream expectedString;
		expectedString << "Sequence (constructed), Length: 2+10" << std::endl
		               << "  OctetString, Length: 2+4, Value: abcd" << std::endl
		               << "  Integer, Length: 2+2, Value: 1000";

		PTF_ASSERT_EQUAL(record->toString(), expectedString.str());
	}

	// Set
	{
		uint8_t data[20];
		auto dataLen = pcpp::hexStringToByteArray("310a020203e8040461626364", data, 20);
		auto record = pcpp::Asn1Record::decode(data, dataLen);

		PTF_ASSERT_EQUAL(record->getTagClass(), pcpp::Asn1TagClass::Universal, enumclass);
		PTF_ASSERT_TRUE(record->isConstructed());
		PTF_ASSERT_EQUAL(record->getUniversalTagType(), pcpp::Asn1UniversalTagType::Set, enumclass);
		PTF_ASSERT_EQUAL(record->getTotalLength(), 12);
		PTF_ASSERT_EQUAL(record->getValueLength(), 10);

		auto& subRecords = record->castAs<pcpp::Asn1SetRecord>()->getSubRecords();
		PTF_ASSERT_EQUAL(subRecords.size(), 2);
		PTF_ASSERT_EQUAL(subRecords.at(0)->castAs<pcpp::Asn1IntegerRecord>()->getIntValue<uint16_t>(), 1000);
		PTF_ASSERT_EQUAL(subRecords.at(1)->castAs<pcpp::Asn1OctetStringRecord>()->getValue(), "abcd");

		std::ostringstream expectedString;
		expectedString << "Set (constructed), Length: 2+10" << std::endl
		               << "  Integer, Length: 2+2, Value: 1000" << std::endl
		               << "  OctetString, Length: 2+4, Value: abcd";

		PTF_ASSERT_EQUAL(record->toString(), expectedString.str());
	}

	// Application constructed
	{
		uint8_t data[20];
		auto dataLen = pcpp::hexStringToByteArray("630a040461626364020203e8", data, 20);
		auto record = pcpp::Asn1Record::decode(data, dataLen);

		PTF_ASSERT_EQUAL(record->getTagClass(), pcpp::Asn1TagClass::Application, enumclass);
		PTF_ASSERT_TRUE(record->isConstructed());
		PTF_ASSERT_EQUAL(record->getUniversalTagType(), pcpp::Asn1UniversalTagType::NotApplicable, enumclass);
		PTF_ASSERT_EQUAL(record->getTotalLength(), 12);
		PTF_ASSERT_EQUAL(record->getValueLength(), 10);

		auto& subRecords = record->castAs<pcpp::Asn1ConstructedRecord>()->getSubRecords();
		PTF_ASSERT_EQUAL(subRecords.size(), 2);
		PTF_ASSERT_EQUAL(subRecords.at(0)->castAs<pcpp::Asn1OctetStringRecord>()->getValue(), "abcd");
		PTF_ASSERT_EQUAL(subRecords.at(1)->castAs<pcpp::Asn1IntegerRecord>()->getIntValue<uint16_t>(), 1000);

		std::ostringstream expectedString;
		expectedString << "Application (3) (constructed), Length: 2+10" << std::endl
		               << "  OctetString, Length: 2+4, Value: abcd" << std::endl
		               << "  Integer, Length: 2+2, Value: 1000";

		PTF_ASSERT_EQUAL(record->toString(), expectedString.str());
	}

	// Tag > 30
	{
		uint8_t data[20];
		auto dataLen = pcpp::hexStringToByteArray("1f23076d7976616c7565", data, 20);
		auto record = pcpp::Asn1Record::decode(data, dataLen);

		PTF_ASSERT_EQUAL(record->getTagClass(), pcpp::Asn1TagClass::Universal, enumclass);
		PTF_ASSERT_FALSE(record->isConstructed());
		PTF_ASSERT_EQUAL(record->getUniversalTagType(), pcpp::Asn1UniversalTagType::ObjectIdentifierIRI, enumclass);
		PTF_ASSERT_EQUAL(record->getTotalLength(), 10);
		PTF_ASSERT_EQUAL(record->getValueLength(), 7);
		PTF_ASSERT_EQUAL(record->toString(), "ObjectIdentifierIRI, Length: 3+7");
		auto genericRecord = record->castAs<pcpp::Asn1GenericRecord>();
		auto recordValue =
		    std::string(genericRecord->getValue(), genericRecord->getValue() + genericRecord->getValueLength());
		PTF_ASSERT_EQUAL(recordValue, "myvalue");
	}

	// Unknown tag
	{
		uint8_t data[20];
		auto dataLen = pcpp::hexStringToByteArray("1f28076d7976616c7565", data, 20);
		auto record = pcpp::Asn1Record::decode(data, dataLen);

		PTF_ASSERT_EQUAL(record->getTagClass(), pcpp::Asn1TagClass::Universal, enumclass);
		PTF_ASSERT_FALSE(record->isConstructed());
		PTF_ASSERT_EQUAL(record->getTagType(), 40);
		PTF_ASSERT_EQUAL(record->getTotalLength(), 10);
		PTF_ASSERT_EQUAL(record->getValueLength(), 7);
		PTF_ASSERT_EQUAL(record->toString(), "Unknown, Length: 3+7");
		auto genericRecord = record->castAs<pcpp::Asn1GenericRecord>();
		auto recordValue =
		    std::string(genericRecord->getValue(), genericRecord->getValue() + genericRecord->getValueLength());
		PTF_ASSERT_EQUAL(recordValue, "myvalue");
	}

	// Tag > 127
	{
		uint8_t data[20];
		auto dataLen = pcpp::hexStringToByteArray("1f8100076d7976616c7565", data, 20);
		PTF_ASSERT_RAISES(pcpp::Asn1Record::decode(data, dataLen), std::invalid_argument,
		                  "ASN.1 tags with value larger than 127 are not supported");
	}

	// Not enough data to parse tag
	{
		uint8_t data[20];
		pcpp::hexStringToByteArray("1f8100076d7976616c7565", data, 20);
		PTF_ASSERT_RAISES(pcpp::Asn1Record::decode(data, 0), std::invalid_argument, "Cannot decode ASN.1 record tag");
		PTF_ASSERT_RAISES(pcpp::Asn1Record::decode(data, 1), std::invalid_argument, "Cannot decode ASN.1 record tag");
	}

	// Not enough data to parse length
	{
		uint8_t data[20];
		pcpp::hexStringToByteArray("0500", data, 20);
		PTF_ASSERT_RAISES(pcpp::Asn1Record::decode(data, 1), std::invalid_argument,
		                  "Cannot decode ASN.1 record length");
	}

	// Incomplete record - doesn't contain the entire value
	{
		uint8_t data[20];
		pcpp::hexStringToByteArray("0a022000", data, 20);
		PTF_ASSERT_RAISES(pcpp::Asn1Record::decode(data, 3), std::invalid_argument,
		                  "Cannot decode ASN.1 record, data doesn't contain the entire record");
	}

	// Cast as the wrong type
	{
		uint8_t data[20];
		auto dataLen = pcpp::hexStringToByteArray("0a022000", data, 20);
		auto record = pcpp::Asn1Record::decode(data, dataLen);
#ifdef _MSC_VER
		auto expectedMessage = "bad cast";
#else
		auto expectedMessage = "std::bad_cast";
#endif
		PTF_ASSERT_RAISES(record->castAs<pcpp::Asn1BooleanRecord>(), std::bad_cast, expectedMessage);
	}
};  // Asn1DecodingTest

PTF_TEST_CASE(Asn1EncodingTest)
{
	// Generic record with byte array value
	{
		uint8_t value[] = { 0x6f, 0x62, 0x6a, 0x65, 0x63, 0x74, 0x63, 0x6c, 0x61, 0x73, 0x73 };
		pcpp::Asn1GenericRecord record(pcpp::Asn1TagClass::ContextSpecific, false, 7, value, 11);

		PTF_ASSERT_EQUAL(record.getTagClass(), pcpp::Asn1TagClass::ContextSpecific, enumclass);
		PTF_ASSERT_FALSE(record.isConstructed());
		PTF_ASSERT_EQUAL(record.getUniversalTagType(), pcpp::Asn1UniversalTagType::NotApplicable, enumclass);
		PTF_ASSERT_EQUAL(record.getTotalLength(), 13);
		PTF_ASSERT_EQUAL(record.getValueLength(), 11);
		auto recordValue = std::string(record.getValue(), record.getValue() + record.getValueLength());
		PTF_ASSERT_EQUAL(recordValue, "objectclass");

		uint8_t data[20];
		auto dataLen = pcpp::hexStringToByteArray("870b6f626a656374636c617373", data, 20);

		auto encodedValue = record.encode();
		PTF_ASSERT_EQUAL(encodedValue.size(), dataLen);
		PTF_ASSERT_BUF_COMPARE(encodedValue.data(), data, dataLen)
	}

	// Generic record with string value
	{
		pcpp::Asn1GenericRecord record(pcpp::Asn1TagClass::ContextSpecific, false, 7, "objectclass");

		PTF_ASSERT_EQUAL(record.getTagClass(), pcpp::Asn1TagClass::ContextSpecific, enumclass);
		PTF_ASSERT_FALSE(record.isConstructed());
		PTF_ASSERT_EQUAL(record.getUniversalTagType(), pcpp::Asn1UniversalTagType::NotApplicable, enumclass);
		PTF_ASSERT_EQUAL(record.getTotalLength(), 13);
		PTF_ASSERT_EQUAL(record.getValueLength(), 11);
		auto recordValue = std::string(record.getValue(), record.getValue() + record.getValueLength());
		PTF_ASSERT_EQUAL(recordValue, "objectclass");

		uint8_t data[20];
		auto dataLen = pcpp::hexStringToByteArray("870b6f626a656374636c617373", data, 20);

		auto encodedValue = record.encode();
		PTF_ASSERT_EQUAL(encodedValue.size(), dataLen);
		PTF_ASSERT_BUF_COMPARE(encodedValue.data(), data, dataLen)
	}

	// Record length > 128
	{
		pcpp::Asn1OctetStringRecord record(
		    "1234567890123456789012345678901234567890123456789012345678901234567890123456789012345678901234567890123456"
		    "7890123456789012345678901234567890123456789012345678901234567890123456789012345678901234567890");

		uint8_t data[203];
		auto dataLen = pcpp::hexStringToByteArray(
		    "0481c83132333435363738393031323334353637383930313233343536373839303132333435363738393031323334353637383930"
		    "3132333435363738393031323334353637383930313233343536373839303132333435363738393031323334353637383930313233"
		    "3435363738393031323334353637383930313233343536373839303132333435363738393031323334353637383930313233343536"
		    "3738393031323334353637383930313233343536373839303132333435363738393031323334353637383930",
		    data, 203);

		auto encodedValue = record.encode();
		PTF_ASSERT_EQUAL(encodedValue.size(), dataLen);
		PTF_ASSERT_BUF_COMPARE(encodedValue.data(), data, dataLen)
	}

	// Record length > 256
	{
		pcpp::Asn1OctetStringRecord record(
		    "0123456789012345678901234567890123456789012345678901234567890123456789012345678901234567890123456789012345"
		    "6789012345678901234567890123456789012345678901234567890123456789012345678901234567890123456789012345678901"
		    "2345678901234567890123456789012345678901234567890123456789012345678901234567890123456789");

		uint8_t data[304];
		auto dataLen = pcpp::hexStringToByteArray(
		    "0482012c30313233343536373839303132333435363738393031323334353637383930313233343536373839303132333435363738"
		    "3930313233343536373839303132333435363738393031323334353637383930313233343536373839303132333435363738393031"
		    "3233343536373839303132333435363738393031323334353637383930313233343536373839303132333435363738393031323334"
		    "3536373839303132333435363738393031323334353637383930313233343536373839303132333435363738393031323334353637"
		    "3839303132333435363738393031323334353637383930313233343536373839303132333435363738393031323334353637383930"
		    "313233343536373839303132333435363738393031323334353637383930313233343536373839",
		    data, 304);

		auto encodedValue = record.encode();
		PTF_ASSERT_EQUAL(encodedValue.size(), dataLen);
		PTF_ASSERT_BUF_COMPARE(encodedValue.data(), data, dataLen)
	}

	// Integer 1 byte
	{
		pcpp::Asn1IntegerRecord record(6);

		PTF_ASSERT_EQUAL(record.getTagClass(), pcpp::Asn1TagClass::Universal, enumclass);
		PTF_ASSERT_FALSE(record.isConstructed());
		PTF_ASSERT_EQUAL(record.getUniversalTagType(), pcpp::Asn1UniversalTagType::Integer, enumclass);
		PTF_ASSERT_EQUAL(record.getTotalLength(), 3);
		PTF_ASSERT_EQUAL(record.getValueLength(), 1);
		PTF_ASSERT_EQUAL(record.getIntValue<uint8_t>(), 6);

		uint8_t data[20];
		auto dataLen = pcpp::hexStringToByteArray("020106", data, 20);

		auto encodedValue = record.encode();
		PTF_ASSERT_EQUAL(encodedValue.size(), dataLen);
		PTF_ASSERT_BUF_COMPARE(encodedValue.data(), data, dataLen)
	}

	// Integer 2 bytes
	{
		pcpp::Asn1IntegerRecord record(1000);

		PTF_ASSERT_EQUAL(record.getTagClass(), pcpp::Asn1TagClass::Universal, enumclass);
		PTF_ASSERT_FALSE(record.isConstructed());
		PTF_ASSERT_EQUAL(record.getUniversalTagType(), pcpp::Asn1UniversalTagType::Integer, enumclass);
		PTF_ASSERT_EQUAL(record.getTotalLength(), 4);
		PTF_ASSERT_EQUAL(record.getValueLength(), 2);
		PTF_ASSERT_EQUAL(record.getIntValue<uint16_t>(), 1000);

		uint8_t data[20];
		auto dataLen = pcpp::hexStringToByteArray("020203e8", data, 20);

		auto encodedValue = record.encode();
		PTF_ASSERT_EQUAL(encodedValue.size(), dataLen);
		PTF_ASSERT_BUF_COMPARE(encodedValue.data(), data, dataLen)
	}

	// Integer 3 bytes
	{
		pcpp::Asn1IntegerRecord record(100000);

		PTF_ASSERT_EQUAL(record.getTagClass(), pcpp::Asn1TagClass::Universal, enumclass);
		PTF_ASSERT_FALSE(record.isConstructed());
		PTF_ASSERT_EQUAL(record.getUniversalTagType(), pcpp::Asn1UniversalTagType::Integer, enumclass);
		PTF_ASSERT_EQUAL(record.getTotalLength(), 5);
		PTF_ASSERT_EQUAL(record.getValueLength(), 3);
		PTF_ASSERT_EQUAL(record.getIntValue<uint32_t>(), 100000);

		uint8_t data[20];
		auto dataLen = pcpp::hexStringToByteArray("02030186a0", data, 20);

		auto encodedValue = record.encode();
		PTF_ASSERT_EQUAL(encodedValue.size(), dataLen);
		PTF_ASSERT_BUF_COMPARE(encodedValue.data(), data, dataLen)
	}

	// Integer 4 bytes
	{
		pcpp::Asn1IntegerRecord record(100000000);

		PTF_ASSERT_EQUAL(record.getTagClass(), pcpp::Asn1TagClass::Universal, enumclass);
		PTF_ASSERT_FALSE(record.isConstructed());
		PTF_ASSERT_EQUAL(record.getUniversalTagType(), pcpp::Asn1UniversalTagType::Integer, enumclass);
		PTF_ASSERT_EQUAL(record.getTotalLength(), 6);
		PTF_ASSERT_EQUAL(record.getValueLength(), 4);
		PTF_ASSERT_EQUAL(record.getIntValue<uint32_t>(), 100000000);

		uint8_t data[20];
		auto dataLen = pcpp::hexStringToByteArray("020405f5e100", data, 20);

		auto encodedValue = record.encode();
		PTF_ASSERT_EQUAL(encodedValue.size(), dataLen);
		PTF_ASSERT_BUF_COMPARE(encodedValue.data(), data, dataLen)
	}

	// Big Integer
	{
		std::vector<std::string> recordValues = { "21c28a1bff4aa8400226fc73409b54bbc1f06c5f",
			                                      "0x21c28a1bff4aa8400226fc73409b54bbc1f06c5f",
			                                      "0X21c28a1bff4aa8400226fc73409b54bbc1f06c5f" };

		for (const auto& recordValue : recordValues)
		{
			pcpp::Asn1IntegerRecord record(recordValue);

			PTF_ASSERT_EQUAL(record.getTagClass(), pcpp::Asn1TagClass::Universal, enumclass);
			PTF_ASSERT_FALSE(record.isConstructed());
			PTF_ASSERT_EQUAL(record.getUniversalTagType(), pcpp::Asn1UniversalTagType::Integer, enumclass);
			PTF_ASSERT_EQUAL(record.getTotalLength(), 22);
			PTF_ASSERT_EQUAL(record.getValueLength(), 20);
			PTF_ASSERT_EQUAL(record.getValueAsString(), "21c28a1bff4aa8400226fc73409b54bbc1f06c5f");

			uint8_t data[22];
			auto dataLen = pcpp::hexStringToByteArray("021421c28a1bff4aa8400226fc73409b54bbc1f06c5f", data, 22);

			auto encodedValue = record.encode();
			PTF_ASSERT_EQUAL(encodedValue.size(), dataLen);
			PTF_ASSERT_BUF_COMPARE(encodedValue.data(), data, dataLen)
		}
	}

	// Invalid big integer
	{
		PTF_ASSERT_RAISES(pcpp::Asn1IntegerRecord("invalid"), std::invalid_argument, "Value is not a valid hex stream");
		PTF_ASSERT_RAISES(pcpp::Asn1IntegerRecord(""), std::invalid_argument, "Value is not a valid hex stream");
	}

	// Enumerated
	{
		pcpp::Asn1EnumeratedRecord record(8192);

		PTF_ASSERT_EQUAL(record.getTagClass(), pcpp::Asn1TagClass::Universal, enumclass);
		PTF_ASSERT_FALSE(record.isConstructed());
		PTF_ASSERT_EQUAL(record.getUniversalTagType(), pcpp::Asn1UniversalTagType::Enumerated, enumclass);
		PTF_ASSERT_EQUAL(record.getTotalLength(), 4);
		PTF_ASSERT_EQUAL(record.getValueLength(), 2);
		PTF_ASSERT_EQUAL(record.getIntValue<uint16_t>(), 8192);

		uint8_t data[20];
		auto dataLen = pcpp::hexStringToByteArray("0a022000", data, 20);

		auto encodedValue = record.encode();
		PTF_ASSERT_EQUAL(encodedValue.size(), dataLen);
		PTF_ASSERT_BUF_COMPARE(encodedValue.data(), data, dataLen)
	}

	// OctetString with printable value
	{
		pcpp::Asn1OctetStringRecord record("subschemaSubentry");

		PTF_ASSERT_EQUAL(record.getTagClass(), pcpp::Asn1TagClass::Universal, enumclass);
		PTF_ASSERT_FALSE(record.isConstructed());
		PTF_ASSERT_EQUAL(record.getUniversalTagType(), pcpp::Asn1UniversalTagType::OctetString, enumclass);
		PTF_ASSERT_EQUAL(record.getTotalLength(), 19);
		PTF_ASSERT_EQUAL(record.getValueLength(), 17);
		PTF_ASSERT_EQUAL(record.getValue(), "subschemaSubentry");

		uint8_t data[20];
		auto dataLen = pcpp::hexStringToByteArray("0411737562736368656d61537562656e747279", data, 20);

		auto encodedValue = record.encode();
		PTF_ASSERT_EQUAL(encodedValue.size(), dataLen);
		PTF_ASSERT_BUF_COMPARE(encodedValue.data(), data, dataLen)
	}

	// OctetString with non-printable value
	{
		constexpr size_t valueSize = 8;
		uint8_t value[valueSize] = { 0x30, 0x06, 0x02, 0x02, 0x01, 0xf4, 0x04, 0x00 };
		pcpp::Asn1OctetStringRecord record(value, valueSize);

		PTF_ASSERT_EQUAL(record.getTagClass(), pcpp::Asn1TagClass::Universal, enumclass);
		PTF_ASSERT_FALSE(record.isConstructed());
		PTF_ASSERT_EQUAL(record.getUniversalTagType(), pcpp::Asn1UniversalTagType::OctetString, enumclass);
		PTF_ASSERT_EQUAL(record.getTotalLength(), valueSize + 2);
		PTF_ASSERT_EQUAL(record.getValueLength(), valueSize);
		PTF_ASSERT_EQUAL(record.getValue(), "3006020201f40400");

		uint8_t data[20];
		auto dataLen = pcpp::hexStringToByteArray("04083006020201f40400", data, 20);

		auto encodedValue = record.encode();
		PTF_ASSERT_EQUAL(encodedValue.size(), dataLen);
		PTF_ASSERT_BUF_COMPARE(encodedValue.data(), data, dataLen)
	}

	// Boolean - true
	{
		pcpp::Asn1BooleanRecord record(true);

		PTF_ASSERT_EQUAL(record.getTagClass(), pcpp::Asn1TagClass::Universal, enumclass);
		PTF_ASSERT_FALSE(record.isConstructed());
		PTF_ASSERT_EQUAL(record.getUniversalTagType(), pcpp::Asn1UniversalTagType::Boolean, enumclass);
		PTF_ASSERT_EQUAL(record.getTotalLength(), 3);
		PTF_ASSERT_EQUAL(record.getValueLength(), 1);
		PTF_ASSERT_TRUE(record.getValue());

		uint8_t data[20];
		auto dataLen = pcpp::hexStringToByteArray("0101ff", data, 20);

		auto encodedValue = record.encode();
		PTF_ASSERT_EQUAL(encodedValue.size(), dataLen);
		PTF_ASSERT_BUF_COMPARE(encodedValue.data(), data, dataLen)
	}

	// Boolean - false
	{
		pcpp::Asn1BooleanRecord record(false);

		uint8_t data[20];
		auto dataLen = pcpp::hexStringToByteArray("010100", data, 20);

		auto encodedValue = record.encode();
		PTF_ASSERT_EQUAL(encodedValue.size(), dataLen);
		PTF_ASSERT_BUF_COMPARE(encodedValue.data(), data, dataLen)
	}

	// Null
	{
		pcpp::Asn1NullRecord record;

		PTF_ASSERT_EQUAL(record.getTagClass(), pcpp::Asn1TagClass::Universal, enumclass);
		PTF_ASSERT_FALSE(record.isConstructed());
		PTF_ASSERT_EQUAL(record.getUniversalTagType(), pcpp::Asn1UniversalTagType::Null, enumclass);
		PTF_ASSERT_EQUAL(record.getTotalLength(), 2);
		PTF_ASSERT_EQUAL(record.getValueLength(), 0);

		uint8_t data[20];
		auto dataLen = pcpp::hexStringToByteArray("0500", data, 20);

		auto encodedValue = record.encode();
		PTF_ASSERT_EQUAL(encodedValue.size(), dataLen);
		PTF_ASSERT_BUF_COMPARE(encodedValue.data(), data, dataLen)
	}

	// ObjectIdentifier (OID)
	{
		pcpp::Asn1ObjectIdentifier oid("1.2.840.113549.1.1.11");
		pcpp::Asn1ObjectIdentifierRecord record(oid);

		uint8_t data[20];
		auto dataLen = pcpp::hexStringToByteArray("06092a864886f70d01010b", data, 20);

		auto encodedValue = record.encode();
		PTF_ASSERT_EQUAL(encodedValue.size(), dataLen);
		PTF_ASSERT_BUF_COMPARE(encodedValue.data(), data, dataLen)
	}

<<<<<<< HEAD
	// BitString with 0 unused bytes
	{
		pcpp::Asn1BitStringRecord record("1010001110110101");

		uint8_t data[20];
		auto dataLen = pcpp::hexStringToByteArray("030300a3b5", data, 20);

=======
	// UTC time
	{
		std::tm tm{ 45, 30, 15, 24, 5 - 1, 2025 - 1900, 0 };
		auto timePoint = std::chrono::system_clock::from_time_t(pcpp::mkUtcTime(tm));

		pcpp::Asn1UtcTimeRecord record(timePoint);

		PTF_ASSERT_EQUAL(record.getTagClass(), pcpp::Asn1TagClass::Universal, enumclass);
		PTF_ASSERT_FALSE(record.isConstructed());
		PTF_ASSERT_EQUAL(record.getUniversalTagType(), pcpp::Asn1UniversalTagType::UTCTime, enumclass);
		PTF_ASSERT_EQUAL(record.getTotalLength(), 15);
		PTF_ASSERT_EQUAL(record.getValueLength(), 13);

		uint8_t data[20];
		auto dataLen = pcpp::hexStringToByteArray("170d3235303532343135333034355a", data, 20);

		record.getValue();
>>>>>>> d66f0d47
		auto encodedValue = record.encode();
		PTF_ASSERT_EQUAL(encodedValue.size(), dataLen);
		PTF_ASSERT_BUF_COMPARE(encodedValue.data(), data, dataLen)
	}

<<<<<<< HEAD
	// BitString with unused bytes
	{
		pcpp::Asn1BitStringRecord record("1011001011");

		uint8_t data[20];
		auto dataLen = pcpp::hexStringToByteArray("030306b2c0", data, 20);

=======
	// UTC time - without seconds
	{
		std::tm tm{ 45, 30, 15, 24, 5 - 1, 2025 - 1900, 0 };
		auto timePoint = std::chrono::system_clock::from_time_t(pcpp::mkUtcTime(tm));

		pcpp::Asn1UtcTimeRecord record(timePoint, false);

		PTF_ASSERT_EQUAL(record.getTagClass(), pcpp::Asn1TagClass::Universal, enumclass);
		PTF_ASSERT_FALSE(record.isConstructed());
		PTF_ASSERT_EQUAL(record.getUniversalTagType(), pcpp::Asn1UniversalTagType::UTCTime, enumclass);
		PTF_ASSERT_EQUAL(record.getTotalLength(), 13);
		PTF_ASSERT_EQUAL(record.getValueLength(), 11);

		uint8_t data[20];
		auto dataLen = pcpp::hexStringToByteArray("170b323530353234313533305a", data, 20);

		record.getValue();
>>>>>>> d66f0d47
		auto encodedValue = record.encode();
		PTF_ASSERT_EQUAL(encodedValue.size(), dataLen);
		PTF_ASSERT_BUF_COMPARE(encodedValue.data(), data, dataLen)
	}

<<<<<<< HEAD
	// BitString invalid value
	{
		PTF_ASSERT_RAISES(pcpp::Asn1BitStringRecord record("0011invalid"), std::invalid_argument, "Invalid bit string");
=======
	// Generalized time - UTC
	{
		std::tm tm{ 0, 30, 14, 31, 5 - 1, 2025 - 1900, 0 };
		auto timePoint = std::chrono::system_clock::from_time_t(pcpp::mkUtcTime(tm));

		pcpp::Asn1GeneralizedTimeRecord record(timePoint);

		PTF_ASSERT_EQUAL(record.getTagClass(), pcpp::Asn1TagClass::Universal, enumclass);
		PTF_ASSERT_FALSE(record.isConstructed());
		PTF_ASSERT_EQUAL(record.getUniversalTagType(), pcpp::Asn1UniversalTagType::GeneralizedTime, enumclass);
		PTF_ASSERT_EQUAL(record.getTotalLength(), 17);
		PTF_ASSERT_EQUAL(record.getValueLength(), 15);

		uint8_t data[20];
		auto dataLen = pcpp::hexStringToByteArray("180f32303235303533313134333030305a", data, 20);

		record.getValue();
		auto encodedValue = record.encode();
		PTF_ASSERT_EQUAL(encodedValue.size(), dataLen);
		PTF_ASSERT_BUF_COMPARE(encodedValue.data(), data, dataLen);
	}

	// Generalized time - non-UTC
	{
		std::tm tm{ 0, 30, 14, 31, 5 - 1, 2025 - 1900, 0 };
		auto timePoint = std::chrono::system_clock::from_time_t(pcpp::mkUtcTime(tm));

		pcpp::Asn1GeneralizedTimeRecord record(timePoint, "-0400");

		PTF_ASSERT_EQUAL(record.getTagClass(), pcpp::Asn1TagClass::Universal, enumclass);
		PTF_ASSERT_FALSE(record.isConstructed());
		PTF_ASSERT_EQUAL(record.getUniversalTagType(), pcpp::Asn1UniversalTagType::GeneralizedTime, enumclass);
		PTF_ASSERT_EQUAL(record.getTotalLength(), 21);
		PTF_ASSERT_EQUAL(record.getValueLength(), 19);

		uint8_t data[22];
		auto dataLen = pcpp::hexStringToByteArray("181332303235303533313134333030302D30343030", data, 22);

		auto encodedValue = record.encode();
		PTF_ASSERT_EQUAL(encodedValue.size(), dataLen);
		PTF_ASSERT_BUF_COMPARE(encodedValue.data(), data, dataLen);
	}

	// Generalized time - with milliseconds
	{
		std::tm tm{ 0, 30, 14, 31, 5 - 1, 2025 - 1900, 0 };
		auto timePoint = std::chrono::system_clock::from_time_t(pcpp::mkUtcTime(tm)) + std::chrono::milliseconds(123);

		pcpp::Asn1GeneralizedTimeRecord record(timePoint, "Z");

		PTF_ASSERT_EQUAL(record.getTagClass(), pcpp::Asn1TagClass::Universal, enumclass);
		PTF_ASSERT_FALSE(record.isConstructed());
		PTF_ASSERT_EQUAL(record.getUniversalTagType(), pcpp::Asn1UniversalTagType::GeneralizedTime, enumclass);
		PTF_ASSERT_EQUAL(record.getTotalLength(), 21);
		PTF_ASSERT_EQUAL(record.getValueLength(), 19);

		uint8_t data[22];
		auto dataLen = pcpp::hexStringToByteArray("181332303235303533313134333030302e3132335a", data, 22);

		auto encodedValue = record.encode();
		PTF_ASSERT_EQUAL(encodedValue.size(), dataLen);
		PTF_ASSERT_BUF_COMPARE(encodedValue.data(), data, dataLen);
	}

	// Generalized time - non-UTC + milliseconds
	{
		std::tm tm{ 45, 30, 2, 31, 5 - 1, 2025 - 1900, 0 };
		auto timePoint = std::chrono::system_clock::from_time_t(pcpp::mkUtcTime(tm)) + std::chrono::milliseconds(123);

		pcpp::Asn1GeneralizedTimeRecord record(timePoint, "+1000");

		PTF_ASSERT_EQUAL(record.getTagClass(), pcpp::Asn1TagClass::Universal, enumclass);
		PTF_ASSERT_FALSE(record.isConstructed());
		PTF_ASSERT_EQUAL(record.getUniversalTagType(), pcpp::Asn1UniversalTagType::GeneralizedTime, enumclass);
		PTF_ASSERT_EQUAL(record.getTotalLength(), 25);
		PTF_ASSERT_EQUAL(record.getValueLength(), 23);

		uint8_t data[25];
		auto dataLen = pcpp::hexStringToByteArray("181732303235303533313032333034352e3132332b31303030", data, 25);

		auto encodedValue = record.encode();
		PTF_ASSERT_EQUAL(encodedValue.size(), dataLen);
		PTF_ASSERT_BUF_COMPARE(encodedValue.data(), data, dataLen);
	}

	// Generalized time - invalid timezone
	{
		std::tm tm{ 0, 30, 14, 31, 5 - 1, 2025 - 1900, 0 };
		auto timePoint = std::chrono::system_clock::from_time_t(pcpp::mkUtcTime(tm));
		PTF_ASSERT_RAISES(pcpp::Asn1GeneralizedTimeRecord(timePoint, "invalid"), std::invalid_argument,
		                  "Invalid timezone format. Use 'Z' or '+/-HHMM'.");
>>>>>>> d66f0d47
	}

	// Sequence
	{
		pcpp::Asn1OctetStringRecord octestStringRecord("abcd");
		pcpp::Asn1IntegerRecord integerRecord(1000);
		pcpp::Asn1SequenceRecord record({ &octestStringRecord, &integerRecord });

		PTF_ASSERT_EQUAL(record.getTagClass(), pcpp::Asn1TagClass::Universal, enumclass);
		PTF_ASSERT_TRUE(record.isConstructed());
		PTF_ASSERT_EQUAL(record.getUniversalTagType(), pcpp::Asn1UniversalTagType::Sequence, enumclass);
		PTF_ASSERT_EQUAL(record.getTotalLength(), 12);
		PTF_ASSERT_EQUAL(record.getValueLength(), 10);

		auto& subRecords = record.getSubRecords();
		PTF_ASSERT_EQUAL(subRecords.size(), 2);
		PTF_ASSERT_EQUAL(subRecords.at(0)->castAs<pcpp::Asn1OctetStringRecord>()->getValue(), "abcd");
		PTF_ASSERT_EQUAL(subRecords.at(1)->castAs<pcpp::Asn1IntegerRecord>()->getIntValue<uint16_t>(), 1000);

		uint8_t data[20];
		auto dataLen = pcpp::hexStringToByteArray("300a040461626364020203e8", data, 20);

		auto encodedValue = record.encode();
		PTF_ASSERT_EQUAL(encodedValue.size(), dataLen);
		PTF_ASSERT_BUF_COMPARE(encodedValue.data(), data, dataLen);
	}

	// Sequence initialized with a PointerVector
	{
		pcpp::PointerVector<pcpp::Asn1Record> subRecords;
		subRecords.pushBack(new pcpp::Asn1OctetStringRecord("abcd"));
		subRecords.pushBack(new pcpp::Asn1IntegerRecord(1000));
		pcpp::Asn1SequenceRecord record(subRecords);

		uint8_t data[20];
		auto dataLen = pcpp::hexStringToByteArray("300a040461626364020203e8", data, 20);

		auto encodedValue = record.encode();
		PTF_ASSERT_EQUAL(encodedValue.size(), dataLen);
		PTF_ASSERT_BUF_COMPARE(encodedValue.data(), data, dataLen);
	}

	// Set
	{
		pcpp::Asn1OctetStringRecord octestStringRecord("abcd");
		pcpp::Asn1IntegerRecord integerRecord(1000);
		pcpp::Asn1SetRecord record({ &integerRecord, &octestStringRecord });

		PTF_ASSERT_EQUAL(record.getTagClass(), pcpp::Asn1TagClass::Universal, enumclass);
		PTF_ASSERT_TRUE(record.isConstructed());
		PTF_ASSERT_EQUAL(record.getUniversalTagType(), pcpp::Asn1UniversalTagType::Set, enumclass);
		PTF_ASSERT_EQUAL(record.getTotalLength(), 12);
		PTF_ASSERT_EQUAL(record.getValueLength(), 10);

		auto& subRecords = record.getSubRecords();
		PTF_ASSERT_EQUAL(subRecords.size(), 2);
		PTF_ASSERT_EQUAL(subRecords.at(0)->castAs<pcpp::Asn1IntegerRecord>()->getIntValue<uint16_t>(), 1000);
		PTF_ASSERT_EQUAL(subRecords.at(1)->castAs<pcpp::Asn1OctetStringRecord>()->getValue(), "abcd");

		uint8_t data[20];
		auto dataLen = pcpp::hexStringToByteArray("310a020203e8040461626364", data, 20);

		auto encodedValue = record.encode();
		PTF_ASSERT_EQUAL(encodedValue.size(), dataLen);
		PTF_ASSERT_BUF_COMPARE(encodedValue.data(), data, dataLen);
	}

	// Set initialized with a PointerVector
	{
		pcpp::PointerVector<pcpp::Asn1Record> subRecords;
		subRecords.pushBack(new pcpp::Asn1IntegerRecord(1000));
		subRecords.pushBack(new pcpp::Asn1OctetStringRecord("abcd"));
		pcpp::Asn1SetRecord record(subRecords);

		uint8_t data[20];
		auto dataLen = pcpp::hexStringToByteArray("310a020203e8040461626364", data, 20);

		auto encodedValue = record.encode();
		PTF_ASSERT_EQUAL(encodedValue.size(), dataLen);
		PTF_ASSERT_BUF_COMPARE(encodedValue.data(), data, dataLen);
	}
}  // Asn1EncodingTest

PTF_TEST_CASE(Asn1ObjectIdentifierTest)
{
	// Generate from byte array - First byte
	{
		std::vector<std::pair<std::vector<uint8_t>, std::string>> encodedDataAndExpectedStrings = {
			{ { 0x16 }, "0.22" },
			{ { 0x35 }, "1.13" },
			{ { 0x76 }, "2.38" },
		};

		for (auto encodedDataAndExpectedString : encodedDataAndExpectedStrings)
		{
			pcpp::Asn1ObjectIdentifier oid(encodedDataAndExpectedString.first.data(),
			                               encodedDataAndExpectedString.first.size());
			PTF_ASSERT_EQUAL(oid.toString(), encodedDataAndExpectedString.second);
		}
	}

	// Generate from byte array - Small and large value components
	{
		std::vector<std::pair<std::vector<uint8_t>, std::string>> encodedDataAndExpectedStrings = {
			{ { 0x2a, 0x26, 0x7f },                         "1.2.38.127"        },
			{ { 0x2a, 0x95, 0x8c, 0x4e },                   "1.2.345678"        },
			{ { 0x2a, 0x95, 0x8c, 0x4e, 0x01, 0xcd, 0x14 }, "1.2.345678.1.9876" },
		};

		for (auto encodedDataAndExpectedString : encodedDataAndExpectedStrings)
		{
			pcpp::Asn1ObjectIdentifier oid(encodedDataAndExpectedString.first.data(),
			                               encodedDataAndExpectedString.first.size());
			PTF_ASSERT_EQUAL(oid.toString(), encodedDataAndExpectedString.second);
		}
	}

	// Generate from byte array - Invalid values
	{
		PTF_ASSERT_RAISES(pcpp::Asn1ObjectIdentifier(nullptr, 2), std::invalid_argument,
		                  "Malformed OID: Not enough bytes for the first component");
		PTF_ASSERT_RAISES(pcpp::Asn1ObjectIdentifier(std::vector<uint8_t>({ 0x85 }).data(), 0), std::invalid_argument,
		                  "Malformed OID: Not enough bytes for the first component");
		PTF_ASSERT_RAISES(pcpp::Asn1ObjectIdentifier(std::vector<uint8_t>({ 0x2a, 0x95 }).data(), 2),
		                  std::invalid_argument, "Malformed OID: Incomplete component at end of data");
	}

	// Generate from string - Valid values
	{
		std::vector<std::pair<std::string, std::vector<uint32_t>>> inputAndExpectedComponents = {
			{ "0.9.2342.19200300.100.1.1", { 0x0, 0x9, 0x926, 0x124F92C, 0x64, 0x1, 0x1 } },
			{ "1.3.6.1.4.1.12345",         { 0x1, 0x3, 0x6, 0x1, 0x4, 0x1, 0x3039 }       },
			{ "2.5.4.3",                   { 0x2, 0x5, 0x4, 0x3 }                         }
		};

		for (auto inputAndExpectedComponent : inputAndExpectedComponents)
		{
			pcpp::Asn1ObjectIdentifier oid(inputAndExpectedComponent.first);
			PTF_ASSERT_VECTORS_EQUAL(oid.getComponents(), inputAndExpectedComponent.second);
			PTF_ASSERT_EQUAL(oid.toString(), inputAndExpectedComponent.first)
		}
	}

	// Generate from string - Invalid values
	{
		std::vector<std::pair<std::string, std::string>> malformedValuesAndExceptions = {
			{ "invalid",          "Malformed OID: invalid component"                                                    },
			{ "1.invalid",        "Malformed OID: invalid component"                                                    },
			{ "1..1",             "Malformed OID: empty component"                                                      },
			{ "1.2.999999999999", "Malformed OID: component out of uint32_t range"                                      },
			{ "1",                "Malformed OID: an OID must have at least two components"                             },
			{ "3.2",              "Malformed OID: first component must be 0, 1, or 2"                                   },
			{ "0.40",             "Malformed OID: second component must be less than 40 when first component is 0 or 1" },
			{ "1.40",             "Malformed OID: second component must be less than 40 when first component is 0 or 1" }
		};

		for (auto malformedValuesAndException : malformedValuesAndExceptions)
		{
			PTF_ASSERT_RAISES(pcpp::Asn1ObjectIdentifier oid(malformedValuesAndException.first), std::invalid_argument,
			                  malformedValuesAndException.second);
		}
	}

	// Encode
	{
		pcpp::Asn1ObjectIdentifier oid("1.2.840.113549.1.1.11");
		PTF_ASSERT_VECTORS_EQUAL(oid.toBytes(),
		                         std::vector<uint8_t>({ 0x2a, 0x86, 0x48, 0x86, 0xf7, 0x0d, 0x01, 0x01, 0x0b }));
	}

}  // Asn1ObjectIdentifierTest<|MERGE_RESOLUTION|>--- conflicted
+++ resolved
@@ -215,34 +215,14 @@
 		PTF_ASSERT_EQUAL(record->castAs<pcpp::Asn1ObjectIdentifierRecord>()->getValue(), "1.2.840.113549.1.1.11");
 	}
 
-<<<<<<< HEAD
-	// BitString with 0 unused bytes
-	{
-		uint8_t data[20];
-		auto dataLen = pcpp::hexStringToByteArray("030300a3b5", data, 20);
-=======
 	// UTC time
 	{
 		uint8_t data[20];
 		auto dataLen = pcpp::hexStringToByteArray("170d3235303532343135333034355a", data, 20);
->>>>>>> d66f0d47
-		auto record = pcpp::Asn1Record::decode(data, dataLen);
-
-		PTF_ASSERT_EQUAL(record->getTagClass(), pcpp::Asn1TagClass::Universal, enumclass);
-		PTF_ASSERT_FALSE(record->isConstructed());
-<<<<<<< HEAD
-		PTF_ASSERT_EQUAL(record->getUniversalTagType(), pcpp::Asn1UniversalTagType::BitString, enumclass);
-		PTF_ASSERT_EQUAL(record->getTotalLength(), 5);
-		PTF_ASSERT_EQUAL(record->getValueLength(), 3);
-		PTF_ASSERT_EQUAL(record->castAs<pcpp::Asn1BitStringRecord>()->getValue(), "1010001110110101");
-		PTF_ASSERT_EQUAL(record->toString(), "BitString, Length: 2+3, Value: 1010001110110101");
-	}
-
-	// BitString with unused bytes
-	{
-		uint8_t data[20];
-		auto dataLen = pcpp::hexStringToByteArray("030306b2c0", data, 20);
-=======
+		auto record = pcpp::Asn1Record::decode(data, dataLen);
+
+		PTF_ASSERT_EQUAL(record->getTagClass(), pcpp::Asn1TagClass::Universal, enumclass);
+		PTF_ASSERT_FALSE(record->isConstructed());
 		PTF_ASSERT_EQUAL(record->getUniversalTagType(), pcpp::Asn1UniversalTagType::UTCTime, enumclass);
 		PTF_ASSERT_EQUAL(record->getTotalLength(), 15);
 		PTF_ASSERT_EQUAL(record->getValueLength(), 13);
@@ -258,18 +238,10 @@
 	{
 		uint8_t data[20];
 		auto dataLen = pcpp::hexStringToByteArray("170b323530353234313533305a", data, 20);
->>>>>>> d66f0d47
-		auto record = pcpp::Asn1Record::decode(data, dataLen);
-
-		PTF_ASSERT_EQUAL(record->getTagClass(), pcpp::Asn1TagClass::Universal, enumclass);
-		PTF_ASSERT_FALSE(record->isConstructed());
-<<<<<<< HEAD
-		PTF_ASSERT_EQUAL(record->getUniversalTagType(), pcpp::Asn1UniversalTagType::BitString, enumclass);
-		PTF_ASSERT_EQUAL(record->getTotalLength(), 5);
-		PTF_ASSERT_EQUAL(record->getValueLength(), 3);
-		PTF_ASSERT_EQUAL(record->castAs<pcpp::Asn1BitStringRecord>()->getValue(), "1011001011");
-		PTF_ASSERT_EQUAL(record->toString(), "BitString, Length: 2+3, Value: 1011001011");
-=======
+		auto record = pcpp::Asn1Record::decode(data, dataLen);
+
+		PTF_ASSERT_EQUAL(record->getTagClass(), pcpp::Asn1TagClass::Universal, enumclass);
+		PTF_ASSERT_FALSE(record->isConstructed());
 		PTF_ASSERT_EQUAL(record->getUniversalTagType(), pcpp::Asn1UniversalTagType::UTCTime, enumclass);
 		PTF_ASSERT_EQUAL(record->getTotalLength(), 13);
 		PTF_ASSERT_EQUAL(record->getValueLength(), 11);
@@ -398,7 +370,36 @@
 			PTF_ASSERT_RAISES(utcTimeRecord->getValueAsString("%Y%m%d", invalidTimezone), std::invalid_argument,
 			                  "Invalid timezone format. Use 'Z' or '+/-HHMM'.");
 		}
->>>>>>> d66f0d47
+	}
+
+	// BitString with 0 unused bytes
+	{
+		uint8_t data[20];
+		auto dataLen = pcpp::hexStringToByteArray("030300a3b5", data, 20);
+		auto record = pcpp::Asn1Record::decode(data, dataLen);
+
+		PTF_ASSERT_EQUAL(record->getTagClass(), pcpp::Asn1TagClass::Universal, enumclass);
+		PTF_ASSERT_FALSE(record->isConstructed());
+		PTF_ASSERT_EQUAL(record->getUniversalTagType(), pcpp::Asn1UniversalTagType::BitString, enumclass);
+		PTF_ASSERT_EQUAL(record->getTotalLength(), 5);
+		PTF_ASSERT_EQUAL(record->getValueLength(), 3);
+		PTF_ASSERT_EQUAL(record->castAs<pcpp::Asn1BitStringRecord>()->getValue(), "1010001110110101");
+		PTF_ASSERT_EQUAL(record->toString(), "BitString, Length: 2+3, Value: 1010001110110101");
+	}
+
+	// BitString with unused bytes
+	{
+		uint8_t data[20];
+		auto dataLen = pcpp::hexStringToByteArray("030306b2c0", data, 20);
+		auto record = pcpp::Asn1Record::decode(data, dataLen);
+
+		PTF_ASSERT_EQUAL(record->getTagClass(), pcpp::Asn1TagClass::Universal, enumclass);
+		PTF_ASSERT_FALSE(record->isConstructed());
+		PTF_ASSERT_EQUAL(record->getUniversalTagType(), pcpp::Asn1UniversalTagType::BitString, enumclass);
+		PTF_ASSERT_EQUAL(record->getTotalLength(), 5);
+		PTF_ASSERT_EQUAL(record->getValueLength(), 3);
+		PTF_ASSERT_EQUAL(record->castAs<pcpp::Asn1BitStringRecord>()->getValue(), "1011001011");
+		PTF_ASSERT_EQUAL(record->toString(), "BitString, Length: 2+3, Value: 1011001011");
 	}
 
 	// Sequence
@@ -871,15 +872,6 @@
 		PTF_ASSERT_BUF_COMPARE(encodedValue.data(), data, dataLen)
 	}
 
-<<<<<<< HEAD
-	// BitString with 0 unused bytes
-	{
-		pcpp::Asn1BitStringRecord record("1010001110110101");
-
-		uint8_t data[20];
-		auto dataLen = pcpp::hexStringToByteArray("030300a3b5", data, 20);
-
-=======
 	// UTC time
 	{
 		std::tm tm{ 45, 30, 15, 24, 5 - 1, 2025 - 1900, 0 };
@@ -897,21 +889,11 @@
 		auto dataLen = pcpp::hexStringToByteArray("170d3235303532343135333034355a", data, 20);
 
 		record.getValue();
->>>>>>> d66f0d47
-		auto encodedValue = record.encode();
-		PTF_ASSERT_EQUAL(encodedValue.size(), dataLen);
-		PTF_ASSERT_BUF_COMPARE(encodedValue.data(), data, dataLen)
-	}
-
-<<<<<<< HEAD
-	// BitString with unused bytes
-	{
-		pcpp::Asn1BitStringRecord record("1011001011");
-
-		uint8_t data[20];
-		auto dataLen = pcpp::hexStringToByteArray("030306b2c0", data, 20);
-
-=======
+		auto encodedValue = record.encode();
+		PTF_ASSERT_EQUAL(encodedValue.size(), dataLen);
+		PTF_ASSERT_BUF_COMPARE(encodedValue.data(), data, dataLen)
+	}
+
 	// UTC time - without seconds
 	{
 		std::tm tm{ 45, 30, 15, 24, 5 - 1, 2025 - 1900, 0 };
@@ -929,17 +911,11 @@
 		auto dataLen = pcpp::hexStringToByteArray("170b323530353234313533305a", data, 20);
 
 		record.getValue();
->>>>>>> d66f0d47
-		auto encodedValue = record.encode();
-		PTF_ASSERT_EQUAL(encodedValue.size(), dataLen);
-		PTF_ASSERT_BUF_COMPARE(encodedValue.data(), data, dataLen)
-	}
-
-<<<<<<< HEAD
-	// BitString invalid value
-	{
-		PTF_ASSERT_RAISES(pcpp::Asn1BitStringRecord record("0011invalid"), std::invalid_argument, "Invalid bit string");
-=======
+		auto encodedValue = record.encode();
+		PTF_ASSERT_EQUAL(encodedValue.size(), dataLen);
+		PTF_ASSERT_BUF_COMPARE(encodedValue.data(), data, dataLen)
+	}
+
 	// Generalized time - UTC
 	{
 		std::tm tm{ 0, 30, 14, 31, 5 - 1, 2025 - 1900, 0 };
@@ -1031,7 +1007,35 @@
 		auto timePoint = std::chrono::system_clock::from_time_t(pcpp::mkUtcTime(tm));
 		PTF_ASSERT_RAISES(pcpp::Asn1GeneralizedTimeRecord(timePoint, "invalid"), std::invalid_argument,
 		                  "Invalid timezone format. Use 'Z' or '+/-HHMM'.");
->>>>>>> d66f0d47
+	}
+
+	// BitString with 0 unused bytes
+	{
+		pcpp::Asn1BitStringRecord record("1010001110110101");
+
+		uint8_t data[20];
+		auto dataLen = pcpp::hexStringToByteArray("030300a3b5", data, 20);
+
+		auto encodedValue = record.encode();
+		PTF_ASSERT_EQUAL(encodedValue.size(), dataLen);
+		PTF_ASSERT_BUF_COMPARE(encodedValue.data(), data, dataLen)
+	}
+
+	// BitString with unused bytes
+	{
+		pcpp::Asn1BitStringRecord record("1011001011");
+
+		uint8_t data[20];
+		auto dataLen = pcpp::hexStringToByteArray("030306b2c0", data, 20);
+
+		auto encodedValue = record.encode();
+		PTF_ASSERT_EQUAL(encodedValue.size(), dataLen);
+		PTF_ASSERT_BUF_COMPARE(encodedValue.data(), data, dataLen)
+	}
+
+	// BitString invalid value
+	{
+		PTF_ASSERT_RAISES(pcpp::Asn1BitStringRecord record("0011invalid"), std::invalid_argument, "Invalid bit string");
 	}
 
 	// Sequence
