--- conflicted
+++ resolved
@@ -1,4 +1,3 @@
-<<<<<<< HEAD
 #include <stdio.h>
 #include <stdlib.h>
 #include <getopt.h>
@@ -297,304 +296,4 @@
 	PTF_RUN_TEST(WakeOnLanEditTests, "wol");
 
 	PTF_END_RUNNING_TESTS;
-}
-=======
-#include <stdio.h>
-#include <stdlib.h>
-#include <getopt.h>
-#include "PcapPlusPlusVersion.h"
-#include "PcppTestFrameworkRun.h"
-#include "TestDefinition.h"
-#include "Logger.h"
-#include "../../Tests/Packet++Test/Utils/TestUtils.h"
-
-static struct option PacketTestOptions[] =
-{
-	{"include-tags",  required_argument, nullptr, 't'},
-	{"exclude-tags",  required_argument, nullptr, 'x'},
-	{"show-skipped-tests", no_argument, nullptr, 'w' },
-	{"mem-verbose", no_argument, nullptr, 'm' },
-	{"verbose", no_argument, nullptr, 'v' },
-	{"skip-mem-leak-check", no_argument, nullptr, 's' },
-	{"help", no_argument, nullptr, 'h' },
-	{nullptr, 0, nullptr, 0}
-};
-
-void printUsage()
-{
-	std::cout << "Usage: Packet++Test [-t tags] [-m] [-s] [-v] [-h]\n\n"
-			<< "Flags:\n"
-			<< "-t --include-tags        A list of semicolon separated tags for tests to run\n"
-			<< "-x --exclude-tags        A list of semicolon separated tags for tests to exclude\n"
-			<< "-w --show-skipped-tests  Show tests that are skipped. Default is to hide them in tests results\n"
-			<< "-v --verbose             Run in verbose mode (emits more output in several tests)\n"
-			<< "-m --mem-verbose         Output information about each memory allocation and deallocation\n"
-			<< "-s --skip-mem-leak-check Skip memory leak check\n"
-			<< "-h --help                Display this help message and exit\n";
-}
-
-
-int main(int argc, char* argv[])
-{
-	int optionIndex = 0;
-	int opt = 0;
-	std::string userTagsInclude = "", userTagsExclude = "", configTags = "";
-	bool memVerbose = false;
-	bool skipMemLeakCheck = false;
-
-	while((opt = getopt_long(argc, argv, "msvwht:x:", PacketTestOptions, &optionIndex)) != -1)
-	{
-		switch (opt)
-		{
-			case 0:
-				break;
-			case 't':
-				userTagsInclude = optarg;
-				break;
-			case 'x':
-				userTagsExclude = optarg;
-				break;
-			case 's':
-				skipMemLeakCheck = true;
-				break;
-			case 'm':
-				memVerbose = true;
-				break;
-			case 'w':
-				PTF_SHOW_SKIPPED_TESTS(true);
-				break;
-			case 'v':
-				PTF_SET_VERBOSE_MODE(true);
-				break;
-			case 'h':
-				printUsage();
-				exit(0);
-			default:
-				printUsage();
-				exit(-1);
-		}
-	}
-
-	std::cout << "PcapPlusPlus version: " << pcpp::getPcapPlusPlusVersionFull() << std::endl
-	<< "Built: " << pcpp::getBuildDateTime() << std::endl
-	<< "Built from: " << pcpp::getGitInfo() << std::endl;
-
-	#ifdef NDEBUG
-	skipMemLeakCheck = true;
-	std::cout << "Disabling memory leak check in MSVC Release builds due to caching logic in stream objects that looks like a memory leak:" << std::endl
-	<< "     https://github.com/cpputest/cpputest/issues/786#issuecomment-148921958" << std::endl;
-	#endif
-
-	// The logger singleton looks like a memory leak. Invoke it before starting the memory check
-	pcpp::Logger::getInstance();
-
-	// cppcheck-suppress knownConditionTrueFalse
-	if (skipMemLeakCheck)
-	{
-		if (configTags != "")
-			configTags += ";";
-
-		configTags += "skip_mem_leak_check";
-		std::cout << "Skipping memory leak check for all test cases" << std::endl;
-	}
-
-	if (memVerbose)
-	{
-		if (configTags != "")
-			configTags += ";";
-
-		configTags += "mem_leak_check_verbose";
-		std::cout << "Turning on verbose information on memory allocations" << std::endl;
-	}
-
-	PTF_START_RUNNING_TESTS(userTagsInclude, userTagsExclude, configTags);
-
-	pcpp_tests::testSetUp();
-
-	PTF_RUN_TEST(EthPacketCreation, "eth2;eth");
-	PTF_RUN_TEST(EthPacketPointerCreation, "eth2;eth");
-	PTF_RUN_TEST(EthAndArpPacketParsing, "eth2;eth;arp");
-	PTF_RUN_TEST(ArpPacketCreation, "arp");
-	PTF_RUN_TEST(EthDot3LayerParsingTest, "eth_dot3;eth");
-	PTF_RUN_TEST(EthDot3LayerCreateEditTest, "eth_dot3;eth");
-
-	PTF_RUN_TEST(VlanParseAndCreation, "vlan");
-	PTF_RUN_TEST(QinQ802_1adParse, "vlan");
-	PTF_RUN_TEST(MplsLayerTest, "mpls");
-	PTF_RUN_TEST(VxlanParsingAndCreationTest, "vxlan");
-
-	PTF_RUN_TEST(IPv4PacketCreation, "ipv4");
-	PTF_RUN_TEST(IPv4PacketParsing, "ipv4");
-	PTF_RUN_TEST(IPv4FragmentationTest, "ipv4");
-	PTF_RUN_TEST(IPv4OptionsParsingTest, "ipv4");
-	PTF_RUN_TEST(IPv4OptionsEditTest, "ipv4");
-	PTF_RUN_TEST(IPv4UdpChecksum, "ipv4");
-
-	PTF_RUN_TEST(IPv6UdpPacketParseAndCreate, "ipv6");
-	PTF_RUN_TEST(IPv6FragmentationTest, "ipv6");
-	PTF_RUN_TEST(IPv6ExtensionsTest, "ipv6");
-
-	PTF_RUN_TEST(TcpPacketNoOptionsParsing, "tcp");
-	PTF_RUN_TEST(TcpPacketWithOptionsParsing, "tcp");
-	PTF_RUN_TEST(TcpPacketWithOptionsParsing2, "tcp");
-	PTF_RUN_TEST(TcpPacketCreation, "tcp");
-	PTF_RUN_TEST(TcpPacketCreation2, "tcp");
-	PTF_RUN_TEST(TcpMalformedPacketParsing, "tcp");
-	PTF_RUN_TEST(TcpChecksumInvalidRead, "tcp");
-	PTF_RUN_TEST(TcpChecksumMultiBuffer, "tcp");
-
-	PTF_RUN_TEST(PacketUtilsHash5TupleUdp, "udp");
-	PTF_RUN_TEST(PacketUtilsHash5TupleTcp, "tcp");
-	PTF_RUN_TEST(PacketUtilsHash5TupleIPv6, "ipv6");
-
-	PTF_RUN_TEST(InsertDataToPacket, "packet;insert");
-	PTF_RUN_TEST(CreatePacketFromBuffer, "packet");
-	PTF_RUN_TEST(InsertVlanToPacket, "packet;vlan;insert");
-	PTF_RUN_TEST(RemoveLayerTest, "packet;remove_layer");
-	PTF_RUN_TEST(CopyLayerAndPacketTest, "packet;copy_layer");
-	PTF_RUN_TEST(PacketLayerLookupTest, "packet");
-	PTF_RUN_TEST(RawPacketTimeStampSetterTest, "packet");
-	PTF_RUN_TEST(ParsePartialPacketTest, "packet;partial_packet");
-	PTF_RUN_TEST(PacketTrailerTest, "packet;packet_trailer");
-	PTF_RUN_TEST(ResizeLayerTest, "packet;resize");
-	PTF_RUN_TEST(PrintPacketAndLayers, "packet;print");
-
-	PTF_RUN_TEST(HttpRequestLayerParsingTest, "http");
-	PTF_RUN_TEST(HttpRequestLayerCreationTest, "http");
-	PTF_RUN_TEST(HttpRequestLayerEditTest, "http");
-	PTF_RUN_TEST(HttpResponseLayerParsingTest, "http");
-	PTF_RUN_TEST(HttpResponseLayerCreationTest, "http");
-	PTF_RUN_TEST(HttpResponseLayerEditTest, "http");
-	PTF_RUN_TEST(HttpMalformedResponseTest, "http");
-
-	PTF_RUN_TEST(PPPoESessionLayerParsingTest, "pppoe");
-	PTF_RUN_TEST(PPPoESessionLayerCreationTest, "pppoe");
-	PTF_RUN_TEST(PPPoEDiscoveryLayerParsingTest, "pppoe");
-	PTF_RUN_TEST(PPPoEDiscoveryLayerCreateTest, "pppoe");
-
-	PTF_RUN_TEST(DnsLayerParsingTest, "dns");
-	PTF_RUN_TEST(DnsLayerQueryCreationTest, "dns");
-	PTF_RUN_TEST(DnsLayerResourceCreationTest, "dns");
-	PTF_RUN_TEST(DnsLayerEditTest, "dns");
-	PTF_RUN_TEST(DnsLayerRemoveResourceTest, "dns");
-	PTF_RUN_TEST(DnsOverTcpParsingTest, "dns");
-	PTF_RUN_TEST(DnsOverTcpCreationTest, "dns");
-
-	PTF_RUN_TEST(IcmpParsingTest, "icmp");
-	PTF_RUN_TEST(IcmpCreationTest, "icmp");
-	PTF_RUN_TEST(IcmpEditTest, "icmp");
-
-	PTF_RUN_TEST(GreParsingTest, "gre");
-	PTF_RUN_TEST(GreCreationTest, "gre");
-	PTF_RUN_TEST(GreEditTest, "gre");
-
-	PTF_RUN_TEST(SSLClientHelloParsingTest, "ssl");
-	PTF_RUN_TEST(SSLExtensionWithZeroSizeTest, "ssl");
-	PTF_RUN_TEST(SSLAppDataParsingTest, "ssl");
-	PTF_RUN_TEST(SSLAlertParsingTest, "ssl");
-	PTF_RUN_TEST(SSLMultipleRecordParsingTest, "ssl");
-	PTF_RUN_TEST(SSLMultipleRecordParsing2Test, "ssl");
-	PTF_RUN_TEST(SSLMultipleRecordParsing3Test, "ssl");
-	PTF_RUN_TEST(SSLMultipleRecordParsing4Test, "ssl");
-	PTF_RUN_TEST(SSLPartialCertificateParseTest, "ssl");
-	PTF_RUN_TEST(SSLNewSessionTicketParseTest, "ssl");
-	PTF_RUN_TEST(SSLMalformedPacketParsing, "ssl");
-	PTF_RUN_TEST(TLS1_3ParsingTest, "ssl");
-	PTF_RUN_TEST(TLSCipherSuiteTest, "ssl");
-	PTF_RUN_TEST(ClientHelloTLSFingerprintTest, "ssl");
-	PTF_RUN_TEST(ServerHelloTLSFingerprintTest, "ssl");
-
-	PTF_RUN_TEST(SllPacketParsingTest, "sll");
-	PTF_RUN_TEST(SllPacketCreationTest, "sll");
-	PTF_RUN_TEST(NullLoopbackTest, "null_loopback");
-
-	PTF_RUN_TEST(DhcpParsingTest, "dhcp");
-	PTF_RUN_TEST(DhcpCreationTest, "dhcp");
-	PTF_RUN_TEST(DhcpEditTest, "dhcp");
-
-	PTF_RUN_TEST(IgmpParsingTest, "igmp");
-	PTF_RUN_TEST(IgmpCreateAndEditTest, "igmp");
-	PTF_RUN_TEST(Igmpv3ParsingTest, "igmp");
-	PTF_RUN_TEST(Igmpv3QueryCreateAndEditTest, "igmp");
-	PTF_RUN_TEST(Igmpv3ReportCreateAndEditTest, "igmp");
-
-	PTF_RUN_TEST(SipRequestLayerParsingTest, "sip");
-	PTF_RUN_TEST(SipRequestLayerCreationTest, "sip");
-	PTF_RUN_TEST(SipRequestLayerEditTest, "sip");
-	PTF_RUN_TEST(SipResponseLayerParsingTest, "sip");
-	PTF_RUN_TEST(SipResponseLayerCreationTest, "sip");
-	PTF_RUN_TEST(SipResponseLayerEditTest, "sip");
-	PTF_RUN_TEST(SdpLayerParsingTest, "sdp");
-	PTF_RUN_TEST(SdpLayerCreationTest, "sdp");
-	PTF_RUN_TEST(SdpLayerEditTest, "sdp");
-
-	PTF_RUN_TEST(RadiusLayerParsingTest, "radius");
-	PTF_RUN_TEST(RadiusLayerCreationTest, "radius");
-	PTF_RUN_TEST(RadiusLayerEditTest, "radius");
-
-	PTF_RUN_TEST(GtpLayerParsingTest, "gtp");
-	PTF_RUN_TEST(GtpLayerCreationTest, "gtp");
-	PTF_RUN_TEST(GtpLayerEditTest, "gtp");
-
-	PTF_RUN_TEST(BgpLayerParsingTest, "bgp");
-	PTF_RUN_TEST(BgpLayerCreationTest, "bgp");
-	PTF_RUN_TEST(BgpLayerEditTest, "bgp");
-
-	PTF_RUN_TEST(SSHParsingTest, "ssh");
-	PTF_RUN_TEST(SSHMalformedParsingTest, "ssh");
-
-	PTF_RUN_TEST(IPSecParsingTest, "ipsec");
-
-	PTF_RUN_TEST(DhcpV6ParsingTest, "dhcp;dhcpv6");
-	PTF_RUN_TEST(DhcpV6CreationTest, "dhcp;dhcpv6");
-	PTF_RUN_TEST(DhcpV6EditTest, "dhcp;dhcpv6");
-
-	PTF_RUN_TEST(NtpMethodsTests, "ntp");
-	PTF_RUN_TEST(NtpParsingV3Tests, "ntp");
-	PTF_RUN_TEST(NtpParsingV4Tests, "ntp");
-	PTF_RUN_TEST(NtpCreationTests, "ntp");
-
-	PTF_RUN_TEST(TelnetCommandParsingTests, "telnet");
-	PTF_RUN_TEST(TelnetDataParsingTests, "telnet");
-
-	PTF_RUN_TEST(IcmpV6ParsingTest, "icmpv6");
-	PTF_RUN_TEST(IcmpV6CreationTest, "icmpv6");
-	PTF_RUN_TEST(IcmpV6EditTest, "icmpv6");
-
-	PTF_RUN_TEST(FtpParsingTests, "ftp");
-	PTF_RUN_TEST(FtpCreationTests, "ftp");
-	PTF_RUN_TEST(FtpEditTests, "ftp");
-
-	PTF_RUN_TEST(LLCParsingTests, "llc");
-	PTF_RUN_TEST(LLCCreationTests, "llc");
-
-	PTF_RUN_TEST(StpConfigurationParsingTests, "stp");
-	PTF_RUN_TEST(StpConfigurationCreationTests, "stp");
-	PTF_RUN_TEST(StpConfigurationEditTests, "stp");
-	PTF_RUN_TEST(StpTopologyChangeParsingTests, "stp");
-	PTF_RUN_TEST(StpTopologyChangeCreationTests, "stp");
-	PTF_RUN_TEST(StpTopologyChangeEditTests, "stp");
-	PTF_RUN_TEST(RapidStpParsingTests, "stp");
-	PTF_RUN_TEST(RapidStpCreationTests, "stp");
-	PTF_RUN_TEST(RapidStpEditTests, "stp");
-	PTF_RUN_TEST(MultipleStpParsingTests, "stp");
-	PTF_RUN_TEST(MultipleStpCreationTests, "stp");
-	PTF_RUN_TEST(MultipleStpEditTests, "stp");
-
-	PTF_RUN_TEST(SomeIpPortTest, "someip");
-	PTF_RUN_TEST(SomeIpParsingTest, "someip");
-	PTF_RUN_TEST(SomeIpCreationTest, "someip");
-	PTF_RUN_TEST(SomeIpTpParsingTest, "someip");
-	PTF_RUN_TEST(SomeIpTpCreationTest, "someip");
-	PTF_RUN_TEST(SomeIpTpEditTest, "someip");
-
-	PTF_RUN_TEST(SomeIpSdParsingTest, "someipsd");
-	PTF_RUN_TEST(SomeIpSdCreationTest, "someipsd");
-
-	PTF_RUN_TEST(WakeOnLanParsingTests, "wol");
-	PTF_RUN_TEST(WakeOnLanCreationTests, "wol");
-	PTF_RUN_TEST(WakeOnLanEditTests, "wol");
-
-	PTF_END_RUNNING_TESTS;
-}
->>>>>>> 142e3de8
+}