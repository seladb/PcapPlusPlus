--- conflicted
+++ resolved
@@ -10,8 +10,8 @@
   src/DnsLayer.cpp
   src/DnsResource.cpp
   src/DnsResourceData.cpp
+  src/DoIpLayer.cpp
   src/DoIpLayerData.cpp
-  src/DoIpLayer.cpp
   src/EthDot3Layer.cpp
   src/EthLayer.cpp
   src/FtpLayer.cpp
@@ -70,7 +70,6 @@
   # Force hash-library pcapng to be link fully static
 )
 
-<<<<<<< HEAD
 set(public_headers
     header/ArpLayer.h
     header/Asn1Codec.h
@@ -143,78 +142,6 @@
     header/VxlanLayer.h
     header/WakeOnLanLayer.h
     header/WireGuardLayer.h)
-=======
-set(
-  public_headers
-  header/ArpLayer.h
-  header/Asn1Codec.h
-  header/BgpLayer.h
-  header/CotpLayer.h
-  header/DhcpLayer.h
-  header/DhcpV6Layer.h
-  header/DnsLayerEnums.h
-  header/DnsLayer.h
-  header/DnsResourceData.h
-  header/DnsResource.h
-  header/EthDot3Layer.h
-  header/EthLayer.h
-  header/FtpLayer.h
-  header/GreLayer.h
-  header/GtpLayer.h
-  header/HttpLayer.h
-  header/IcmpLayer.h
-  header/IcmpV6Layer.h
-  header/IgmpLayer.h
-  header/IPLayer.h
-  header/IPReassembly.h
-  header/IPSecLayer.h
-  header/IPv4Layer.h
-  header/IPv6Extensions.h
-  header/IPv6Layer.h
-  header/Layer.h
-  header/LdapLayer.h
-  header/LLCLayer.h
-  header/MplsLayer.h
-  header/NullLoopbackLayer.h
-  header/NdpLayer.h
-  header/NflogLayer.h
-  header/NtpLayer.h
-  header/Packet.h
-  header/PacketTrailerLayer.h
-  header/PacketUtils.h
-  header/PayloadLayer.h
-  header/PPPoELayer.h
-  header/ProtocolType.h
-  header/RadiusLayer.h
-  header/RawPacket.h
-  header/S7CommLayer.h
-  header/SdpLayer.h
-  header/SingleCommandTextProtocol.h
-  header/SipLayer.h
-  header/SllLayer.h
-  header/Sll2Layer.h
-  header/SmtpLayer.h
-  header/SomeIpLayer.h
-  header/SomeIpSdLayer.h
-  header/SSHLayer.h
-  header/SSLCommon.h
-  header/SSLHandshake.h
-  header/SSLLayer.h
-  header/StpLayer.h
-  header/TcpLayer.h
-  header/TcpReassembly.h
-  header/TelnetLayer.h
-  header/TextBasedProtocol.h
-  header/TLVData.h
-  header/TpktLayer.h
-  header/UdpLayer.h
-  header/VlanLayer.h
-  header/VrrpLayer.h
-  header/VxlanLayer.h
-  header/WakeOnLanLayer.h
-  header/WireGuardLayer.h
-)
->>>>>>> 7898a5da
 
 # Don't use set_target_properties CMake limit to 50 elements
 set_property(TARGET Packet++ PROPERTY PUBLIC_HEADER ${public_headers})
