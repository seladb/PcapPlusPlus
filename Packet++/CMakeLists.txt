add_library(
  Packet++
  $<TARGET_OBJECTS:hash-library>
  src/ArpLayer.cpp
  src/Asn1Codec.cpp
  src/BgpLayer.cpp
  src/CiscoHdlcLayer.cpp
  src/CotpLayer.cpp
  src/DhcpLayer.cpp
  src/DhcpV6Layer.cpp
  src/DnsLayer.cpp
  src/DnsResource.cpp
  src/DnsResourceData.cpp
  src/EthDot3Layer.cpp
  src/EthLayer.cpp
  src/FtpLayer.cpp
  src/GreLayer.cpp
  src/GtpLayer.cpp
  src/HttpLayer.cpp
  src/IcmpLayer.cpp
  src/IcmpV6Layer.cpp
  src/IgmpLayer.cpp
  src/IPLayer.cpp
  src/IPReassembly.cpp
  src/IPSecLayer.cpp
  src/IPv4Layer.cpp
  src/IPv6Extensions.cpp
  src/IPv6Layer.cpp
  src/Layer.cpp
  src/LdapLayer.cpp
  src/LLCLayer.cpp
  src/MplsLayer.cpp
  src/NdpLayer.cpp
  src/NflogLayer.cpp
  src/NtpLayer.cpp
  src/NullLoopbackLayer.cpp
  src/Packet.cpp
  src/PacketTrailerLayer.cpp
  src/PacketUtils.cpp
  src/PayloadLayer.cpp
  src/PPPoELayer.cpp
  src/RadiusLayer.cpp
  src/RawPacket.cpp
  src/S7CommLayer.cpp
  src/SdpLayer.cpp
  src/SingleCommandTextProtocol.cpp
  src/SipLayer.cpp
  src/Sll2Layer.cpp
  src/SllLayer.cpp
  src/SmtpLayer.cpp
  src/SomeIpLayer.cpp
  src/SomeIpSdLayer.cpp
  src/SSHLayer.cpp
  src/SSLCommon.cpp
  src/SSLHandshake.cpp
  src/SSLLayer.cpp
  src/StpLayer.cpp
  src/TcpLayer.cpp
  src/TcpReassembly.cpp
  src/TelnetLayer.cpp
  src/TextBasedProtocol.cpp
  src/TLVData.cpp
  src/TpktLayer.cpp
  src/UdpLayer.cpp
  src/VlanLayer.cpp
  src/VrrpLayer.cpp
  src/VxlanLayer.cpp
  src/WakeOnLanLayer.cpp
  src/WireGuardLayer.cpp
  # Force hash-library pcapng to be link fully static
)

<<<<<<< HEAD
set(public_headers
    header/pcapplusplus/ArpLayer.h
    header/pcapplusplus/Asn1Codec.h
    header/pcapplusplus/BgpLayer.h
    header/pcapplusplus/CotpLayer.h
    header/pcapplusplus/DhcpLayer.h
    header/pcapplusplus/DhcpV6Layer.h
    header/pcapplusplus/DnsLayerEnums.h
    header/pcapplusplus/DnsLayer.h
    header/pcapplusplus/DnsResourceData.h
    header/pcapplusplus/DnsResource.h
    header/pcapplusplus/EthDot3Layer.h
    header/pcapplusplus/EthLayer.h
    header/pcapplusplus/FtpLayer.h
    header/pcapplusplus/GreLayer.h
    header/pcapplusplus/GtpLayer.h
    header/pcapplusplus/HttpLayer.h
    header/pcapplusplus/IcmpLayer.h
    header/pcapplusplus/IcmpV6Layer.h
    header/pcapplusplus/IgmpLayer.h
    header/pcapplusplus/IPLayer.h
    header/pcapplusplus/IPReassembly.h
    header/pcapplusplus/IPSecLayer.h
    header/pcapplusplus/IPv4Layer.h
    header/pcapplusplus/IPv6Extensions.h
    header/pcapplusplus/IPv6Layer.h
    header/pcapplusplus/Layer.h
    header/pcapplusplus/LdapLayer.h
    header/pcapplusplus/LLCLayer.h
    header/pcapplusplus/MplsLayer.h
    header/pcapplusplus/NullLoopbackLayer.h
    header/pcapplusplus/NdpLayer.h
    header/pcapplusplus/NflogLayer.h
    header/pcapplusplus/NtpLayer.h
    header/pcapplusplus/Packet.h
    header/pcapplusplus/PacketTrailerLayer.h
    header/pcapplusplus/PacketUtils.h
    header/pcapplusplus/PayloadLayer.h
    header/pcapplusplus/PPPoELayer.h
    header/pcapplusplus/ProtocolType.h
    header/pcapplusplus/RadiusLayer.h
    header/pcapplusplus/RawPacket.h
    header/pcapplusplus/S7CommLayer.h
    header/pcapplusplus/SdpLayer.h
    header/pcapplusplus/SingleCommandTextProtocol.h
    header/pcapplusplus/SipLayer.h
    header/pcapplusplus/SllLayer.h
    header/pcapplusplus/Sll2Layer.h
    header/pcapplusplus/SmtpLayer.h
    header/pcapplusplus/SomeIpLayer.h
    header/pcapplusplus/SomeIpSdLayer.h
    header/pcapplusplus/SSHLayer.h
    header/pcapplusplus/SSLCommon.h
    header/pcapplusplus/SSLHandshake.h
    header/pcapplusplus/SSLLayer.h
    header/pcapplusplus/StpLayer.h
    header/pcapplusplus/TcpLayer.h
    header/pcapplusplus/TcpReassembly.h
    header/pcapplusplus/TelnetLayer.h
    header/pcapplusplus/TextBasedProtocol.h
    header/pcapplusplus/TLVData.h
    header/pcapplusplus/TpktLayer.h
    header/pcapplusplus/UdpLayer.h
    header/pcapplusplus/VlanLayer.h
    header/pcapplusplus/VrrpLayer.h
    header/pcapplusplus/VxlanLayer.h
    header/pcapplusplus/WakeOnLanLayer.h
    header/pcapplusplus/WireGuardLayer.h)
=======
set(
  public_headers
  header/ArpLayer.h
  header/Asn1Codec.h
  header/BgpLayer.h
  header/CiscoHdlcLayer.h
  header/CotpLayer.h
  header/DhcpLayer.h
  header/DhcpV6Layer.h
  header/DnsLayerEnums.h
  header/DnsLayer.h
  header/DnsResourceData.h
  header/DnsResource.h
  header/EthDot3Layer.h
  header/EthLayer.h
  header/FtpLayer.h
  header/GreLayer.h
  header/GtpLayer.h
  header/HttpLayer.h
  header/IcmpLayer.h
  header/IcmpV6Layer.h
  header/IgmpLayer.h
  header/IPLayer.h
  header/IPReassembly.h
  header/IPSecLayer.h
  header/IPv4Layer.h
  header/IPv6Extensions.h
  header/IPv6Layer.h
  header/Layer.h
  header/LdapLayer.h
  header/LLCLayer.h
  header/MplsLayer.h
  header/NullLoopbackLayer.h
  header/NdpLayer.h
  header/NflogLayer.h
  header/NtpLayer.h
  header/Packet.h
  header/PacketTrailerLayer.h
  header/PacketUtils.h
  header/PayloadLayer.h
  header/PPPoELayer.h
  header/ProtocolType.h
  header/RadiusLayer.h
  header/RawPacket.h
  header/S7CommLayer.h
  header/SdpLayer.h
  header/SingleCommandTextProtocol.h
  header/SipLayer.h
  header/SllLayer.h
  header/Sll2Layer.h
  header/SmtpLayer.h
  header/SomeIpLayer.h
  header/SomeIpSdLayer.h
  header/SSHLayer.h
  header/SSLCommon.h
  header/SSLHandshake.h
  header/SSLLayer.h
  header/StpLayer.h
  header/TcpLayer.h
  header/TcpReassembly.h
  header/TelnetLayer.h
  header/TextBasedProtocol.h
  header/TLVData.h
  header/TpktLayer.h
  header/UdpLayer.h
  header/VlanLayer.h
  header/VrrpLayer.h
  header/VxlanLayer.h
  header/WakeOnLanLayer.h
  header/WireGuardLayer.h
)
>>>>>>> 8f121931

# Don't use set_target_properties CMake limit to 50 elements
set_property(TARGET Packet++ PROPERTY PUBLIC_HEADER ${public_headers})

target_compile_features(Packet++ PUBLIC cxx_std_11)

target_include_directories(
  Packet++
  PUBLIC $<BUILD_INTERFACE:${CMAKE_CURRENT_SOURCE_DIR}/header> $<INSTALL_INTERFACE:include>
  # Don't link with hash-library nor EndianPortable as they won't be exported
  PRIVATE $<TARGET_PROPERTY:hash-library,INCLUDE_DIRECTORIES>
  PRIVATE $<TARGET_PROPERTY:EndianPortable,INTERFACE_INCLUDE_DIRECTORIES>
)

target_link_libraries(Packet++ PUBLIC Common++)

if(PCAPPP_INSTALL)
  install(
    TARGETS Packet++
    EXPORT PcapPlusPlusTargets
    ARCHIVE DESTINATION ${PCAPPP_INSTALL_LIBDIR}
    LIBRARY DESTINATION ${PCAPPP_INSTALL_LIBDIR}
    PUBLIC_HEADER DESTINATION ${PCAPPP_INSTALL_INCLUDEDIR}
    RUNTIME DESTINATION ${PCAPPP_INSTALL_BINDIR}
  )
endif()

set_property(TARGET Packet++ PROPERTY OUTPUT_NAME "Packet++")
set_property(TARGET Packet++ PROPERTY VERSION ${PCAPPP_VERSION})
set_property(TARGET Packet++ PROPERTY COMPILE_WARNING_AS_ERROR ON)<|MERGE_RESOLUTION|>--- conflicted
+++ resolved
@@ -70,148 +70,77 @@
   # Force hash-library pcapng to be link fully static
 )
 
-<<<<<<< HEAD
-set(public_headers
-    header/pcapplusplus/ArpLayer.h
-    header/pcapplusplus/Asn1Codec.h
-    header/pcapplusplus/BgpLayer.h
-    header/pcapplusplus/CotpLayer.h
-    header/pcapplusplus/DhcpLayer.h
-    header/pcapplusplus/DhcpV6Layer.h
-    header/pcapplusplus/DnsLayerEnums.h
-    header/pcapplusplus/DnsLayer.h
-    header/pcapplusplus/DnsResourceData.h
-    header/pcapplusplus/DnsResource.h
-    header/pcapplusplus/EthDot3Layer.h
-    header/pcapplusplus/EthLayer.h
-    header/pcapplusplus/FtpLayer.h
-    header/pcapplusplus/GreLayer.h
-    header/pcapplusplus/GtpLayer.h
-    header/pcapplusplus/HttpLayer.h
-    header/pcapplusplus/IcmpLayer.h
-    header/pcapplusplus/IcmpV6Layer.h
-    header/pcapplusplus/IgmpLayer.h
-    header/pcapplusplus/IPLayer.h
-    header/pcapplusplus/IPReassembly.h
-    header/pcapplusplus/IPSecLayer.h
-    header/pcapplusplus/IPv4Layer.h
-    header/pcapplusplus/IPv6Extensions.h
-    header/pcapplusplus/IPv6Layer.h
-    header/pcapplusplus/Layer.h
-    header/pcapplusplus/LdapLayer.h
-    header/pcapplusplus/LLCLayer.h
-    header/pcapplusplus/MplsLayer.h
-    header/pcapplusplus/NullLoopbackLayer.h
-    header/pcapplusplus/NdpLayer.h
-    header/pcapplusplus/NflogLayer.h
-    header/pcapplusplus/NtpLayer.h
-    header/pcapplusplus/Packet.h
-    header/pcapplusplus/PacketTrailerLayer.h
-    header/pcapplusplus/PacketUtils.h
-    header/pcapplusplus/PayloadLayer.h
-    header/pcapplusplus/PPPoELayer.h
-    header/pcapplusplus/ProtocolType.h
-    header/pcapplusplus/RadiusLayer.h
-    header/pcapplusplus/RawPacket.h
-    header/pcapplusplus/S7CommLayer.h
-    header/pcapplusplus/SdpLayer.h
-    header/pcapplusplus/SingleCommandTextProtocol.h
-    header/pcapplusplus/SipLayer.h
-    header/pcapplusplus/SllLayer.h
-    header/pcapplusplus/Sll2Layer.h
-    header/pcapplusplus/SmtpLayer.h
-    header/pcapplusplus/SomeIpLayer.h
-    header/pcapplusplus/SomeIpSdLayer.h
-    header/pcapplusplus/SSHLayer.h
-    header/pcapplusplus/SSLCommon.h
-    header/pcapplusplus/SSLHandshake.h
-    header/pcapplusplus/SSLLayer.h
-    header/pcapplusplus/StpLayer.h
-    header/pcapplusplus/TcpLayer.h
-    header/pcapplusplus/TcpReassembly.h
-    header/pcapplusplus/TelnetLayer.h
-    header/pcapplusplus/TextBasedProtocol.h
-    header/pcapplusplus/TLVData.h
-    header/pcapplusplus/TpktLayer.h
-    header/pcapplusplus/UdpLayer.h
-    header/pcapplusplus/VlanLayer.h
-    header/pcapplusplus/VrrpLayer.h
-    header/pcapplusplus/VxlanLayer.h
-    header/pcapplusplus/WakeOnLanLayer.h
-    header/pcapplusplus/WireGuardLayer.h)
-=======
 set(
   public_headers
-  header/ArpLayer.h
-  header/Asn1Codec.h
-  header/BgpLayer.h
-  header/CiscoHdlcLayer.h
-  header/CotpLayer.h
-  header/DhcpLayer.h
-  header/DhcpV6Layer.h
-  header/DnsLayerEnums.h
-  header/DnsLayer.h
-  header/DnsResourceData.h
-  header/DnsResource.h
-  header/EthDot3Layer.h
-  header/EthLayer.h
-  header/FtpLayer.h
-  header/GreLayer.h
-  header/GtpLayer.h
-  header/HttpLayer.h
-  header/IcmpLayer.h
-  header/IcmpV6Layer.h
-  header/IgmpLayer.h
-  header/IPLayer.h
-  header/IPReassembly.h
-  header/IPSecLayer.h
-  header/IPv4Layer.h
-  header/IPv6Extensions.h
-  header/IPv6Layer.h
-  header/Layer.h
-  header/LdapLayer.h
-  header/LLCLayer.h
-  header/MplsLayer.h
-  header/NullLoopbackLayer.h
-  header/NdpLayer.h
-  header/NflogLayer.h
-  header/NtpLayer.h
-  header/Packet.h
-  header/PacketTrailerLayer.h
-  header/PacketUtils.h
-  header/PayloadLayer.h
-  header/PPPoELayer.h
-  header/ProtocolType.h
-  header/RadiusLayer.h
-  header/RawPacket.h
-  header/S7CommLayer.h
-  header/SdpLayer.h
-  header/SingleCommandTextProtocol.h
-  header/SipLayer.h
-  header/SllLayer.h
-  header/Sll2Layer.h
-  header/SmtpLayer.h
-  header/SomeIpLayer.h
-  header/SomeIpSdLayer.h
-  header/SSHLayer.h
-  header/SSLCommon.h
-  header/SSLHandshake.h
-  header/SSLLayer.h
-  header/StpLayer.h
-  header/TcpLayer.h
-  header/TcpReassembly.h
-  header/TelnetLayer.h
-  header/TextBasedProtocol.h
-  header/TLVData.h
-  header/TpktLayer.h
-  header/UdpLayer.h
-  header/VlanLayer.h
-  header/VrrpLayer.h
-  header/VxlanLayer.h
-  header/WakeOnLanLayer.h
-  header/WireGuardLayer.h
+  header/pcapplusplus/ArpLayer.h
+  header/pcapplusplus/Asn1Codec.h
+  header/pcapplusplus/BgpLayer.h
+  header/pcapplusplus/CiscoHdlcLayer.h
+  header/pcapplusplus/CotpLayer.h
+  header/pcapplusplus/DhcpLayer.h
+  header/pcapplusplus/DhcpV6Layer.h
+  header/pcapplusplus/DnsLayerEnums.h
+  header/pcapplusplus/DnsLayer.h
+  header/pcapplusplus/DnsResourceData.h
+  header/pcapplusplus/DnsResource.h
+  header/pcapplusplus/EthDot3Layer.h
+  header/pcapplusplus/EthLayer.h
+  header/pcapplusplus/FtpLayer.h
+  header/pcapplusplus/GreLayer.h
+  header/pcapplusplus/GtpLayer.h
+  header/pcapplusplus/HttpLayer.h
+  header/pcapplusplus/IcmpLayer.h
+  header/pcapplusplus/IcmpV6Layer.h
+  header/pcapplusplus/IgmpLayer.h
+  header/pcapplusplus/IPLayer.h
+  header/pcapplusplus/IPReassembly.h
+  header/pcapplusplus/IPSecLayer.h
+  header/pcapplusplus/IPv4Layer.h
+  header/pcapplusplus/IPv6Extensions.h
+  header/pcapplusplus/IPv6Layer.h
+  header/pcapplusplus/Layer.h
+  header/pcapplusplus/LdapLayer.h
+  header/pcapplusplus/LLCLayer.h
+  header/pcapplusplus/MplsLayer.h
+  header/pcapplusplus/NullLoopbackLayer.h
+  header/pcapplusplus/NdpLayer.h
+  header/pcapplusplus/NflogLayer.h
+  header/pcapplusplus/NtpLayer.h
+  header/pcapplusplus/Packet.h
+  header/pcapplusplus/PacketTrailerLayer.h
+  header/pcapplusplus/PacketUtils.h
+  header/pcapplusplus/PayloadLayer.h
+  header/pcapplusplus/PPPoELayer.h
+  header/pcapplusplus/ProtocolType.h
+  header/pcapplusplus/RadiusLayer.h
+  header/pcapplusplus/RawPacket.h
+  header/pcapplusplus/S7CommLayer.h
+  header/pcapplusplus/SdpLayer.h
+  header/pcapplusplus/SingleCommandTextProtocol.h
+  header/pcapplusplus/SipLayer.h
+  header/pcapplusplus/SllLayer.h
+  header/pcapplusplus/Sll2Layer.h
+  header/pcapplusplus/SmtpLayer.h
+  header/pcapplusplus/SomeIpLayer.h
+  header/pcapplusplus/SomeIpSdLayer.h
+  header/pcapplusplus/SSHLayer.h
+  header/pcapplusplus/SSLCommon.h
+  header/pcapplusplus/SSLHandshake.h
+  header/pcapplusplus/SSLLayer.h
+  header/pcapplusplus/StpLayer.h
+  header/pcapplusplus/TcpLayer.h
+  header/pcapplusplus/TcpReassembly.h
+  header/pcapplusplus/TelnetLayer.h
+  header/pcapplusplus/TextBasedProtocol.h
+  header/pcapplusplus/TLVData.h
+  header/pcapplusplus/TpktLayer.h
+  header/pcapplusplus/UdpLayer.h
+  header/pcapplusplus/VlanLayer.h
+  header/pcapplusplus/VrrpLayer.h
+  header/pcapplusplus/VxlanLayer.h
+  header/pcapplusplus/WakeOnLanLayer.h
+  header/pcapplusplus/WireGuardLayer.h
 )
->>>>>>> 8f121931
 
 # Don't use set_target_properties CMake limit to 50 elements
 set_property(TARGET Packet++ PROPERTY PUBLIC_HEADER ${public_headers})
