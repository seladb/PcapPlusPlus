--- conflicted
+++ resolved
@@ -1,559 +1,554 @@
-#define LOG_MODULE PacketLogModuleIgmpLayer
-
-#include "IgmpLayer.h"
-#include "IpUtils.h"
-#include "Logger.h"
-#include <string.h>
-#include "EndianPortable.h"
-
-namespace pcpp
-{
-
-/*************
- * IgmpLayer
- *************/
-
-IgmpLayer::IgmpLayer(IgmpType type, const pcpp::experimental::IPv4Address& groupAddr, uint8_t maxResponseTime, ProtocolType igmpVer)
-{
-	m_DataLen = getHeaderSizeByVerAndType(igmpVer, type);
-	m_Data = new uint8_t[m_DataLen];
-	memset(m_Data, 0, m_DataLen);
-	m_Protocol = igmpVer;
-
-	setType(type);
-	if (!groupAddr.isUnspecified())
-		setGroupAddress(groupAddr);
-
-	getIgmpHeader()->maxResponseTime = maxResponseTime;
-}
-
-void IgmpLayer::setGroupAddress(const pcpp::experimental::IPv4Address& groupAddr)
-{
-	igmp_header* hdr = getIgmpHeader();
-	hdr->groupAddress = groupAddr.toUInt();
-}
-
-IgmpType IgmpLayer::getType() const
-{
-	uint8_t type = getIgmpHeader()->type;
-	if (type < (uint8_t)IgmpType_MembershipQuery ||
-			(type > (uint8_t)IgmpType_LeaveGroup && type < (uint8_t)IgmpType_MulticastTracerouteResponse) ||
-			(type > (uint8_t)IgmpType_MulticastTraceroute && type < (uint8_t)IgmpType_MembershipReportV3) ||
-			(type > (uint8_t)IgmpType_MembershipReportV3 && type < (uint8_t)IgmpType_MulticastRouterAdvertisement) ||
-			type > IgmpType_MulticastRouterTermination)
-		return IgmpType_Unknown;
-
-	return (IgmpType)type;
-}
-
-void IgmpLayer::setType(IgmpType type)
-{
-	if (type == IgmpType_Unknown)
-		return;
-
-	igmp_header* hdr = getIgmpHeader();
-	hdr->type = type;
-}
-
-ProtocolType IgmpLayer::getIGMPVerFromData(uint8_t* data, size_t dataLen, bool& isQuery)
-{
-	isQuery = false;
-
-	if (dataLen < 8 || data == NULL)
-		return UnknownProtocol;
-
-	switch ((int)data[0])
-	{
-	case IgmpType_MembershipReportV2:
-	case IgmpType_LeaveGroup:
-		return IGMPv2;
-	case IgmpType_MembershipReportV1:
-		return IGMPv1;
-	case IgmpType_MembershipReportV3:
-		return IGMPv3;
-	case IgmpType_MembershipQuery:
-	{
-		isQuery = true;
-
-		if (dataLen >= sizeof(igmpv3_query_header))
-			return IGMPv3;
-
-		if (data[1] == 0)
-			return IGMPv1;
-		else
-			return IGMPv2;
-	}
-	default:
-		return UnknownProtocol;
-	}
-}
-
-uint16_t IgmpLayer::calculateChecksum()
-{
-	ScalarBuffer<uint16_t> buffer;
-	buffer.buffer = (uint16_t*)getIgmpHeader();
-	buffer.len = getHeaderLen();
-	return compute_checksum(&buffer, 1);
-}
-
-size_t IgmpLayer::getHeaderSizeByVerAndType(ProtocolType igmpVer, IgmpType igmpType) const
-{
-	if (igmpVer == IGMPv1 || igmpVer == IGMPv2)
-		return sizeof(igmp_header);
-
-	if (igmpVer == IGMPv3)
-	{
-		if (igmpType == IgmpType_MembershipQuery)
-			return sizeof(igmpv3_query_header);
-		else if (igmpType == IgmpType_MembershipReportV3)
-			return sizeof(igmpv3_report_header);
-	}
-
-	return 0;
-}
-
-std::string IgmpLayer::toString() const
-{
-	std::string igmpVer = "";
-	switch (getProtocol())
-	{
-	case IGMPv1:
-		igmpVer = "1";
-		break;
-	case IGMPv2:
-		igmpVer = "2";
-		break;
-	default:
-		igmpVer = "3";
-	}
-
-	std::string msgType;
-
-	switch (getType())
-	{
-	case IgmpType_MembershipQuery:
-		msgType = "Membership Query";
-		break;
-	case IgmpType_MembershipReportV1:
-		msgType = "Membership Report";
-		break;
-	case IgmpType_DVMRP:
-		msgType = "DVMRP";
-		break;
-	case IgmpType_P1Mv1:
-		msgType = "PIMv1";
-		break;
-	case IgmpType_CiscoTrace:
-		msgType = "Cisco Trace";
-		break;
-	case IgmpType_MembershipReportV2:
-		msgType = "Membership Report";
-		break;
-	case IgmpType_LeaveGroup:
-		msgType = "Leave Group";
-		break;
-	case IgmpType_MulticastTracerouteResponse:
-		msgType = "Multicast Traceroute Response";
-		break;
-	case IgmpType_MulticastTraceroute:
-		msgType = "Multicast Traceroute";
-		break;
-	case IgmpType_MembershipReportV3:
-		msgType = "Membership Report";
-		break;
-	case IgmpType_MulticastRouterAdvertisement:
-		msgType = "Multicast Router Advertisement";
-		break;
-	case IgmpType_MulticastRouterSolicitation:
-		msgType = "Multicast Router Solicitation";
-		break;
-	case IgmpType_MulticastRouterTermination:
-		msgType = "Multicast Router Termination";
-		break;
-	default:
-		msgType = "Unknown";
-		break;
-	}
-
-	std::string result = "IGMPv" + igmpVer + " Layer, " + msgType + " message";
-	return result;
-}
-
-
-
-
-/*************
- * IgmpV1Layer
- *************/
-
-
-void IgmpV1Layer::computeCalculateFields()
-{
-	igmp_header* hdr = getIgmpHeader();
-	hdr->checksum = 0;
-	hdr->checksum = htobe16(calculateChecksum());
-	hdr->maxResponseTime = 0;
-}
-
-
-
-
-
-/*************
- * IgmpV2Layer
- *************/
-
-
-void IgmpV2Layer::computeCalculateFields()
-{
-	igmp_header* hdr = getIgmpHeader();
-	hdr->checksum = 0;
-	hdr->checksum = htobe16(calculateChecksum());
-}
-
-
-
-
-
-/******************
- * IgmpV3QueryLayer
- ******************/
-
-
-IgmpV3QueryLayer::IgmpV3QueryLayer(uint8_t* data, size_t dataLen, Layer* prevLayer, Packet* packet) :
-		IgmpLayer(data, dataLen, prevLayer, packet, IGMPv3)
-{
-}
-
-IgmpV3QueryLayer::IgmpV3QueryLayer(const pcpp::experimental::IPv4Address& multicastAddr, uint8_t maxResponseTime, uint8_t s_qrv) :
-		IgmpLayer(IgmpType_MembershipQuery, multicastAddr, maxResponseTime, IGMPv3)
-{
-	getIgmpV3QueryHeader()->s_qrv = s_qrv;
-}
-
-uint16_t IgmpV3QueryLayer::getSourceAddressCount() const
-{
-	return be16toh(getIgmpV3QueryHeader()->numOfSources);
-}
-
-pcpp::experimental::IPv4Address IgmpV3QueryLayer::getSourceAddressAtIndex(int index) const
-{
-	uint16_t numOfSources = getSourceAddressCount();
-	if (index < 0 || index >= numOfSources)
-		return pcpp::experimental::IPv4Address();
-
-	// verify numOfRecords is a reasonable number that points to data within the packet
-	int ptrOffset = index * sizeof(uint32_t) + sizeof(igmpv3_query_header);
-	if (ptrOffset + sizeof(uint32_t) > getDataLen())
-		return pcpp::experimental::IPv4Address();
-
-	uint8_t* ptr = m_Data + ptrOffset;
-	return pcpp::experimental::IPv4Address(*(uint32_t*)ptr);
-}
-
-size_t IgmpV3QueryLayer::getHeaderLen() const
-{
-	uint16_t numOfSources = getSourceAddressCount();
-
-	int headerLen = numOfSources * sizeof(uint32_t) + sizeof(igmpv3_query_header);
-
-	// verify numOfRecords is a reasonable number that points to data within the packet
-	if ((size_t)headerLen > getDataLen())
-		return getDataLen();
-
-	return (size_t)headerLen;
-}
-
-void IgmpV3QueryLayer::computeCalculateFields()
-{
-	igmpv3_query_header* hdr = getIgmpV3QueryHeader();
-	hdr->checksum = 0;
-	hdr->checksum = htobe16(calculateChecksum());
-}
-
-bool IgmpV3QueryLayer::addSourceAddress(const pcpp::experimental::IPv4Address& addr)
-{
-	return addSourceAddressAtIndex(addr, getSourceAddressCount());
-}
-
-bool IgmpV3QueryLayer::addSourceAddressAtIndex(const pcpp::experimental::IPv4Address& addr, int index)
-{
-	uint16_t sourceAddrCount = getSourceAddressCount();
-
-	if (index < 0 || index > (int)sourceAddrCount)
-	{
-		LOG_ERROR("Cannot add source address at index %d, index is out of bounds", index);
-		return false;
-	}
-
-	size_t offset = sizeof(igmpv3_query_header) + index * sizeof(uint32_t);
-	if (offset > getHeaderLen())
-	{
-		LOG_ERROR("Cannot add source address at index %d, index is out of packet bounds", index);
-		return false;
-	}
-
-	if (!extendLayer(offset, sizeof(uint32_t)))
-	{
-		LOG_ERROR("Cannot add source address at index %d, didn't manage to extend layer", index);
-		return false;
-	}
-
-	memcpy(m_Data + offset, addr.toBytes(), sizeof(uint32_t));
-
-	getIgmpV3QueryHeader()->numOfSources = htobe16(sourceAddrCount+1);
-
-	return true;
-}
-
-bool IgmpV3QueryLayer::removeSourceAddressAtIndex(int index)
-{
-	uint16_t sourceAddrCount = getSourceAddressCount();
-
-	if (index < 0 || index > (int)sourceAddrCount-1)
-	{
-		LOG_ERROR("Cannot remove source address at index %d, index is out of bounds", index);
-		return false;
-	}
-
-	size_t offset = sizeof(igmpv3_query_header) + index * sizeof(uint32_t);
-	if (offset >= getHeaderLen())
-	{
-		LOG_ERROR("Cannot remove source address at index %d, index is out of packet bounds", index);
-		return false;
-	}
-
-	if (!shortenLayer(offset, sizeof(uint32_t)))
-	{
-		LOG_ERROR("Cannot remove source address at index %d, didn't manage to shorten layer", index);
-		return false;
-	}
-
-	getIgmpV3QueryHeader()->numOfSources = htobe16(sourceAddrCount-1);
-
-	return true;
-}
-
-bool IgmpV3QueryLayer::removeAllSourceAddresses()
-{
-	size_t offset = sizeof(igmpv3_query_header);
-	size_t numOfBytesToShorted = getHeaderLen() - offset;
-
-	if (!shortenLayer(offset, numOfBytesToShorted))
-	{
-		LOG_ERROR("Cannot remove all source addresses, didn't manage to shorten layer");
-		return false;
-	}
-
-	getIgmpV3QueryHeader()->numOfSources = 0;
-
-	return true;
-}
-
-
-
-
-
-/*******************
- * IgmpV3ReportLayer
- *******************/
-
-
-uint16_t IgmpV3ReportLayer::getGroupRecordCount() const
-{
-<<<<<<< HEAD
-	return ntohs(getReportHeader()->numOfGroupRecords);
-=======
-	return be16toh(getReportHeader()->numOfGroupRecords);
-
->>>>>>> 299465ff
-}
-
-igmpv3_group_record* IgmpV3ReportLayer::getFirstGroupRecord() const
-{
-	// check if there are group records at all
-	if (getHeaderLen() <= sizeof(igmpv3_report_header))
-		return NULL;
-
-	uint8_t* curGroupPtr = m_Data + sizeof(igmpv3_report_header);
-	return (igmpv3_group_record*)curGroupPtr;
-}
-
-igmpv3_group_record* IgmpV3ReportLayer::getNextGroupRecord(igmpv3_group_record* groupRecord) const
-{
-	if (groupRecord == NULL)
-		return NULL;
-
-	// prev group was the last group
-	if ((uint8_t*)groupRecord + groupRecord->getRecordLen() - m_Data >= (int)getHeaderLen())
-		return NULL;
-
-	igmpv3_group_record* nextGroup = (igmpv3_group_record*)((uint8_t*)groupRecord + groupRecord->getRecordLen());
-
-	return nextGroup;
-}
-
-void IgmpV3ReportLayer::computeCalculateFields()
-{
-	igmpv3_report_header* hdr = getReportHeader();
-	hdr->checksum = 0;
-	hdr->checksum = htobe16(calculateChecksum());
-}
-
-igmpv3_group_record* IgmpV3ReportLayer::addGroupRecordAt(uint8_t recordType, const pcpp::experimental::IPv4Address& multicastAddress, const std::vector<pcpp::experimental::IPv4Address>& sourceAddresses, int offset)
-{
-	if (offset > (int)getHeaderLen())
-	{
-		LOG_ERROR("Cannot add group record, offset is out of layer bounds");
-		return NULL;
-	}
-
-	size_t groupRecordSize = sizeof(igmpv3_group_record) + sizeof(uint32_t)*sourceAddresses.size();
-
-	if (!extendLayer(offset, groupRecordSize))
-	{
-		LOG_ERROR("Cannot add group record, cannot extend layer");
-		return NULL;
-	}
-
-	uint8_t* groupRecordBuffer = new uint8_t[groupRecordSize];
-	memset(groupRecordBuffer, 0, groupRecordSize);
-	igmpv3_group_record* newGroupRecord = (igmpv3_group_record*)groupRecordBuffer;
-	newGroupRecord->multicastAddress = multicastAddress.toUInt();
-	newGroupRecord->recordType = recordType;
-	newGroupRecord->auxDataLen = 0;
-	newGroupRecord->numOfSources = htobe16(sourceAddresses.size());
-
-	int srcAddrOffset = 0;
-	for (std::vector<pcpp::experimental::IPv4Address>::const_iterator iter = sourceAddresses.begin(); iter != sourceAddresses.end(); iter++)
-	{
-		memcpy(newGroupRecord->sourceAddresses + srcAddrOffset, iter->toBytes(), sizeof(uint32_t));
-		srcAddrOffset += sizeof(uint32_t);
-	}
-
-	memcpy(m_Data + offset, groupRecordBuffer, groupRecordSize);
-
-	delete[] groupRecordBuffer;
-
-	getReportHeader()->numOfGroupRecords = htobe16(getGroupRecordCount() + 1);
-
-	return (igmpv3_group_record*)(m_Data + offset);
-}
-
-igmpv3_group_record* IgmpV3ReportLayer::addGroupRecord(uint8_t recordType, const pcpp::experimental::IPv4Address& multicastAddress, const std::vector<pcpp::experimental::IPv4Address>& sourceAddresses)
-{
-	return addGroupRecordAt(recordType, multicastAddress, sourceAddresses, (int)getHeaderLen());
-}
-
-igmpv3_group_record* IgmpV3ReportLayer::addGroupRecordAtIndex(uint8_t recordType, const pcpp::experimental::IPv4Address& multicastAddress, const std::vector<pcpp::experimental::IPv4Address>& sourceAddresses, int index)
-{
-	int groupCnt = (int)getGroupRecordCount();
-
-	if (index < 0 || index > groupCnt)
-	{
-		LOG_ERROR("Cannot add group record, index %d out of bounds", index);
-		return NULL;
-	}
-
-	size_t offset = sizeof(igmpv3_report_header);
-
-	igmpv3_group_record* curRecord = getFirstGroupRecord();
-	for (int i = 0; i < index; i++)
-	{
-		if (curRecord == NULL)
-		{
-			LOG_ERROR("Cannot add group record, cannot find group record at index %d", i);
-			return NULL;
-		}
-
-		offset += curRecord->getRecordLen();
-		curRecord = getNextGroupRecord(curRecord);
-	}
-
-	return addGroupRecordAt(recordType, multicastAddress, sourceAddresses, (int)offset);
-}
-
-bool IgmpV3ReportLayer::removeGroupRecordAtIndex(int index)
-{
-	int groupCnt = (int)getGroupRecordCount();
-
-	if (index < 0 || index >= groupCnt)
-	{
-		LOG_ERROR("Cannot remove group record, index %d is out of bounds", index);
-		return false;
-	}
-
-	size_t offset = sizeof(igmpv3_report_header);
-
-	igmpv3_group_record* curRecord = getFirstGroupRecord();
-	for (int i = 0; i < index; i++)
-	{
-		if (curRecord == NULL)
-		{
-			LOG_ERROR("Cannot remove group record at index %d, cannot find group record at index %d", index, i);
-			return false;
-		}
-
-		offset += curRecord->getRecordLen();
-		curRecord = getNextGroupRecord(curRecord);
-	}
-
-	if (!shortenLayer((int)offset, curRecord->getRecordLen()))
-	{
-		LOG_ERROR("Cannot remove group record at index %d, cannot shorted layer", index);
-		return false;
-	}
-
-	getReportHeader()->numOfGroupRecords = htobe16(groupCnt-1);
-
-	return true;
-}
-
-bool IgmpV3ReportLayer::removeAllGroupRecords()
-{
-	int offset = (int)sizeof(igmpv3_report_header);
-
-	if (!shortenLayer(offset, getHeaderLen()-offset))
-	{
-		LOG_ERROR("Cannot remove all group records, cannot shorted layer");
-		return false;
-	}
-
-	getReportHeader()->numOfGroupRecords = 0;
-	return true;
-}
-
-
-
-
-
-
-/*********************
- * igmpv3_group_record
- *********************/
-
-uint16_t igmpv3_group_record::getSourceAdressCount() const
-{
-	return be16toh(numOfSources);
-}
-
-pcpp::experimental::IPv4Address igmpv3_group_record::getSoruceAddressAtIndex(int index) const
-{
-	uint16_t numOfRecords = getSourceAdressCount();
-	if (index < 0 || index >= numOfRecords)
-		return pcpp::experimental::IPv4Address();
-
-	int offset = index * sizeof(uint32_t);
-	const uint8_t* ptr = sourceAddresses + offset;
-	return pcpp::experimental::IPv4Address(*(uint32_t*)ptr);
-}
-
-size_t igmpv3_group_record::getRecordLen() const
-{
-	uint16_t numOfRecords = getSourceAdressCount();
-
-	int headerLen = numOfRecords * sizeof(uint32_t) + sizeof(igmpv3_group_record);
-	return (size_t)headerLen;
-}
-
-}
+#define LOG_MODULE PacketLogModuleIgmpLayer
+
+#include "IgmpLayer.h"
+#include "IpUtils.h"
+#include "Logger.h"
+#include <string.h>
+#include "EndianPortable.h"
+
+namespace pcpp
+{
+
+/*************
+ * IgmpLayer
+ *************/
+
+IgmpLayer::IgmpLayer(IgmpType type, const pcpp::experimental::IPv4Address& groupAddr, uint8_t maxResponseTime, ProtocolType igmpVer)
+{
+	m_DataLen = getHeaderSizeByVerAndType(igmpVer, type);
+	m_Data = new uint8_t[m_DataLen];
+	memset(m_Data, 0, m_DataLen);
+	m_Protocol = igmpVer;
+
+	setType(type);
+	if (!groupAddr.isUnspecified())
+		setGroupAddress(groupAddr);
+
+	getIgmpHeader()->maxResponseTime = maxResponseTime;
+}
+
+void IgmpLayer::setGroupAddress(const pcpp::experimental::IPv4Address& groupAddr)
+{
+	igmp_header* hdr = getIgmpHeader();
+	hdr->groupAddress = groupAddr.toUInt();
+}
+
+IgmpType IgmpLayer::getType() const
+{
+	uint8_t type = getIgmpHeader()->type;
+	if (type < (uint8_t)IgmpType_MembershipQuery ||
+			(type > (uint8_t)IgmpType_LeaveGroup && type < (uint8_t)IgmpType_MulticastTracerouteResponse) ||
+			(type > (uint8_t)IgmpType_MulticastTraceroute && type < (uint8_t)IgmpType_MembershipReportV3) ||
+			(type > (uint8_t)IgmpType_MembershipReportV3 && type < (uint8_t)IgmpType_MulticastRouterAdvertisement) ||
+			type > IgmpType_MulticastRouterTermination)
+		return IgmpType_Unknown;
+
+	return (IgmpType)type;
+}
+
+void IgmpLayer::setType(IgmpType type)
+{
+	if (type == IgmpType_Unknown)
+		return;
+
+	igmp_header* hdr = getIgmpHeader();
+	hdr->type = type;
+}
+
+ProtocolType IgmpLayer::getIGMPVerFromData(uint8_t* data, size_t dataLen, bool& isQuery)
+{
+	isQuery = false;
+
+	if (dataLen < 8 || data == NULL)
+		return UnknownProtocol;
+
+	switch ((int)data[0])
+	{
+	case IgmpType_MembershipReportV2:
+	case IgmpType_LeaveGroup:
+		return IGMPv2;
+	case IgmpType_MembershipReportV1:
+		return IGMPv1;
+	case IgmpType_MembershipReportV3:
+		return IGMPv3;
+	case IgmpType_MembershipQuery:
+	{
+		isQuery = true;
+
+		if (dataLen >= sizeof(igmpv3_query_header))
+			return IGMPv3;
+
+		if (data[1] == 0)
+			return IGMPv1;
+		else
+			return IGMPv2;
+	}
+	default:
+		return UnknownProtocol;
+	}
+}
+
+uint16_t IgmpLayer::calculateChecksum()
+{
+	ScalarBuffer<uint16_t> buffer;
+	buffer.buffer = (uint16_t*)getIgmpHeader();
+	buffer.len = getHeaderLen();
+	return compute_checksum(&buffer, 1);
+}
+
+size_t IgmpLayer::getHeaderSizeByVerAndType(ProtocolType igmpVer, IgmpType igmpType) const
+{
+	if (igmpVer == IGMPv1 || igmpVer == IGMPv2)
+		return sizeof(igmp_header);
+
+	if (igmpVer == IGMPv3)
+	{
+		if (igmpType == IgmpType_MembershipQuery)
+			return sizeof(igmpv3_query_header);
+		else if (igmpType == IgmpType_MembershipReportV3)
+			return sizeof(igmpv3_report_header);
+	}
+
+	return 0;
+}
+
+std::string IgmpLayer::toString() const
+{
+	std::string igmpVer = "";
+	switch (getProtocol())
+	{
+	case IGMPv1:
+		igmpVer = "1";
+		break;
+	case IGMPv2:
+		igmpVer = "2";
+		break;
+	default:
+		igmpVer = "3";
+	}
+
+	std::string msgType;
+
+	switch (getType())
+	{
+	case IgmpType_MembershipQuery:
+		msgType = "Membership Query";
+		break;
+	case IgmpType_MembershipReportV1:
+		msgType = "Membership Report";
+		break;
+	case IgmpType_DVMRP:
+		msgType = "DVMRP";
+		break;
+	case IgmpType_P1Mv1:
+		msgType = "PIMv1";
+		break;
+	case IgmpType_CiscoTrace:
+		msgType = "Cisco Trace";
+		break;
+	case IgmpType_MembershipReportV2:
+		msgType = "Membership Report";
+		break;
+	case IgmpType_LeaveGroup:
+		msgType = "Leave Group";
+		break;
+	case IgmpType_MulticastTracerouteResponse:
+		msgType = "Multicast Traceroute Response";
+		break;
+	case IgmpType_MulticastTraceroute:
+		msgType = "Multicast Traceroute";
+		break;
+	case IgmpType_MembershipReportV3:
+		msgType = "Membership Report";
+		break;
+	case IgmpType_MulticastRouterAdvertisement:
+		msgType = "Multicast Router Advertisement";
+		break;
+	case IgmpType_MulticastRouterSolicitation:
+		msgType = "Multicast Router Solicitation";
+		break;
+	case IgmpType_MulticastRouterTermination:
+		msgType = "Multicast Router Termination";
+		break;
+	default:
+		msgType = "Unknown";
+		break;
+	}
+
+	std::string result = "IGMPv" + igmpVer + " Layer, " + msgType + " message";
+	return result;
+}
+
+
+
+
+/*************
+ * IgmpV1Layer
+ *************/
+
+
+void IgmpV1Layer::computeCalculateFields()
+{
+	igmp_header* hdr = getIgmpHeader();
+	hdr->checksum = 0;
+	hdr->checksum = htobe16(calculateChecksum());
+	hdr->maxResponseTime = 0;
+}
+
+
+
+
+
+/*************
+ * IgmpV2Layer
+ *************/
+
+
+void IgmpV2Layer::computeCalculateFields()
+{
+	igmp_header* hdr = getIgmpHeader();
+	hdr->checksum = 0;
+	hdr->checksum = htobe16(calculateChecksum());
+}
+
+
+
+
+
+/******************
+ * IgmpV3QueryLayer
+ ******************/
+
+
+IgmpV3QueryLayer::IgmpV3QueryLayer(uint8_t* data, size_t dataLen, Layer* prevLayer, Packet* packet) :
+		IgmpLayer(data, dataLen, prevLayer, packet, IGMPv3)
+{
+}
+
+IgmpV3QueryLayer::IgmpV3QueryLayer(const pcpp::experimental::IPv4Address& multicastAddr, uint8_t maxResponseTime, uint8_t s_qrv) :
+		IgmpLayer(IgmpType_MembershipQuery, multicastAddr, maxResponseTime, IGMPv3)
+{
+	getIgmpV3QueryHeader()->s_qrv = s_qrv;
+}
+
+uint16_t IgmpV3QueryLayer::getSourceAddressCount() const
+{
+	return be16toh(getIgmpV3QueryHeader()->numOfSources);
+}
+
+pcpp::experimental::IPv4Address IgmpV3QueryLayer::getSourceAddressAtIndex(int index) const
+{
+	uint16_t numOfSources = getSourceAddressCount();
+	if (index < 0 || index >= numOfSources)
+		return pcpp::experimental::IPv4Address();
+
+	// verify numOfRecords is a reasonable number that points to data within the packet
+	int ptrOffset = index * sizeof(uint32_t) + sizeof(igmpv3_query_header);
+	if (ptrOffset + sizeof(uint32_t) > getDataLen())
+		return pcpp::experimental::IPv4Address();
+
+	uint8_t* ptr = m_Data + ptrOffset;
+	return pcpp::experimental::IPv4Address(*(uint32_t*)ptr);
+}
+
+size_t IgmpV3QueryLayer::getHeaderLen() const
+{
+	uint16_t numOfSources = getSourceAddressCount();
+
+	int headerLen = numOfSources * sizeof(uint32_t) + sizeof(igmpv3_query_header);
+
+	// verify numOfRecords is a reasonable number that points to data within the packet
+	if ((size_t)headerLen > getDataLen())
+		return getDataLen();
+
+	return (size_t)headerLen;
+}
+
+void IgmpV3QueryLayer::computeCalculateFields()
+{
+	igmpv3_query_header* hdr = getIgmpV3QueryHeader();
+	hdr->checksum = 0;
+	hdr->checksum = htobe16(calculateChecksum());
+}
+
+bool IgmpV3QueryLayer::addSourceAddress(const pcpp::experimental::IPv4Address& addr)
+{
+	return addSourceAddressAtIndex(addr, getSourceAddressCount());
+}
+
+bool IgmpV3QueryLayer::addSourceAddressAtIndex(const pcpp::experimental::IPv4Address& addr, int index)
+{
+	uint16_t sourceAddrCount = getSourceAddressCount();
+
+	if (index < 0 || index > (int)sourceAddrCount)
+	{
+		LOG_ERROR("Cannot add source address at index %d, index is out of bounds", index);
+		return false;
+	}
+
+	size_t offset = sizeof(igmpv3_query_header) + index * sizeof(uint32_t);
+	if (offset > getHeaderLen())
+	{
+		LOG_ERROR("Cannot add source address at index %d, index is out of packet bounds", index);
+		return false;
+	}
+
+	if (!extendLayer(offset, sizeof(uint32_t)))
+	{
+		LOG_ERROR("Cannot add source address at index %d, didn't manage to extend layer", index);
+		return false;
+	}
+
+	memcpy(m_Data + offset, addr.toBytes(), sizeof(uint32_t));
+
+	getIgmpV3QueryHeader()->numOfSources = htobe16(sourceAddrCount+1);
+
+	return true;
+}
+
+bool IgmpV3QueryLayer::removeSourceAddressAtIndex(int index)
+{
+	uint16_t sourceAddrCount = getSourceAddressCount();
+
+	if (index < 0 || index > (int)sourceAddrCount-1)
+	{
+		LOG_ERROR("Cannot remove source address at index %d, index is out of bounds", index);
+		return false;
+	}
+
+	size_t offset = sizeof(igmpv3_query_header) + index * sizeof(uint32_t);
+	if (offset >= getHeaderLen())
+	{
+		LOG_ERROR("Cannot remove source address at index %d, index is out of packet bounds", index);
+		return false;
+	}
+
+	if (!shortenLayer(offset, sizeof(uint32_t)))
+	{
+		LOG_ERROR("Cannot remove source address at index %d, didn't manage to shorten layer", index);
+		return false;
+	}
+
+	getIgmpV3QueryHeader()->numOfSources = htobe16(sourceAddrCount-1);
+
+	return true;
+}
+
+bool IgmpV3QueryLayer::removeAllSourceAddresses()
+{
+	size_t offset = sizeof(igmpv3_query_header);
+	size_t numOfBytesToShorted = getHeaderLen() - offset;
+
+	if (!shortenLayer(offset, numOfBytesToShorted))
+	{
+		LOG_ERROR("Cannot remove all source addresses, didn't manage to shorten layer");
+		return false;
+	}
+
+	getIgmpV3QueryHeader()->numOfSources = 0;
+
+	return true;
+}
+
+
+
+
+
+/*******************
+ * IgmpV3ReportLayer
+ *******************/
+
+
+uint16_t IgmpV3ReportLayer::getGroupRecordCount() const
+{
+	return be16toh(getReportHeader()->numOfGroupRecords);
+}
+
+igmpv3_group_record* IgmpV3ReportLayer::getFirstGroupRecord() const
+{
+	// check if there are group records at all
+	if (getHeaderLen() <= sizeof(igmpv3_report_header))
+		return NULL;
+
+	uint8_t* curGroupPtr = m_Data + sizeof(igmpv3_report_header);
+	return (igmpv3_group_record*)curGroupPtr;
+}
+
+igmpv3_group_record* IgmpV3ReportLayer::getNextGroupRecord(igmpv3_group_record* groupRecord) const
+{
+	if (groupRecord == NULL)
+		return NULL;
+
+	// prev group was the last group
+	if ((uint8_t*)groupRecord + groupRecord->getRecordLen() - m_Data >= (int)getHeaderLen())
+		return NULL;
+
+	igmpv3_group_record* nextGroup = (igmpv3_group_record*)((uint8_t*)groupRecord + groupRecord->getRecordLen());
+
+	return nextGroup;
+}
+
+void IgmpV3ReportLayer::computeCalculateFields()
+{
+	igmpv3_report_header* hdr = getReportHeader();
+	hdr->checksum = 0;
+	hdr->checksum = htobe16(calculateChecksum());
+}
+
+igmpv3_group_record* IgmpV3ReportLayer::addGroupRecordAt(uint8_t recordType, const pcpp::experimental::IPv4Address& multicastAddress, const std::vector<pcpp::experimental::IPv4Address>& sourceAddresses, int offset)
+{
+	if (offset > (int)getHeaderLen())
+	{
+		LOG_ERROR("Cannot add group record, offset is out of layer bounds");
+		return NULL;
+	}
+
+	size_t groupRecordSize = sizeof(igmpv3_group_record) + sizeof(uint32_t)*sourceAddresses.size();
+
+	if (!extendLayer(offset, groupRecordSize))
+	{
+		LOG_ERROR("Cannot add group record, cannot extend layer");
+		return NULL;
+	}
+
+	uint8_t* groupRecordBuffer = new uint8_t[groupRecordSize];
+	memset(groupRecordBuffer, 0, groupRecordSize);
+	igmpv3_group_record* newGroupRecord = (igmpv3_group_record*)groupRecordBuffer;
+	newGroupRecord->multicastAddress = multicastAddress.toUInt();
+	newGroupRecord->recordType = recordType;
+	newGroupRecord->auxDataLen = 0;
+	newGroupRecord->numOfSources = htobe16(sourceAddresses.size());
+
+	int srcAddrOffset = 0;
+	for (std::vector<pcpp::experimental::IPv4Address>::const_iterator iter = sourceAddresses.begin(); iter != sourceAddresses.end(); iter++)
+	{
+		memcpy(newGroupRecord->sourceAddresses + srcAddrOffset, iter->toBytes(), sizeof(uint32_t));
+		srcAddrOffset += sizeof(uint32_t);
+	}
+
+	memcpy(m_Data + offset, groupRecordBuffer, groupRecordSize);
+
+	delete[] groupRecordBuffer;
+
+	getReportHeader()->numOfGroupRecords = htobe16(getGroupRecordCount() + 1);
+
+	return (igmpv3_group_record*)(m_Data + offset);
+}
+
+igmpv3_group_record* IgmpV3ReportLayer::addGroupRecord(uint8_t recordType, const pcpp::experimental::IPv4Address& multicastAddress, const std::vector<pcpp::experimental::IPv4Address>& sourceAddresses)
+{
+	return addGroupRecordAt(recordType, multicastAddress, sourceAddresses, (int)getHeaderLen());
+}
+
+igmpv3_group_record* IgmpV3ReportLayer::addGroupRecordAtIndex(uint8_t recordType, const pcpp::experimental::IPv4Address& multicastAddress, const std::vector<pcpp::experimental::IPv4Address>& sourceAddresses, int index)
+{
+	int groupCnt = (int)getGroupRecordCount();
+
+	if (index < 0 || index > groupCnt)
+	{
+		LOG_ERROR("Cannot add group record, index %d out of bounds", index);
+		return NULL;
+	}
+
+	size_t offset = sizeof(igmpv3_report_header);
+
+	igmpv3_group_record* curRecord = getFirstGroupRecord();
+	for (int i = 0; i < index; i++)
+	{
+		if (curRecord == NULL)
+		{
+			LOG_ERROR("Cannot add group record, cannot find group record at index %d", i);
+			return NULL;
+		}
+
+		offset += curRecord->getRecordLen();
+		curRecord = getNextGroupRecord(curRecord);
+	}
+
+	return addGroupRecordAt(recordType, multicastAddress, sourceAddresses, (int)offset);
+}
+
+bool IgmpV3ReportLayer::removeGroupRecordAtIndex(int index)
+{
+	int groupCnt = (int)getGroupRecordCount();
+
+	if (index < 0 || index >= groupCnt)
+	{
+		LOG_ERROR("Cannot remove group record, index %d is out of bounds", index);
+		return false;
+	}
+
+	size_t offset = sizeof(igmpv3_report_header);
+
+	igmpv3_group_record* curRecord = getFirstGroupRecord();
+	for (int i = 0; i < index; i++)
+	{
+		if (curRecord == NULL)
+		{
+			LOG_ERROR("Cannot remove group record at index %d, cannot find group record at index %d", index, i);
+			return false;
+		}
+
+		offset += curRecord->getRecordLen();
+		curRecord = getNextGroupRecord(curRecord);
+	}
+
+	if (!shortenLayer((int)offset, curRecord->getRecordLen()))
+	{
+		LOG_ERROR("Cannot remove group record at index %d, cannot shorted layer", index);
+		return false;
+	}
+
+	getReportHeader()->numOfGroupRecords = htobe16(groupCnt-1);
+
+	return true;
+}
+
+bool IgmpV3ReportLayer::removeAllGroupRecords()
+{
+	int offset = (int)sizeof(igmpv3_report_header);
+
+	if (!shortenLayer(offset, getHeaderLen()-offset))
+	{
+		LOG_ERROR("Cannot remove all group records, cannot shorted layer");
+		return false;
+	}
+
+	getReportHeader()->numOfGroupRecords = 0;
+	return true;
+}
+
+
+
+
+
+
+/*********************
+ * igmpv3_group_record
+ *********************/
+
+uint16_t igmpv3_group_record::getSourceAdressCount() const
+{
+	return be16toh(numOfSources);
+}
+
+pcpp::experimental::IPv4Address igmpv3_group_record::getSoruceAddressAtIndex(int index) const
+{
+	uint16_t numOfRecords = getSourceAdressCount();
+	if (index < 0 || index >= numOfRecords)
+		return pcpp::experimental::IPv4Address();
+
+	int offset = index * sizeof(uint32_t);
+	const uint8_t* ptr = sourceAddresses + offset;
+	return pcpp::experimental::IPv4Address(*(uint32_t*)ptr);
+}
+
+size_t igmpv3_group_record::getRecordLen() const
+{
+	uint16_t numOfRecords = getSourceAdressCount();
+
+	int headerLen = numOfRecords * sizeof(uint32_t) + sizeof(igmpv3_group_record);
+	return (size_t)headerLen;
+}
+
+}