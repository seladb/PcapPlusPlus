--- conflicted
+++ resolved
@@ -845,22 +845,11 @@
 		}
 		case LinkLayerType::LINKTYPE_NULL:
 		{
-<<<<<<< HEAD
-			if (rawDataLen >= sizeof(uint32_t))
+			if (NullLoopbackLayer::isDataValid(rawData, rawDataLen))
 			{
 				return new NullLoopbackLayer(const_cast<uint8_t*>(rawData), rawDataLen, this);
 			}
-			else  // rawDataLen is too small fir Null/Loopback
-			{
-				return new PayloadLayer(const_cast<uint8_t*>(rawData), rawDataLen, nullptr, this);
-			}
-=======
-			if (NullLoopbackLayer::isDataValid(rawData, rawDataLen))
-			{
-				return new NullLoopbackLayer(const_cast<uint8_t*>(rawData), rawDataLen, this);
-			}
 			break;
->>>>>>> 722ace39
 		}
 		case LinkLayerType::LINKTYPE_RAW:
 		case LinkLayerType::LINKTYPE_DLT_RAW1:
