--- conflicted
+++ resolved
@@ -1,713 +1,696 @@
-#define LOG_MODULE PacketLogModuleIcmpLayer
-
-#include "IcmpLayer.h"
-#include "PayloadLayer.h"
-#include "Packet.h"
-#include "IpUtils.h"
-#include "Logger.h"
-#include <sstream>
-#include <string.h>
-#include "EndianPortable.h"
-
-namespace pcpp
-{
-
-icmp_router_address_structure* icmp_router_advertisement::getRouterAddress(int index) const
-{
-	if (index < 0 || index >= header->advertisementCount)
-		return NULL;
-
-	uint8_t* headerAsByteArr = (uint8_t*)header;
-	return (icmp_router_address_structure*)(headerAsByteArr + sizeof(icmp_router_advertisement_hdr) + index * sizeof(icmp_router_address_structure));
-}
-
-void icmp_router_address_structure::setRouterAddress(pcpp::experimental::IPv4Address addr, uint32_t preference)
-{
-<<<<<<< HEAD
-	routerAddress = addr.toUInt();
-	preferenceLevel = htonl(preference);
-=======
-	routerAddress = addr.toInt();
-	preferenceLevel = htobe32(preference);
->>>>>>> 299465ff
-}
-
-IcmpLayer::IcmpLayer() : Layer()
-{
-	m_DataLen = sizeof(icmphdr);
-	m_Data = new uint8_t[m_DataLen];
-	memset(m_Data, 0, m_DataLen);
-	m_Protocol = ICMP;
-}
-
-IcmpMessageType IcmpLayer::getMessageType() const
-{
-	uint8_t type = getIcmpHeader()->type;
-	if (type > 18)
-		return ICMP_UNSUPPORTED;
-
-	return (IcmpMessageType)type;
-}
-
-bool IcmpLayer::cleanIcmpLayer()
-{
-	// remove all layers after
-
-	if (m_Packet != NULL)
-	{
-		bool res = m_Packet->removeAllLayersAfter(this);
-		if (!res)
-			return false;
-	}
-
-	// shorten layer to size of icmphdr
-
-	size_t headerLen = this->getHeaderLen();
-	if (headerLen > sizeof(icmphdr))
-	{
-		if (!this->shortenLayer(sizeof(icmphdr), headerLen - sizeof(icmphdr)))
-			return false;
-	}
-
-	return true;
-}
-
-bool IcmpLayer::setEchoData(IcmpMessageType echoType, uint16_t id, uint16_t sequence, uint64_t timestamp, const uint8_t* data, size_t dataLen)
-{
-	if (!cleanIcmpLayer())
-		return false;
-
-	if (!this->extendLayer(m_DataLen, sizeof(icmp_echo_hdr) - sizeof(icmphdr) + dataLen))
-		return false;
-
-	getIcmpHeader()->type = (uint8_t)echoType;
-
-	icmp_echo_request* header = NULL;
-	if (echoType == ICMP_ECHO_REQUEST)
-		header = getEchoRequestData();
-	else if (echoType == ICMP_ECHO_REPLY)
-		header = (icmp_echo_request*)getEchoReplyData();
-	else
-		return false;
-
-	header->header->code = 0;
-	header->header->checksum = 0;
-	header->header->id = htobe16(id);
-	header->header->sequence = htobe16(sequence);
-	header->header->timestamp = timestamp;
-	if (data != NULL && dataLen > 0)
-		memcpy(header->data, data, dataLen);
-
-	return true;
-}
-
-bool IcmpLayer::setIpAndL4Layers(IPv4Layer* ipLayer, Layer* l4Layer)
-{
-	if (m_Packet == NULL)
-	{
-		LOG_ERROR("Cannot set ICMP data that involves IP and L4 layers on a layer not attached to a packet. "
-				"Please add the ICMP layer to a packet and try again");
-		return false;
-	}
-
-	if (ipLayer != NULL && !m_Packet->addLayer(ipLayer))
-	{
-		LOG_ERROR("Couldn't add IP layer to ICMP packet");
-		return false;
-	}
-
-	if (l4Layer != NULL && !m_Packet->addLayer(l4Layer))
-	{
-		LOG_ERROR("Couldn't add L4 layer to ICMP packet");
-		return false;
-	}
-
-	return true;
-}
-
-icmp_echo_request* IcmpLayer::getEchoRequestData()
-{
-	if (!isMessageOfType(ICMP_ECHO_REQUEST))
-		return NULL;
-
-	m_EchoData.header = (icmp_echo_hdr*)m_Data;
-	m_EchoData.data = (uint8_t*)(m_Data + sizeof(icmp_echo_hdr));
-	m_EchoData.dataLength = m_DataLen - sizeof(icmp_echo_hdr);
-
-	return &m_EchoData;
-}
-
-icmp_echo_request* IcmpLayer::setEchoRequestData(uint16_t id, uint16_t sequence, uint64_t timestamp, const uint8_t* data, size_t dataLen)
-{
-	if (setEchoData(ICMP_ECHO_REQUEST, id, sequence, timestamp, data, dataLen))
-		return getEchoRequestData();
-	else
-		return NULL;
-}
-
-icmp_echo_reply* IcmpLayer::getEchoReplyData()
-{
-	if (!isMessageOfType(ICMP_ECHO_REPLY))
-		return NULL;
-
-	m_EchoData.header = (icmp_echo_hdr*)m_Data;
-	m_EchoData.data = (uint8_t*)(m_Data + sizeof(icmp_echo_hdr));
-	m_EchoData.dataLength = m_DataLen - sizeof(icmp_echo_hdr);
-
-	return &m_EchoData;
-}
-
-icmp_echo_reply* IcmpLayer::setEchoReplyData(uint16_t id, uint16_t sequence, uint64_t timestamp, const uint8_t* data, size_t dataLen)
-{
-	if (setEchoData(ICMP_ECHO_REPLY, id, sequence, timestamp, data, dataLen))
-		return getEchoReplyData();
-	else
-		return NULL;
-}
-
-
-icmp_timestamp_request* IcmpLayer::getTimestampRequestData()
-{
-	if (!isMessageOfType(ICMP_TIMESTAMP_REQUEST))
-		return NULL;
-
-	return (icmp_timestamp_request*)m_Data;
-}
-
-icmp_timestamp_request* IcmpLayer::setTimestampRequestData(uint16_t id, uint16_t sequence, timeval originateTimestamp)
-{
-	if (!cleanIcmpLayer())
-		return NULL;
-
-	if (!this->extendLayer(m_DataLen, sizeof(icmp_timestamp_request) - sizeof(icmphdr)))
-		return NULL;
-
-	getIcmpHeader()->type = (uint8_t)ICMP_TIMESTAMP_REQUEST;
-
-	icmp_timestamp_request* header = getTimestampRequestData();
-	header->code = 0;
-	header->id = htobe16(id);
-	header->sequence = htobe16(sequence);
-	header->originateTimestamp = htobe32(originateTimestamp.tv_sec*1000 + originateTimestamp.tv_usec/1000);
-	header->receiveTimestamp = 0;
-	header->transmitTimestamp = 0;
-
-	return header;
-}
-
-icmp_timestamp_reply* IcmpLayer::getTimestampReplyData()
-{
-	if (!isMessageOfType(ICMP_TIMESTAMP_REPLY))
-		return NULL;
-
-	return (icmp_timestamp_reply*)m_Data;
-}
-
-icmp_timestamp_reply* IcmpLayer::setTimestampReplyData(uint16_t id, uint16_t sequence,
-		timeval originateTimestamp, timeval receiveTimestamp, timeval transmitTimestamp)
-{
-	if (!cleanIcmpLayer())
-		return NULL;
-
-	if (!this->extendLayer(m_DataLen, sizeof(icmp_timestamp_reply) - sizeof(icmphdr)))
-		return NULL;
-
-	getIcmpHeader()->type = (uint8_t)ICMP_TIMESTAMP_REPLY;
-
-	icmp_timestamp_reply* header = getTimestampReplyData();
-	header->code = 0;
-	header->id = htobe16(id);
-	header->sequence = htobe16(sequence);
-	header->originateTimestamp = htobe32(originateTimestamp.tv_sec*1000 + originateTimestamp.tv_usec/1000);
-	header->receiveTimestamp = htobe32(receiveTimestamp.tv_sec*1000 + receiveTimestamp.tv_usec/1000);
-	header->transmitTimestamp = htobe32(transmitTimestamp.tv_sec*1000 + transmitTimestamp.tv_usec/1000);
-
-	return header;
-}
-
-icmp_destination_unreachable* IcmpLayer::getDestUnreachableData()
-{
-	if (!isMessageOfType(ICMP_DEST_UNREACHABLE))
-		return NULL;
-
-	return (icmp_destination_unreachable*)m_Data;
-}
-
-icmp_destination_unreachable* IcmpLayer::setDestUnreachableData(IcmpDestUnreachableCodes code, uint16_t nextHopMTU, IPv4Layer* ipHeader, Layer* l4Header)
-{
-	if (!cleanIcmpLayer())
-		return NULL;
-
-	if (!this->extendLayer(m_DataLen, sizeof(icmp_destination_unreachable) - sizeof(icmphdr)))
-		return NULL;
-
-	getIcmpHeader()->type = (uint8_t)ICMP_DEST_UNREACHABLE;
-
-	icmp_destination_unreachable* header = getDestUnreachableData();
-	header->code = code;
-	header->nextHopMTU = htobe16(nextHopMTU);
-	header->unused = 0;
-
-	if (!setIpAndL4Layers(ipHeader, l4Header))
-		return NULL;
-
-	return header;
-}
-
-icmp_source_quench* IcmpLayer::getSourceQuenchdata()
-{
-	if (!isMessageOfType(ICMP_SOURCE_QUENCH))
-		return NULL;
-
-	return (icmp_source_quench*)m_Data;
-
-}
-
-icmp_source_quench* IcmpLayer::setSourceQuenchdata(IPv4Layer* ipHeader, Layer* l4Header)
-{
-	if (!cleanIcmpLayer())
-		return NULL;
-
-	if (!this->extendLayer(m_DataLen, sizeof(icmp_source_quench) - sizeof(icmphdr)))
-		return NULL;
-
-	getIcmpHeader()->type = (uint8_t)ICMP_SOURCE_QUENCH;
-
-	icmp_source_quench* header = getSourceQuenchdata();
-	header->unused = 0;
-
-	if (!setIpAndL4Layers(ipHeader, l4Header))
-		return NULL;
-
-	return header;
-}
-
-icmp_redirect* IcmpLayer::getRedirectData()
-{
-	if (!isMessageOfType(ICMP_REDIRECT))
-		return NULL;
-
-	return (icmp_redirect*)m_Data;
-}
-
-icmp_redirect* IcmpLayer::setRedirectData(uint8_t code, pcpp::experimental::IPv4Address gatewayAddress, IPv4Layer* ipHeader, Layer* l4Header)
-{
-	if (code > 3)
-	{
-		LOG_ERROR("Unknown code %d for ICMP redirect data", (int)code);
-		return NULL;
-	}
-
-	if (!cleanIcmpLayer())
-		return NULL;
-
-	if (!this->extendLayer(m_DataLen, sizeof(icmp_redirect) - sizeof(icmphdr)))
-		return NULL;
-
-	getIcmpHeader()->type = (uint8_t)ICMP_REDIRECT;
-
-	icmp_redirect* header = getRedirectData();
-	header->code = code;
-	header->gatewayAddress = gatewayAddress.toUInt();
-
-	if (!setIpAndL4Layers(ipHeader, l4Header))
-		return NULL;
-
-	return header;
-}
-
-icmp_router_advertisement* IcmpLayer::getRouterAdvertisementData() const
-{
-	if (!isMessageOfType(ICMP_ROUTER_ADV))
-		return NULL;
-
-	m_RouterAdvData.header = (icmp_router_advertisement_hdr*)m_Data;
-
-	return &m_RouterAdvData;
-}
-
-icmp_router_advertisement* IcmpLayer::setRouterAdvertisementData(uint8_t code, uint16_t lifetimeInSeconds, const std::vector<icmp_router_address_structure>& routerAddresses)
-{
-	if (code != 0 && code != 16)
-	{
-		LOG_ERROR("Unknown code %d for ICMP router advertisement data (only codes 0 and 16 are legal)", (int)code);
-		return NULL;
-	}
-
-	if (!cleanIcmpLayer())
-		return NULL;
-
-	if (!this->extendLayer(m_DataLen, sizeof(icmp_router_advertisement_hdr) + (routerAddresses.size()*sizeof(icmp_router_address_structure)) - sizeof(icmphdr)))
-		return NULL;
-
-	getIcmpHeader()->type = (uint8_t)ICMP_ROUTER_ADV;
-
-	icmp_router_advertisement* header = getRouterAdvertisementData();
-	header->header->code = code;
-	header->header->lifetime = htobe16(lifetimeInSeconds);
-	header->header->advertisementCount = (uint8_t)routerAddresses.size();
-	header->header->addressEntrySize = 2;
-
-	icmp_router_address_structure* curPos = (icmp_router_address_structure*)((uint8_t*)header->header + sizeof(icmp_router_advertisement_hdr));
-	for (std::vector<icmp_router_address_structure>::const_iterator iter = routerAddresses.begin(); iter != routerAddresses.end(); iter++)
-	{
-		curPos->routerAddress = iter->routerAddress;
-		curPos->preferenceLevel = iter->preferenceLevel;
-		curPos += 1;
-	}
-
-	return header;
-}
-
-icmp_router_solicitation* IcmpLayer::getRouterSolicitationData()
-{
-	if (!isMessageOfType(ICMP_ROUTER_SOL))
-		return NULL;
-
-	return (icmp_router_solicitation*)m_Data;
-}
-
-icmp_router_solicitation* IcmpLayer::setRouterSolicitationData()
-{
-	if (!cleanIcmpLayer())
-		return NULL;
-
-	getIcmpHeader()->type = (uint8_t)ICMP_ROUTER_SOL;
-
-	icmp_router_solicitation* header = getRouterSolicitationData();
-	header->code = 0;
-
-	return header;
-}
-
-icmp_time_exceeded* IcmpLayer::getTimeExceededData()
-{
-	if (!isMessageOfType(ICMP_TIME_EXCEEDED))
-		return NULL;
-
-	return (icmp_time_exceeded*)m_Data;
-}
-
-icmp_time_exceeded* IcmpLayer::setTimeExceededData(uint8_t code, IPv4Layer* ipHeader, Layer* l4Header)
-{
-	if (code > 1)
-	{
-		LOG_ERROR("Unknown code %d for ICMP time exceeded data", (int)code);
-		return NULL;
-	}
-
-	if (!cleanIcmpLayer())
-		return NULL;
-
-	if (!this->extendLayer(m_DataLen, sizeof(icmp_time_exceeded) - sizeof(icmphdr)))
-		return NULL;
-
-	getIcmpHeader()->type = (uint8_t)ICMP_TIME_EXCEEDED;
-
-	icmp_time_exceeded* header = getTimeExceededData();
-	header->code = code;
-	header->unused = 0;
-
-	if (!setIpAndL4Layers(ipHeader, l4Header))
-		return NULL;
-
-	return header;
-}
-
-icmp_param_problem* IcmpLayer::getParamProblemData()
-{
-	if (!isMessageOfType(ICMP_PARAM_PROBLEM))
-		return NULL;
-
-	return (icmp_param_problem*)m_Data;
-}
-
-icmp_param_problem* IcmpLayer::setParamProblemData(uint8_t code, uint8_t errorOctetPointer, IPv4Layer* ipHeader, Layer* l4Header)
-{
-	if (code > 2)
-	{
-		LOG_ERROR("Unknown code %d for ICMP parameter problem data", (int)code);
-		return NULL;
-	}
-
-	if (!cleanIcmpLayer())
-		return NULL;
-
-	if (!this->extendLayer(m_DataLen, sizeof(icmp_param_problem) - sizeof(icmphdr)))
-		return NULL;
-
-	getIcmpHeader()->type = (uint8_t)ICMP_PARAM_PROBLEM;
-
-	icmp_param_problem* header = getParamProblemData();
-	header->code = code;
-	header->unused1 = 0;
-	header->unused2 = 0;
-	header->pointer = errorOctetPointer;
-
-	if (!setIpAndL4Layers(ipHeader, l4Header))
-		return NULL;
-
-	return header;
-}
-
-icmp_address_mask_request* IcmpLayer::getAddressMaskRequestData()
-{
-	if (!isMessageOfType(ICMP_ADDRESS_MASK_REQUEST))
-		return NULL;
-
-	return (icmp_address_mask_request*)m_Data;
-}
-
-icmp_address_mask_request* IcmpLayer::setAddressMaskRequestData(uint16_t id, uint16_t sequence, pcpp::experimental::IPv4Address mask)
-{
-	if (!cleanIcmpLayer())
-		return NULL;
-
-	if (!this->extendLayer(m_DataLen, sizeof(icmp_address_mask_request) - sizeof(icmphdr)))
-		return NULL;
-
-	getIcmpHeader()->type = (uint8_t)ICMP_ADDRESS_MASK_REQUEST;
-
-	icmp_address_mask_request* header = getAddressMaskRequestData();
-	header->code = 0;
-<<<<<<< HEAD
-	header->id = htons(id);
-	header->sequence = htons(sequence);
-	header->addressMask = mask.toUInt();
-=======
-	header->id = htobe16(id);
-	header->sequence = htobe16(sequence);
-	header->addressMask = mask.toInt();
->>>>>>> 299465ff
-
-	return header;
-}
-
-icmp_address_mask_reply* IcmpLayer::getAddressMaskReplyData()
-{
-	if (!isMessageOfType(ICMP_ADDRESS_MASK_REPLY))
-		return NULL;
-
-	return (icmp_address_mask_reply*)m_Data;
-}
-
-icmp_address_mask_reply* IcmpLayer::setAddressMaskReplyData(uint16_t id, uint16_t sequence, pcpp::experimental::IPv4Address mask)
-{
-	if (!cleanIcmpLayer())
-		return NULL;
-
-	if (!this->extendLayer(m_DataLen, sizeof(icmp_address_mask_reply) - sizeof(icmphdr)))
-		return NULL;
-
-	getIcmpHeader()->type = (uint8_t)ICMP_ADDRESS_MASK_REPLY;
-
-	icmp_address_mask_reply* header = getAddressMaskReplyData();
-	header->code = 0;
-<<<<<<< HEAD
-	header->id = htons(id);
-	header->sequence = htons(sequence);
-	header->addressMask = htonl(mask.toUInt());
-=======
-	header->id = htobe16(id);
-	header->sequence = htobe16(sequence);
-	header->addressMask = htobe32(mask.toInt());
->>>>>>> 299465ff
-
-	return header;
-}
-
-icmp_info_request* IcmpLayer::getInfoRequestData()
-{
-	if (!isMessageOfType(ICMP_INFO_REQUEST))
-		return NULL;
-
-	return (icmp_info_request*)m_Data;
-}
-
-icmp_info_request* IcmpLayer::setInfoRequestData(uint16_t id, uint16_t sequence)
-{
-	if (!cleanIcmpLayer())
-		return NULL;
-
-	if (!this->extendLayer(m_DataLen, sizeof(icmp_info_request) - sizeof(icmphdr)))
-		return NULL;
-
-	getIcmpHeader()->type = (uint8_t)ICMP_INFO_REQUEST;
-
-	icmp_info_request* header = getInfoRequestData();
-	header->code = 0;
-	header->id = htobe16(id);
-	header->sequence = htobe16(sequence);
-
-	return header;
-}
-
-icmp_info_reply* IcmpLayer::getInfoReplyData()
-{
-	if (!isMessageOfType(ICMP_INFO_REPLY))
-		return NULL;
-
-	return (icmp_info_reply*)m_Data;
-}
-
-icmp_info_reply* IcmpLayer::setInfoReplyData(uint16_t id, uint16_t sequence)
-{
-	if (!cleanIcmpLayer())
-		return NULL;
-
-	if (!this->extendLayer(m_DataLen, sizeof(icmp_info_reply) - sizeof(icmphdr)))
-		return NULL;
-
-	getIcmpHeader()->type = (uint8_t)ICMP_INFO_REPLY;
-
-	icmp_info_reply* header = getInfoReplyData();
-	header->code = 0;
-	header->id = htobe16(id);
-	header->sequence = htobe16(sequence);
-
-	return header;
-}
-
-
-void IcmpLayer::parseNextLayer()
-{
-	size_t headerLen = getHeaderLen();
-
-	switch (getMessageType())
-	{
-	case ICMP_DEST_UNREACHABLE:
-	case ICMP_SOURCE_QUENCH:
-	case ICMP_TIME_EXCEEDED:
-	case ICMP_REDIRECT:
-	case ICMP_PARAM_PROBLEM:
-		if (m_DataLen - headerLen >= sizeof(iphdr))
-			m_NextLayer = new IPv4Layer(m_Data + headerLen, m_DataLen - headerLen, this, m_Packet, false);
-		return;
-	default:
-		if (m_DataLen > headerLen)
-			m_NextLayer = new PayloadLayer(m_Data + headerLen, m_DataLen - headerLen, this, m_Packet);
-		return;
-	}
-}
-
-size_t IcmpLayer::getHeaderLen() const
-{
-	IcmpMessageType type = getMessageType();
-	size_t routerAdvSize = 0;
-	switch (type)
-	{
-	case ICMP_ECHO_REQUEST:
-	case ICMP_ECHO_REPLY:
-		return m_DataLen;
-	case ICMP_TIMESTAMP_REQUEST:
-	case ICMP_TIMESTAMP_REPLY:
-		return sizeof(icmp_timestamp_request);
-	case ICMP_ROUTER_SOL:
-	case ICMP_INFO_REQUEST:
-	case ICMP_INFO_REPLY:
-	case ICMP_UNSUPPORTED:
-		return sizeof(icmphdr);
-	case ICMP_ADDRESS_MASK_REPLY:
-	case ICMP_ADDRESS_MASK_REQUEST:
-		return sizeof(icmp_address_mask_request);
-	case ICMP_DEST_UNREACHABLE:
-		return sizeof(icmp_destination_unreachable);
-	case ICMP_REDIRECT:
-		return sizeof(icmp_redirect);
-	case ICMP_TIME_EXCEEDED:
-	case ICMP_SOURCE_QUENCH:
-		return sizeof(icmp_time_exceeded);
-	case ICMP_PARAM_PROBLEM:
-		return sizeof(icmp_param_problem);
-	case ICMP_ROUTER_ADV:
-		routerAdvSize = sizeof(icmp_router_advertisement_hdr) + (getRouterAdvertisementData()->header->advertisementCount*sizeof(icmp_router_address_structure));
-		return routerAdvSize;
-	default:
-		return sizeof(icmphdr);
-	}
-}
-
-void IcmpLayer::computeCalculateFields()
-{
-	// calculate checksum
-	getIcmpHeader()->checksum = 0;
-
-	size_t icmpLen = 0;
-	Layer* curLayer = this;
-	while (curLayer != NULL)
-	{
-		icmpLen += curLayer->getHeaderLen();
-		curLayer = curLayer->getNextLayer();
-	}
-
-	ScalarBuffer<uint16_t> buffer;
-	buffer.buffer = (uint16_t*)getIcmpHeader();
-	buffer.len = icmpLen;
-	size_t checksum = compute_checksum(&buffer, 1);
-
-	getIcmpHeader()->checksum = htobe16(checksum);
-}
-
-std::string IcmpLayer::toString() const
-{
-	std::string messageTypeAsString;
-	IcmpMessageType type = getMessageType();
-	switch (type)
-	{
-	case ICMP_ECHO_REPLY:
-		messageTypeAsString = "Echo (ping) reply";
-		break;
-	case ICMP_DEST_UNREACHABLE:
-		messageTypeAsString = "Destination unreachable";
-		break;
-	case ICMP_SOURCE_QUENCH:
-		messageTypeAsString = "Source quench (flow control)";
-		break;
-	case ICMP_REDIRECT:
-		messageTypeAsString = "Redirect";
-		break;
-	case ICMP_ECHO_REQUEST:
-		messageTypeAsString = "Echo (ping) request";
-		break;
-	case ICMP_ROUTER_ADV:
-		messageTypeAsString = "Router advertisement";
-		break;
-	case ICMP_ROUTER_SOL:
-		messageTypeAsString = "Router solicitation";
-		break;
-	case ICMP_TIME_EXCEEDED:
-		messageTypeAsString = "Time-to-live exceeded";
-		break;
-	case ICMP_PARAM_PROBLEM:
-		messageTypeAsString = "Parameter problem: bad IP header";
-		break;
-	case ICMP_TIMESTAMP_REQUEST:
-		messageTypeAsString = "Timestamp request";
-		break;
-	case ICMP_TIMESTAMP_REPLY:
-		messageTypeAsString = "Timestamp reply";
-		break;
-	case ICMP_INFO_REQUEST:
-		messageTypeAsString = "Information request";
-		break;
-	case ICMP_INFO_REPLY:
-		messageTypeAsString = "Information reply";
-		break;
-	case ICMP_ADDRESS_MASK_REQUEST:
-		messageTypeAsString = "Address mask request";
-		break;
-	case ICMP_ADDRESS_MASK_REPLY:
-		messageTypeAsString = "Address mask reply";
-		break;
-	default:
-		messageTypeAsString = "Unknown";
-		break;
-	}
-
-	std::ostringstream typeStream;
-	typeStream << (int)getIcmpHeader()->type;
-
-	return "ICMP Layer, " + messageTypeAsString + " (type: " + typeStream.str() + ")";
-}
-
-} // namespace pcpp
+#define LOG_MODULE PacketLogModuleIcmpLayer
+
+#include "IcmpLayer.h"
+#include "PayloadLayer.h"
+#include "Packet.h"
+#include "IpUtils.h"
+#include "Logger.h"
+#include <sstream>
+#include <string.h>
+#include "EndianPortable.h"
+
+namespace pcpp
+{
+
+icmp_router_address_structure* icmp_router_advertisement::getRouterAddress(int index) const
+{
+	if (index < 0 || index >= header->advertisementCount)
+		return NULL;
+
+	uint8_t* headerAsByteArr = (uint8_t*)header;
+	return (icmp_router_address_structure*)(headerAsByteArr + sizeof(icmp_router_advertisement_hdr) + index * sizeof(icmp_router_address_structure));
+}
+
+void icmp_router_address_structure::setRouterAddress(pcpp::experimental::IPv4Address addr, uint32_t preference)
+{
+	routerAddress = addr.toUInt();
+	preferenceLevel = htobe32(preference);
+}
+
+IcmpLayer::IcmpLayer() : Layer()
+{
+	m_DataLen = sizeof(icmphdr);
+	m_Data = new uint8_t[m_DataLen];
+	memset(m_Data, 0, m_DataLen);
+	m_Protocol = ICMP;
+}
+
+IcmpMessageType IcmpLayer::getMessageType() const
+{
+	uint8_t type = getIcmpHeader()->type;
+	if (type > 18)
+		return ICMP_UNSUPPORTED;
+
+	return (IcmpMessageType)type;
+}
+
+bool IcmpLayer::cleanIcmpLayer()
+{
+	// remove all layers after
+
+	if (m_Packet != NULL)
+	{
+		bool res = m_Packet->removeAllLayersAfter(this);
+		if (!res)
+			return false;
+	}
+
+	// shorten layer to size of icmphdr
+
+	size_t headerLen = this->getHeaderLen();
+	if (headerLen > sizeof(icmphdr))
+	{
+		if (!this->shortenLayer(sizeof(icmphdr), headerLen - sizeof(icmphdr)))
+			return false;
+	}
+
+	return true;
+}
+
+bool IcmpLayer::setEchoData(IcmpMessageType echoType, uint16_t id, uint16_t sequence, uint64_t timestamp, const uint8_t* data, size_t dataLen)
+{
+	if (!cleanIcmpLayer())
+		return false;
+
+	if (!this->extendLayer(m_DataLen, sizeof(icmp_echo_hdr) - sizeof(icmphdr) + dataLen))
+		return false;
+
+	getIcmpHeader()->type = (uint8_t)echoType;
+
+	icmp_echo_request* header = NULL;
+	if (echoType == ICMP_ECHO_REQUEST)
+		header = getEchoRequestData();
+	else if (echoType == ICMP_ECHO_REPLY)
+		header = (icmp_echo_request*)getEchoReplyData();
+	else
+		return false;
+
+	header->header->code = 0;
+	header->header->checksum = 0;
+	header->header->id = htobe16(id);
+	header->header->sequence = htobe16(sequence);
+	header->header->timestamp = timestamp;
+	if (data != NULL && dataLen > 0)
+		memcpy(header->data, data, dataLen);
+
+	return true;
+}
+
+bool IcmpLayer::setIpAndL4Layers(IPv4Layer* ipLayer, Layer* l4Layer)
+{
+	if (m_Packet == NULL)
+	{
+		LOG_ERROR("Cannot set ICMP data that involves IP and L4 layers on a layer not attached to a packet. "
+				"Please add the ICMP layer to a packet and try again");
+		return false;
+	}
+
+	if (ipLayer != NULL && !m_Packet->addLayer(ipLayer))
+	{
+		LOG_ERROR("Couldn't add IP layer to ICMP packet");
+		return false;
+	}
+
+	if (l4Layer != NULL && !m_Packet->addLayer(l4Layer))
+	{
+		LOG_ERROR("Couldn't add L4 layer to ICMP packet");
+		return false;
+	}
+
+	return true;
+}
+
+icmp_echo_request* IcmpLayer::getEchoRequestData()
+{
+	if (!isMessageOfType(ICMP_ECHO_REQUEST))
+		return NULL;
+
+	m_EchoData.header = (icmp_echo_hdr*)m_Data;
+	m_EchoData.data = (uint8_t*)(m_Data + sizeof(icmp_echo_hdr));
+	m_EchoData.dataLength = m_DataLen - sizeof(icmp_echo_hdr);
+
+	return &m_EchoData;
+}
+
+icmp_echo_request* IcmpLayer::setEchoRequestData(uint16_t id, uint16_t sequence, uint64_t timestamp, const uint8_t* data, size_t dataLen)
+{
+	if (setEchoData(ICMP_ECHO_REQUEST, id, sequence, timestamp, data, dataLen))
+		return getEchoRequestData();
+	else
+		return NULL;
+}
+
+icmp_echo_reply* IcmpLayer::getEchoReplyData()
+{
+	if (!isMessageOfType(ICMP_ECHO_REPLY))
+		return NULL;
+
+	m_EchoData.header = (icmp_echo_hdr*)m_Data;
+	m_EchoData.data = (uint8_t*)(m_Data + sizeof(icmp_echo_hdr));
+	m_EchoData.dataLength = m_DataLen - sizeof(icmp_echo_hdr);
+
+	return &m_EchoData;
+}
+
+icmp_echo_reply* IcmpLayer::setEchoReplyData(uint16_t id, uint16_t sequence, uint64_t timestamp, const uint8_t* data, size_t dataLen)
+{
+	if (setEchoData(ICMP_ECHO_REPLY, id, sequence, timestamp, data, dataLen))
+		return getEchoReplyData();
+	else
+		return NULL;
+}
+
+
+icmp_timestamp_request* IcmpLayer::getTimestampRequestData()
+{
+	if (!isMessageOfType(ICMP_TIMESTAMP_REQUEST))
+		return NULL;
+
+	return (icmp_timestamp_request*)m_Data;
+}
+
+icmp_timestamp_request* IcmpLayer::setTimestampRequestData(uint16_t id, uint16_t sequence, timeval originateTimestamp)
+{
+	if (!cleanIcmpLayer())
+		return NULL;
+
+	if (!this->extendLayer(m_DataLen, sizeof(icmp_timestamp_request) - sizeof(icmphdr)))
+		return NULL;
+
+	getIcmpHeader()->type = (uint8_t)ICMP_TIMESTAMP_REQUEST;
+
+	icmp_timestamp_request* header = getTimestampRequestData();
+	header->code = 0;
+	header->id = htobe16(id);
+	header->sequence = htobe16(sequence);
+	header->originateTimestamp = htobe32(originateTimestamp.tv_sec*1000 + originateTimestamp.tv_usec/1000);
+	header->receiveTimestamp = 0;
+	header->transmitTimestamp = 0;
+
+	return header;
+}
+
+icmp_timestamp_reply* IcmpLayer::getTimestampReplyData()
+{
+	if (!isMessageOfType(ICMP_TIMESTAMP_REPLY))
+		return NULL;
+
+	return (icmp_timestamp_reply*)m_Data;
+}
+
+icmp_timestamp_reply* IcmpLayer::setTimestampReplyData(uint16_t id, uint16_t sequence,
+		timeval originateTimestamp, timeval receiveTimestamp, timeval transmitTimestamp)
+{
+	if (!cleanIcmpLayer())
+		return NULL;
+
+	if (!this->extendLayer(m_DataLen, sizeof(icmp_timestamp_reply) - sizeof(icmphdr)))
+		return NULL;
+
+	getIcmpHeader()->type = (uint8_t)ICMP_TIMESTAMP_REPLY;
+
+	icmp_timestamp_reply* header = getTimestampReplyData();
+	header->code = 0;
+	header->id = htobe16(id);
+	header->sequence = htobe16(sequence);
+	header->originateTimestamp = htobe32(originateTimestamp.tv_sec*1000 + originateTimestamp.tv_usec/1000);
+	header->receiveTimestamp = htobe32(receiveTimestamp.tv_sec*1000 + receiveTimestamp.tv_usec/1000);
+	header->transmitTimestamp = htobe32(transmitTimestamp.tv_sec*1000 + transmitTimestamp.tv_usec/1000);
+
+	return header;
+}
+
+icmp_destination_unreachable* IcmpLayer::getDestUnreachableData()
+{
+	if (!isMessageOfType(ICMP_DEST_UNREACHABLE))
+		return NULL;
+
+	return (icmp_destination_unreachable*)m_Data;
+}
+
+icmp_destination_unreachable* IcmpLayer::setDestUnreachableData(IcmpDestUnreachableCodes code, uint16_t nextHopMTU, IPv4Layer* ipHeader, Layer* l4Header)
+{
+	if (!cleanIcmpLayer())
+		return NULL;
+
+	if (!this->extendLayer(m_DataLen, sizeof(icmp_destination_unreachable) - sizeof(icmphdr)))
+		return NULL;
+
+	getIcmpHeader()->type = (uint8_t)ICMP_DEST_UNREACHABLE;
+
+	icmp_destination_unreachable* header = getDestUnreachableData();
+	header->code = code;
+	header->nextHopMTU = htobe16(nextHopMTU);
+	header->unused = 0;
+
+	if (!setIpAndL4Layers(ipHeader, l4Header))
+		return NULL;
+
+	return header;
+}
+
+icmp_source_quench* IcmpLayer::getSourceQuenchdata()
+{
+	if (!isMessageOfType(ICMP_SOURCE_QUENCH))
+		return NULL;
+
+	return (icmp_source_quench*)m_Data;
+
+}
+
+icmp_source_quench* IcmpLayer::setSourceQuenchdata(IPv4Layer* ipHeader, Layer* l4Header)
+{
+	if (!cleanIcmpLayer())
+		return NULL;
+
+	if (!this->extendLayer(m_DataLen, sizeof(icmp_source_quench) - sizeof(icmphdr)))
+		return NULL;
+
+	getIcmpHeader()->type = (uint8_t)ICMP_SOURCE_QUENCH;
+
+	icmp_source_quench* header = getSourceQuenchdata();
+	header->unused = 0;
+
+	if (!setIpAndL4Layers(ipHeader, l4Header))
+		return NULL;
+
+	return header;
+}
+
+icmp_redirect* IcmpLayer::getRedirectData()
+{
+	if (!isMessageOfType(ICMP_REDIRECT))
+		return NULL;
+
+	return (icmp_redirect*)m_Data;
+}
+
+icmp_redirect* IcmpLayer::setRedirectData(uint8_t code, pcpp::experimental::IPv4Address gatewayAddress, IPv4Layer* ipHeader, Layer* l4Header)
+{
+	if (code > 3)
+	{
+		LOG_ERROR("Unknown code %d for ICMP redirect data", (int)code);
+		return NULL;
+	}
+
+	if (!cleanIcmpLayer())
+		return NULL;
+
+	if (!this->extendLayer(m_DataLen, sizeof(icmp_redirect) - sizeof(icmphdr)))
+		return NULL;
+
+	getIcmpHeader()->type = (uint8_t)ICMP_REDIRECT;
+
+	icmp_redirect* header = getRedirectData();
+	header->code = code;
+	header->gatewayAddress = gatewayAddress.toUInt();
+
+	if (!setIpAndL4Layers(ipHeader, l4Header))
+		return NULL;
+
+	return header;
+}
+
+icmp_router_advertisement* IcmpLayer::getRouterAdvertisementData() const
+{
+	if (!isMessageOfType(ICMP_ROUTER_ADV))
+		return NULL;
+
+	m_RouterAdvData.header = (icmp_router_advertisement_hdr*)m_Data;
+
+	return &m_RouterAdvData;
+}
+
+icmp_router_advertisement* IcmpLayer::setRouterAdvertisementData(uint8_t code, uint16_t lifetimeInSeconds, const std::vector<icmp_router_address_structure>& routerAddresses)
+{
+	if (code != 0 && code != 16)
+	{
+		LOG_ERROR("Unknown code %d for ICMP router advertisement data (only codes 0 and 16 are legal)", (int)code);
+		return NULL;
+	}
+
+	if (!cleanIcmpLayer())
+		return NULL;
+
+	if (!this->extendLayer(m_DataLen, sizeof(icmp_router_advertisement_hdr) + (routerAddresses.size()*sizeof(icmp_router_address_structure)) - sizeof(icmphdr)))
+		return NULL;
+
+	getIcmpHeader()->type = (uint8_t)ICMP_ROUTER_ADV;
+
+	icmp_router_advertisement* header = getRouterAdvertisementData();
+	header->header->code = code;
+	header->header->lifetime = htobe16(lifetimeInSeconds);
+	header->header->advertisementCount = (uint8_t)routerAddresses.size();
+	header->header->addressEntrySize = 2;
+
+	icmp_router_address_structure* curPos = (icmp_router_address_structure*)((uint8_t*)header->header + sizeof(icmp_router_advertisement_hdr));
+	for (std::vector<icmp_router_address_structure>::const_iterator iter = routerAddresses.begin(); iter != routerAddresses.end(); iter++)
+	{
+		curPos->routerAddress = iter->routerAddress;
+		curPos->preferenceLevel = iter->preferenceLevel;
+		curPos += 1;
+	}
+
+	return header;
+}
+
+icmp_router_solicitation* IcmpLayer::getRouterSolicitationData()
+{
+	if (!isMessageOfType(ICMP_ROUTER_SOL))
+		return NULL;
+
+	return (icmp_router_solicitation*)m_Data;
+}
+
+icmp_router_solicitation* IcmpLayer::setRouterSolicitationData()
+{
+	if (!cleanIcmpLayer())
+		return NULL;
+
+	getIcmpHeader()->type = (uint8_t)ICMP_ROUTER_SOL;
+
+	icmp_router_solicitation* header = getRouterSolicitationData();
+	header->code = 0;
+
+	return header;
+}
+
+icmp_time_exceeded* IcmpLayer::getTimeExceededData()
+{
+	if (!isMessageOfType(ICMP_TIME_EXCEEDED))
+		return NULL;
+
+	return (icmp_time_exceeded*)m_Data;
+}
+
+icmp_time_exceeded* IcmpLayer::setTimeExceededData(uint8_t code, IPv4Layer* ipHeader, Layer* l4Header)
+{
+	if (code > 1)
+	{
+		LOG_ERROR("Unknown code %d for ICMP time exceeded data", (int)code);
+		return NULL;
+	}
+
+	if (!cleanIcmpLayer())
+		return NULL;
+
+	if (!this->extendLayer(m_DataLen, sizeof(icmp_time_exceeded) - sizeof(icmphdr)))
+		return NULL;
+
+	getIcmpHeader()->type = (uint8_t)ICMP_TIME_EXCEEDED;
+
+	icmp_time_exceeded* header = getTimeExceededData();
+	header->code = code;
+	header->unused = 0;
+
+	if (!setIpAndL4Layers(ipHeader, l4Header))
+		return NULL;
+
+	return header;
+}
+
+icmp_param_problem* IcmpLayer::getParamProblemData()
+{
+	if (!isMessageOfType(ICMP_PARAM_PROBLEM))
+		return NULL;
+
+	return (icmp_param_problem*)m_Data;
+}
+
+icmp_param_problem* IcmpLayer::setParamProblemData(uint8_t code, uint8_t errorOctetPointer, IPv4Layer* ipHeader, Layer* l4Header)
+{
+	if (code > 2)
+	{
+		LOG_ERROR("Unknown code %d for ICMP parameter problem data", (int)code);
+		return NULL;
+	}
+
+	if (!cleanIcmpLayer())
+		return NULL;
+
+	if (!this->extendLayer(m_DataLen, sizeof(icmp_param_problem) - sizeof(icmphdr)))
+		return NULL;
+
+	getIcmpHeader()->type = (uint8_t)ICMP_PARAM_PROBLEM;
+
+	icmp_param_problem* header = getParamProblemData();
+	header->code = code;
+	header->unused1 = 0;
+	header->unused2 = 0;
+	header->pointer = errorOctetPointer;
+
+	if (!setIpAndL4Layers(ipHeader, l4Header))
+		return NULL;
+
+	return header;
+}
+
+icmp_address_mask_request* IcmpLayer::getAddressMaskRequestData()
+{
+	if (!isMessageOfType(ICMP_ADDRESS_MASK_REQUEST))
+		return NULL;
+
+	return (icmp_address_mask_request*)m_Data;
+}
+
+icmp_address_mask_request* IcmpLayer::setAddressMaskRequestData(uint16_t id, uint16_t sequence, pcpp::experimental::IPv4Address mask)
+{
+	if (!cleanIcmpLayer())
+		return NULL;
+
+	if (!this->extendLayer(m_DataLen, sizeof(icmp_address_mask_request) - sizeof(icmphdr)))
+		return NULL;
+
+	getIcmpHeader()->type = (uint8_t)ICMP_ADDRESS_MASK_REQUEST;
+
+	icmp_address_mask_request* header = getAddressMaskRequestData();
+	header->code = 0;
+	header->id = htobe16(id);
+	header->sequence = htobe16(sequence);
+	header->addressMask = mask.toUInt();
+
+	return header;
+}
+
+icmp_address_mask_reply* IcmpLayer::getAddressMaskReplyData()
+{
+	if (!isMessageOfType(ICMP_ADDRESS_MASK_REPLY))
+		return NULL;
+
+	return (icmp_address_mask_reply*)m_Data;
+}
+
+icmp_address_mask_reply* IcmpLayer::setAddressMaskReplyData(uint16_t id, uint16_t sequence, pcpp::experimental::IPv4Address mask)
+{
+	if (!cleanIcmpLayer())
+		return NULL;
+
+	if (!this->extendLayer(m_DataLen, sizeof(icmp_address_mask_reply) - sizeof(icmphdr)))
+		return NULL;
+
+	getIcmpHeader()->type = (uint8_t)ICMP_ADDRESS_MASK_REPLY;
+
+	icmp_address_mask_reply* header = getAddressMaskReplyData();
+	header->code = 0;
+	header->id = htobe16(id);
+	header->sequence = htobe16(sequence);
+	header->addressMask = htobe32(mask.toUInt());
+
+	return header;
+}
+
+icmp_info_request* IcmpLayer::getInfoRequestData()
+{
+	if (!isMessageOfType(ICMP_INFO_REQUEST))
+		return NULL;
+
+	return (icmp_info_request*)m_Data;
+}
+
+icmp_info_request* IcmpLayer::setInfoRequestData(uint16_t id, uint16_t sequence)
+{
+	if (!cleanIcmpLayer())
+		return NULL;
+
+	if (!this->extendLayer(m_DataLen, sizeof(icmp_info_request) - sizeof(icmphdr)))
+		return NULL;
+
+	getIcmpHeader()->type = (uint8_t)ICMP_INFO_REQUEST;
+
+	icmp_info_request* header = getInfoRequestData();
+	header->code = 0;
+	header->id = htobe16(id);
+	header->sequence = htobe16(sequence);
+
+	return header;
+}
+
+icmp_info_reply* IcmpLayer::getInfoReplyData()
+{
+	if (!isMessageOfType(ICMP_INFO_REPLY))
+		return NULL;
+
+	return (icmp_info_reply*)m_Data;
+}
+
+icmp_info_reply* IcmpLayer::setInfoReplyData(uint16_t id, uint16_t sequence)
+{
+	if (!cleanIcmpLayer())
+		return NULL;
+
+	if (!this->extendLayer(m_DataLen, sizeof(icmp_info_reply) - sizeof(icmphdr)))
+		return NULL;
+
+	getIcmpHeader()->type = (uint8_t)ICMP_INFO_REPLY;
+
+	icmp_info_reply* header = getInfoReplyData();
+	header->code = 0;
+	header->id = htobe16(id);
+	header->sequence = htobe16(sequence);
+
+	return header;
+}
+
+
+void IcmpLayer::parseNextLayer()
+{
+	size_t headerLen = getHeaderLen();
+
+	switch (getMessageType())
+	{
+	case ICMP_DEST_UNREACHABLE:
+	case ICMP_SOURCE_QUENCH:
+	case ICMP_TIME_EXCEEDED:
+	case ICMP_REDIRECT:
+	case ICMP_PARAM_PROBLEM:
+		if (m_DataLen - headerLen >= sizeof(iphdr))
+			m_NextLayer = new IPv4Layer(m_Data + headerLen, m_DataLen - headerLen, this, m_Packet, false);
+		return;
+	default:
+		if (m_DataLen > headerLen)
+			m_NextLayer = new PayloadLayer(m_Data + headerLen, m_DataLen - headerLen, this, m_Packet);
+		return;
+	}
+}
+
+size_t IcmpLayer::getHeaderLen() const
+{
+	IcmpMessageType type = getMessageType();
+	size_t routerAdvSize = 0;
+	switch (type)
+	{
+	case ICMP_ECHO_REQUEST:
+	case ICMP_ECHO_REPLY:
+		return m_DataLen;
+	case ICMP_TIMESTAMP_REQUEST:
+	case ICMP_TIMESTAMP_REPLY:
+		return sizeof(icmp_timestamp_request);
+	case ICMP_ROUTER_SOL:
+	case ICMP_INFO_REQUEST:
+	case ICMP_INFO_REPLY:
+	case ICMP_UNSUPPORTED:
+		return sizeof(icmphdr);
+	case ICMP_ADDRESS_MASK_REPLY:
+	case ICMP_ADDRESS_MASK_REQUEST:
+		return sizeof(icmp_address_mask_request);
+	case ICMP_DEST_UNREACHABLE:
+		return sizeof(icmp_destination_unreachable);
+	case ICMP_REDIRECT:
+		return sizeof(icmp_redirect);
+	case ICMP_TIME_EXCEEDED:
+	case ICMP_SOURCE_QUENCH:
+		return sizeof(icmp_time_exceeded);
+	case ICMP_PARAM_PROBLEM:
+		return sizeof(icmp_param_problem);
+	case ICMP_ROUTER_ADV:
+		routerAdvSize = sizeof(icmp_router_advertisement_hdr) + (getRouterAdvertisementData()->header->advertisementCount*sizeof(icmp_router_address_structure));
+		return routerAdvSize;
+	default:
+		return sizeof(icmphdr);
+	}
+}
+
+void IcmpLayer::computeCalculateFields()
+{
+	// calculate checksum
+	getIcmpHeader()->checksum = 0;
+
+	size_t icmpLen = 0;
+	Layer* curLayer = this;
+	while (curLayer != NULL)
+	{
+		icmpLen += curLayer->getHeaderLen();
+		curLayer = curLayer->getNextLayer();
+	}
+
+	ScalarBuffer<uint16_t> buffer;
+	buffer.buffer = (uint16_t*)getIcmpHeader();
+	buffer.len = icmpLen;
+	size_t checksum = compute_checksum(&buffer, 1);
+
+	getIcmpHeader()->checksum = htobe16(checksum);
+}
+
+std::string IcmpLayer::toString() const
+{
+	std::string messageTypeAsString;
+	IcmpMessageType type = getMessageType();
+	switch (type)
+	{
+	case ICMP_ECHO_REPLY:
+		messageTypeAsString = "Echo (ping) reply";
+		break;
+	case ICMP_DEST_UNREACHABLE:
+		messageTypeAsString = "Destination unreachable";
+		break;
+	case ICMP_SOURCE_QUENCH:
+		messageTypeAsString = "Source quench (flow control)";
+		break;
+	case ICMP_REDIRECT:
+		messageTypeAsString = "Redirect";
+		break;
+	case ICMP_ECHO_REQUEST:
+		messageTypeAsString = "Echo (ping) request";
+		break;
+	case ICMP_ROUTER_ADV:
+		messageTypeAsString = "Router advertisement";
+		break;
+	case ICMP_ROUTER_SOL:
+		messageTypeAsString = "Router solicitation";
+		break;
+	case ICMP_TIME_EXCEEDED:
+		messageTypeAsString = "Time-to-live exceeded";
+		break;
+	case ICMP_PARAM_PROBLEM:
+		messageTypeAsString = "Parameter problem: bad IP header";
+		break;
+	case ICMP_TIMESTAMP_REQUEST:
+		messageTypeAsString = "Timestamp request";
+		break;
+	case ICMP_TIMESTAMP_REPLY:
+		messageTypeAsString = "Timestamp reply";
+		break;
+	case ICMP_INFO_REQUEST:
+		messageTypeAsString = "Information request";
+		break;
+	case ICMP_INFO_REPLY:
+		messageTypeAsString = "Information reply";
+		break;
+	case ICMP_ADDRESS_MASK_REQUEST:
+		messageTypeAsString = "Address mask request";
+		break;
+	case ICMP_ADDRESS_MASK_REPLY:
+		messageTypeAsString = "Address mask reply";
+		break;
+	default:
+		messageTypeAsString = "Unknown";
+		break;
+	}
+
+	std::ostringstream typeStream;
+	typeStream << (int)getIcmpHeader()->type;
+
+	return "ICMP Layer, " + messageTypeAsString + " (type: " + typeStream.str() + ")";
+}
+
+} // namespace pcpp