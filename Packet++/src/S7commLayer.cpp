--- conflicted
+++ resolved
@@ -55,13 +55,13 @@
 		std::string error;
 		if (getMsgType() == 0x03)
 		{
-			error =
-				", error class: " + std::to_string(getErrorClass()) + ", error code: " + std::to_string(getErrorCode());
+			error = ", error class: " + std::to_string(getErrorClass()) + ", error code: " + std::to_string(getErrorCode());
 		}
 		str << "S7comm Layer, "
 			<< "msg_type: " << std::to_string(getMsgType()) << ", pdu_ref: " << std::to_string(getPduRef())
 			<< ", param_length: " << std::to_string(getParamLength())
-			<< ", data_length: " << std::to_string(getDataLength()) << error;
+			<< ", data_length: " << std::to_string(getDataLength())
+			<< error;
 
 		return str.str();
 	}
@@ -92,17 +92,11 @@
 
 	uint8_t S7commLayer::getErrorClass() const { return getS7commAckDataHeader()->error_class; }
 
-	void S7commLayer::setParamLength(uint16_t param_length) const
-	{
-		getS7commHeader()->param_length = htobe16(param_length);
-	}
+	void S7commLayer::setParamLength(uint16_t param_length) const{getS7commHeader()->param_length = htobe16(param_length);}
 
 	void S7commLayer::setPduRef(uint16_t pdu_ref) const { getS7commHeader()->pdu_ref = htobe16(pdu_ref); }
 
-	void S7commLayer::setDataLength(uint16_t data_length) const
-	{
-		getS7commHeader()->data_length = htobe16(data_length);
-	}
+	void S7commLayer::setDataLength(uint16_t data_length) const{getS7commHeader()->data_length = htobe16(data_length);}
 
 	void S7commLayer::setErrorCode(uint8_t error_code) const { getS7commAckDataHeader()->error_code = error_code; }
 
@@ -111,22 +105,12 @@
 	S7CommParameter *S7commLayer::getParameter() const
 	{
 		S7CommParameter *m_Parameter = nullptr;
-<<<<<<< HEAD
 
 		uint8_t *payload = m_Data + getHeaderLen() - getParamLength() -getDataLen();//- getHeaderLen() + parameterLen; //;+ parameterLen;
 		size_t payloadLen = m_DataLen - getHeaderLen() + getParamLength() + getDataLength();
 
 		m_Parameter = new S7CommParameter(payload, payloadLen);
-=======
 
-		size_t parameterLen = getParamLength();
-
-		uint8_t *payload = m_Data + parameterLen + getDataLength();
-		size_t payloadLen = m_DataLen - parameterLen - getDataLength();
-
-		m_Parameter = new S7CommParameter(payload, payloadLen);
-
->>>>>>> aed4a413
 		return m_Parameter;
 	}
 
