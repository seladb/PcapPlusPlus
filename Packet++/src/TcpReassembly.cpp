--- conflicted
+++ resolved
@@ -229,72 +229,16 @@
 			return Error_PacketDoesNotMatchFlow;
 		}
 
-<<<<<<< HEAD
-	// if this side already got FIN or RST packet before, ignore this packet as this side is considered closed
-	if (tcpReassemblyData->twoSides[sideIndex].gotFinOrRst)
-	{
-		PCPP_LOG_DEBUG("Got a packet after FIN or RST were already seen on this side (" << static_cast<int>(sideIndex) << "). Ignoring this packet");
-		if (!tcpReassemblyData->twoSides[1 - sideIndex].gotFinOrRst && isRst)
-		{
-			handleFinOrRst(tcpReassemblyData, 1 - sideIndex, flowKey, isRst);
-			return FIN_RSTWithNoData;
-		}
-		return Ignore_PacketOfClosedFlow;
-	}
-
-	// handle FIN/RST packets that don't contain additional TCP data
-	if (isFinOrRst && tcpPayloadSize == 0)
-	{
-		PCPP_LOG_DEBUG("Got FIN or RST packet without data on side " << sideIndex);
-
-		handleFinOrRst(tcpReassemblyData, sideIndex, flowKey, isRst);
-		return FIN_RSTWithNoData;
-	}
-
-	// check if this packet contains data from a different side than the side seen before.
-	// If this is the case then treat the out-of-order packet list as missing data and send them to the user (callback) together with an indication that some data was missing.
-	// Why? because a new packet from the other side means the previous message was probably already received and a new message is starting.
-	// In this case out-of-order packets are probably actually missing data
-	// For example: let's assume these are HTTP messages. If we're seeing the first packet of a response this means the server has already received the full request and is now starting
-	// to send the response. So if we still have out-of-order packets from the request it probably means that some packets were lost during the capture. So we don't expect the client to
-	// continue sending packets of the previous request, so we'll treat the out-of-order packets as missing data
-	//
-	// I'm aware that there are edge cases where the situation I described above is not true, but at some point we must clean the out-of-order packet list to avoid memory leak.
-	// I decided to do what Wireshark does and clean this list when starting to see a message from the other side
-
-	// Since there are instances where this buffer clear condition can lead to declaration of excessive missing packets. Hence user should have a config file parameter
-	// to disable this and purely rely on max buffer size condition. As none of them are perfect solutions this will give user a little more control over it.
-
-	if (m_EnableBaseBufferClearCondition && !first && tcpPayloadSize > 0 && tcpReassemblyData->prevSide != -1 && tcpReassemblyData->prevSide != sideIndex &&
-		tcpReassemblyData->twoSides[tcpReassemblyData->prevSide].tcpFragmentList.size() > 0)
-	{
-		PCPP_LOG_DEBUG("Seeing a first data packet from a different side. Previous side was " << static_cast<int>(tcpReassemblyData->prevSide) << ", current side is " << static_cast<int>(sideIndex));
-		checkOutOfOrderFragments(tcpReassemblyData, tcpReassemblyData->prevSide, true);
-	}
-	tcpReassemblyData->prevSide = sideIndex;
-
-	// extract sequence value from packet
-	uint32_t sequence = be32toh(tcpLayer->getTcpHeader()->sequenceNumber);
-
-	// if it's the first packet we see on this side of the connection
-	if (first)
-	{
-		PCPP_LOG_DEBUG("First data from this side of the connection");
-
-		// set initial sequence
-		tcpReassemblyData->twoSides[sideIndex].sequence = sequence + tcpPayloadSize;
-		if (tcpLayer->getTcpHeader()->synFlag != 0)
-			tcpReassemblyData->twoSides[sideIndex].sequence++;
-
-		// send data to the callback
-		if (tcpPayloadSize != 0 && m_OnMessageReadyCallback != nullptr)
-=======
 		// if this side already got FIN or RST packet before, ignore this packet as this side is considered closed
 		if (tcpReassemblyData->twoSides[sideIndex].gotFinOrRst)
->>>>>>> 0cc772e3
 		{
 			PCPP_LOG_DEBUG("Got a packet after FIN or RST were already seen on this side ("
 			               << static_cast<int>(sideIndex) << "). Ignoring this packet");
+      if (!tcpReassemblyData->twoSides[1 - sideIndex].gotFinOrRst && isRst)
+		  {
+			  handleFinOrRst(tcpReassemblyData, 1 - sideIndex, flowKey, isRst);
+			  return FIN_RSTWithNoData;
+		  }
 			return Ignore_PacketOfClosedFlow;
 		}
 
