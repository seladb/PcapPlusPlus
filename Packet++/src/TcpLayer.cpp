#define LOG_MODULE PacketLogModuleTcpLayer

#include "EndianPortable.h"
#include "TcpLayer.h"
#include "IPv4Layer.h"
#include "IPv6Layer.h"
#include "PayloadLayer.h"
#include "HttpLayer.h"
#include "SSLLayer.h"
#include "SipLayer.h"
#include "IpUtils.h"
#include "Logger.h"
#include <string.h>
#include <sstream>

namespace pcpp
{

#define TCPOPT_DUMMY 0xff

/// ~~~~~~~~~~~~~~~~
/// TcpOptionBuilder
/// ~~~~~~~~~~~~~~~~

TcpOptionBuilder::TcpOptionBuilder(NopEolOptionTypes optionType)
{
	switch (optionType)
	{
	case EOL:
		init((uint8_t)PCPP_TCPOPT_EOL, NULL, 0);
		break;
	case NOP:
	default:
		init((uint8_t)PCPP_TCPOPT_NOP, NULL, 0);
		break;
	}
}

TcpOption TcpOptionBuilder::build() const
{
	size_t optionSize = m_RecValueLen + 2*sizeof(uint8_t);

	if (m_RecType == (uint8_t)PCPP_TCPOPT_EOL || m_RecType == (uint8_t)PCPP_TCPOPT_NOP)
	{
		if (m_RecValueLen != 0)
		{
			LOG_ERROR("TCP NOP and TCP EOL options are 1-byte long and don't have option value. Tried to set option value of size %d", m_RecValueLen);
			return TcpOption(NULL);
		}

		optionSize = 1;
	}

	uint8_t* recordBuffer = new uint8_t[optionSize];
	memset(recordBuffer, 0, optionSize);
	recordBuffer[0] = m_RecType;
	if (optionSize > 1)
	{
		recordBuffer[1] = (uint8_t)optionSize;
		if (optionSize > 2 && m_RecValue != NULL)
			memcpy(recordBuffer+2, m_RecValue, m_RecValueLen);
	}

	return TcpOption(recordBuffer);
}



/// ~~~~~~~~
/// TcpLayer
/// ~~~~~~~~


TcpOption TcpLayer::getTcpOption(TcpOptionType option) const
{
	return m_OptionReader.getTLVRecord((uint8_t)option, getOptionsBasePtr(), getHeaderLen() - sizeof(tcphdr));
}

TcpOption TcpLayer::getFirstTcpOption() const
{
	return m_OptionReader.getFirstTLVRecord(getOptionsBasePtr(), getHeaderLen() - sizeof(tcphdr));
}

TcpOption TcpLayer::getNextTcpOption(TcpOption& tcpOption) const
{
	TcpOption nextOpt = m_OptionReader.getNextTLVRecord(tcpOption, getOptionsBasePtr(), getHeaderLen() - sizeof(tcphdr));
	if (nextOpt.isNotNull() && nextOpt.getType() == TCPOPT_DUMMY)
		return TcpOption(NULL);

	return nextOpt;
}

size_t TcpLayer::getTcpOptionCount() const
{
	return m_OptionReader.getTLVRecordCount(getOptionsBasePtr(), getHeaderLen() - sizeof(tcphdr));
}

TcpOption TcpLayer::addTcpOption(const TcpOptionBuilder& optionBuilder)
{
	return addTcpOptionAt(optionBuilder, getHeaderLen()-m_NumOfTrailingBytes);
}

TcpOption TcpLayer::addTcpOptionAfter(const TcpOptionBuilder& optionBuilder, TcpOptionType prevOptionType)
{
	int offset = 0;

	if (prevOptionType == TCPOPT_Unknown)
	{
		offset = sizeof(tcphdr);
	}
	else
	{
		TcpOption prevOpt = getTcpOption(prevOptionType);
		if (prevOpt.isNull())
		{
			LOG_ERROR("Previous option of type %d not found, cannot add a new TCP option", (int)prevOptionType);
			return TcpOption(NULL);
		}

		offset = prevOpt.getRecordBasePtr() + prevOpt.getTotalSize() - m_Data;
	}

	return addTcpOptionAt(optionBuilder, offset);
}

bool TcpLayer::removeTcpOption(TcpOptionType optionType)
{
	TcpOption opt = getTcpOption(optionType);
	if (opt.isNull())
	{
		return false;
	}

	// calculate total TCP option size
	TcpOption curOpt = getFirstTcpOption();
	size_t totalOptSize = 0;
	while (!curOpt.isNull())
	{
		totalOptSize += curOpt.getTotalSize();
		curOpt = getNextTcpOption(curOpt);
	}
	totalOptSize -= opt.getTotalSize();


	int offset = opt.getRecordBasePtr() - m_Data;

	if (!shortenLayer(offset, opt.getTotalSize()))
	{
		return false;
	}

	adjustTcpOptionTrailer(totalOptSize);

	m_OptionReader.changeTLVRecordCount(-1);

	return true;
}

bool TcpLayer::removeAllTcpOptions()
{
	int offset = sizeof(tcphdr);

	if (!shortenLayer(offset, getHeaderLen()-offset))
		return false;

	getTcpHeader()->dataOffset = sizeof(tcphdr)/4;
	m_NumOfTrailingBytes = 0;
	m_OptionReader.changeTLVRecordCount(0-getTcpOptionCount());
	return true;
}

TcpOption TcpLayer::addTcpOptionAt(const TcpOptionBuilder& optionBuilder, int offset)
{
	TcpOption newOption = optionBuilder.build();
	if (newOption.isNull())
		return newOption;

	// calculate total TCP option size
	TcpOption curOpt = getFirstTcpOption();
	size_t totalOptSize = 0;
	while (!curOpt.isNull())
	{
		totalOptSize += curOpt.getTotalSize();
		curOpt = getNextTcpOption(curOpt);
	}
	totalOptSize += newOption.getTotalSize();

	size_t sizeToExtend = newOption.getTotalSize();

	if (!extendLayer(offset, sizeToExtend))
	{
		LOG_ERROR("Could not extend TcpLayer in [%d] bytes", (int)sizeToExtend);
		newOption.purgeRecordData();
		return TcpOption(NULL);
	}

	memcpy(m_Data + offset, newOption.getRecordBasePtr(), newOption.getTotalSize());

	newOption.purgeRecordData();

	adjustTcpOptionTrailer(totalOptSize);

	m_OptionReader.changeTLVRecordCount(1);

	uint8_t* newOptPtr = m_Data + offset;

	return TcpOption(newOptPtr);
}

void TcpLayer::adjustTcpOptionTrailer(size_t totalOptSize)
{
	int newNumberOfTrailingBytes = 0;
	while ((totalOptSize + newNumberOfTrailingBytes) % 4 != 0)
		newNumberOfTrailingBytes++;

	if (newNumberOfTrailingBytes < m_NumOfTrailingBytes)
		shortenLayer(sizeof(tcphdr)+totalOptSize, m_NumOfTrailingBytes - newNumberOfTrailingBytes);
	else if (newNumberOfTrailingBytes > m_NumOfTrailingBytes)
		extendLayer(sizeof(tcphdr)+totalOptSize, newNumberOfTrailingBytes - m_NumOfTrailingBytes);

	m_NumOfTrailingBytes = newNumberOfTrailingBytes;

	for (int i = 0; i < m_NumOfTrailingBytes; i++)
		m_Data[sizeof(tcphdr) + totalOptSize + i] = TCPOPT_DUMMY;

	getTcpHeader()->dataOffset = (sizeof(tcphdr) + totalOptSize + m_NumOfTrailingBytes)/4;
}

uint16_t TcpLayer::calculateChecksum(bool writeResultToPacket)
{
	tcphdr* tcpHdr = getTcpHeader();
	uint16_t checksumRes = 0;
	uint16_t currChecksumValue = tcpHdr->headerChecksum;

	if (m_PrevLayer != NULL)
	{
		tcpHdr->headerChecksum = 0;
		ScalarBuffer<uint16_t> vec[2];
		LOG_DEBUG("data len =  %d", (int)m_DataLen);
		vec[0].buffer = (uint16_t*)m_Data;
		vec[0].len = m_DataLen;

		if (m_PrevLayer->getProtocol() == IPv4)
		{
			uint32_t srcIP = ((IPv4Layer*)m_PrevLayer)->getSrcIpAddress().toInt();
			uint32_t dstIP = ((IPv4Layer*)m_PrevLayer)->getDstIpAddress().toInt();
			uint16_t pseudoHeader[6];
			pseudoHeader[0] = srcIP >> 16;
			pseudoHeader[1] = srcIP & 0xFFFF;
			pseudoHeader[2] = dstIP >> 16;
			pseudoHeader[3] = dstIP & 0xFFFF;
			pseudoHeader[4] = 0xffff & htobe16(m_DataLen);
			pseudoHeader[5] = htobe16(0x00ff & PACKETPP_IPPROTO_TCP);
			vec[1].buffer = pseudoHeader;
			vec[1].len = 12;
			checksumRes = compute_checksum(vec, 2);
			LOG_DEBUG("calculated checksum = 0x%4X", checksumRes);


		}
		else if (m_PrevLayer->getProtocol() == IPv6)
		{
			uint16_t pseudoHeader[18];
			((IPv6Layer*)m_PrevLayer)->getSrcIpAddress().copyTo((uint8_t*)pseudoHeader);
<<<<<<< HEAD
			((IPv6Layer*)m_PrevLayer)->getDstIpAddress().copyTo((uint8_t*)(pseudoHeader + 8));
			pseudoHeader[16] = 0xffff & htons(m_DataLen);
			pseudoHeader[17] = htons(0x00ff & PACKETPP_IPPROTO_TCP);
=======
			((IPv6Layer*)m_PrevLayer)->getDstIpAddress().copyTo((uint8_t*)(pseudoHeader+8));
			pseudoHeader[16] = 0xffff & htobe16(m_DataLen);
			pseudoHeader[17] = htobe16(0x00ff & PACKETPP_IPPROTO_TCP);
>>>>>>> 299465ff
			vec[1].buffer = pseudoHeader;
			vec[1].len = 36;
			checksumRes = compute_checksum(vec, 2);
			LOG_DEBUG("calculated checksum = 0x%4X", checksumRes);
		}
	}

	if(writeResultToPacket)
		tcpHdr->headerChecksum = htobe16(checksumRes);
	else
		tcpHdr->headerChecksum = currChecksumValue;

	return checksumRes;
}

void TcpLayer::initLayer()
{
	m_DataLen = sizeof(tcphdr);
	m_Data = new uint8_t[m_DataLen];
	memset(m_Data, 0, m_DataLen);
	m_Protocol = TCP;
	m_NumOfTrailingBytes = 0;
	getTcpHeader()->dataOffset = sizeof(tcphdr)/4;
}

TcpLayer::TcpLayer(uint8_t* data, size_t dataLen, Layer* prevLayer, Packet* packet) : Layer(data, dataLen, prevLayer, packet)
{
	m_Protocol = TCP;
	m_NumOfTrailingBytes = 0;
}

TcpLayer::TcpLayer()
{
	initLayer();
}

TcpLayer::TcpLayer(uint16_t portSrc, uint16_t portDst)
{
	initLayer();
	getTcpHeader()->portDst = htobe16(portDst);
	getTcpHeader()->portSrc = htobe16(portSrc);
}

void TcpLayer::copyLayerData(const TcpLayer& other)
{
	m_OptionReader = other.m_OptionReader;
	m_NumOfTrailingBytes = other.m_NumOfTrailingBytes;
}

TcpLayer::TcpLayer(const TcpLayer& other) : Layer(other)
{
	copyLayerData(other);
}

TcpLayer& TcpLayer::operator=(const TcpLayer& other)
{
	Layer::operator=(other);

	copyLayerData(other);

	return *this;
}

void TcpLayer::parseNextLayer()
{
	size_t headerLen = getHeaderLen();
	if (m_DataLen <= headerLen)
		return;

	uint8_t* payload = m_Data + headerLen;
	size_t payloadLen = m_DataLen - headerLen;
	tcphdr* tcpHder = getTcpHeader();
	uint16_t portDst = ntohs(tcpHder->portDst);
	uint16_t portSrc = ntohs(tcpHder->portSrc);

	if (HttpMessage::isHttpPort(portDst) && HttpRequestFirstLine::parseMethod((char*)payload, payloadLen) != HttpRequestLayer::HttpMethodUnknown)
		m_NextLayer = new HttpRequestLayer(payload, payloadLen, this, m_Packet);
	else if (HttpMessage::isHttpPort(portSrc) && HttpResponseFirstLine::parseStatusCode((char*)payload, payloadLen) != HttpResponseLayer::HttpStatusCodeUnknown)
		m_NextLayer = new HttpResponseLayer(payload, payloadLen, this, m_Packet);
	else if (SSLLayer::IsSSLMessage(portSrc, portDst, payload, payloadLen))
		m_NextLayer = SSLLayer::createSSLMessage(payload, payloadLen, this, m_Packet);
	else if (SipLayer::isSipPort(portDst))
	{
		if (SipRequestFirstLine::parseMethod((char*)payload, payloadLen) != SipRequestLayer::SipMethodUnknown)
			m_NextLayer = new SipRequestLayer(payload, payloadLen, this, m_Packet);
		else if (SipResponseFirstLine::parseStatusCode((char*)payload, payloadLen) != SipResponseLayer::SipStatusCodeUnknown)
			m_NextLayer = new SipResponseLayer(payload, payloadLen, this, m_Packet);
		else
			m_NextLayer = new PayloadLayer(payload, payloadLen, this, m_Packet);
	}
	else
		m_NextLayer = new PayloadLayer(payload, payloadLen, this, m_Packet);
}

void TcpLayer::computeCalculateFields()
{
	tcphdr* tcpHdr = getTcpHeader();

	tcpHdr->dataOffset = getHeaderLen() >> 2;
	calculateChecksum(true);
}

std::string TcpLayer::toString() const
{
	tcphdr* hdr = getTcpHeader();
	std::string result = "TCP Layer, ";
	if (hdr->synFlag)
	{
		if (hdr->ackFlag)
			result += "[SYN, ACK], ";
		else
			result += "[SYN], ";
	}
	else if (hdr->finFlag)
	{
		if (hdr->ackFlag)
			result += "[FIN, ACK], ";
		else
			result += "[FIN], ";
	}
	else if (hdr->ackFlag)
		result += "[ACK], ";

	std::ostringstream srcPortStream;
	srcPortStream << ntohs(hdr->portSrc);
	std::ostringstream dstPortStream;
	dstPortStream << ntohs(hdr->portDst);
	result += "Src port: " + srcPortStream.str() + ", Dst port: " + dstPortStream.str();

	return result;
}

} // namespace pcpp
<|MERGE_RESOLUTION|>--- conflicted
+++ resolved
@@ -1,406 +1,400 @@
-#define LOG_MODULE PacketLogModuleTcpLayer
-
-#include "EndianPortable.h"
-#include "TcpLayer.h"
-#include "IPv4Layer.h"
-#include "IPv6Layer.h"
-#include "PayloadLayer.h"
-#include "HttpLayer.h"
-#include "SSLLayer.h"
-#include "SipLayer.h"
-#include "IpUtils.h"
-#include "Logger.h"
-#include <string.h>
-#include <sstream>
-
-namespace pcpp
-{
-
-#define TCPOPT_DUMMY 0xff
-
-/// ~~~~~~~~~~~~~~~~
-/// TcpOptionBuilder
-/// ~~~~~~~~~~~~~~~~
-
-TcpOptionBuilder::TcpOptionBuilder(NopEolOptionTypes optionType)
-{
-	switch (optionType)
-	{
-	case EOL:
-		init((uint8_t)PCPP_TCPOPT_EOL, NULL, 0);
-		break;
-	case NOP:
-	default:
-		init((uint8_t)PCPP_TCPOPT_NOP, NULL, 0);
-		break;
-	}
-}
-
-TcpOption TcpOptionBuilder::build() const
-{
-	size_t optionSize = m_RecValueLen + 2*sizeof(uint8_t);
-
-	if (m_RecType == (uint8_t)PCPP_TCPOPT_EOL || m_RecType == (uint8_t)PCPP_TCPOPT_NOP)
-	{
-		if (m_RecValueLen != 0)
-		{
-			LOG_ERROR("TCP NOP and TCP EOL options are 1-byte long and don't have option value. Tried to set option value of size %d", m_RecValueLen);
-			return TcpOption(NULL);
-		}
-
-		optionSize = 1;
-	}
-
-	uint8_t* recordBuffer = new uint8_t[optionSize];
-	memset(recordBuffer, 0, optionSize);
-	recordBuffer[0] = m_RecType;
-	if (optionSize > 1)
-	{
-		recordBuffer[1] = (uint8_t)optionSize;
-		if (optionSize > 2 && m_RecValue != NULL)
-			memcpy(recordBuffer+2, m_RecValue, m_RecValueLen);
-	}
-
-	return TcpOption(recordBuffer);
-}
-
-
-
-/// ~~~~~~~~
-/// TcpLayer
-/// ~~~~~~~~
-
-
-TcpOption TcpLayer::getTcpOption(TcpOptionType option) const
-{
-	return m_OptionReader.getTLVRecord((uint8_t)option, getOptionsBasePtr(), getHeaderLen() - sizeof(tcphdr));
-}
-
-TcpOption TcpLayer::getFirstTcpOption() const
-{
-	return m_OptionReader.getFirstTLVRecord(getOptionsBasePtr(), getHeaderLen() - sizeof(tcphdr));
-}
-
-TcpOption TcpLayer::getNextTcpOption(TcpOption& tcpOption) const
-{
-	TcpOption nextOpt = m_OptionReader.getNextTLVRecord(tcpOption, getOptionsBasePtr(), getHeaderLen() - sizeof(tcphdr));
-	if (nextOpt.isNotNull() && nextOpt.getType() == TCPOPT_DUMMY)
-		return TcpOption(NULL);
-
-	return nextOpt;
-}
-
-size_t TcpLayer::getTcpOptionCount() const
-{
-	return m_OptionReader.getTLVRecordCount(getOptionsBasePtr(), getHeaderLen() - sizeof(tcphdr));
-}
-
-TcpOption TcpLayer::addTcpOption(const TcpOptionBuilder& optionBuilder)
-{
-	return addTcpOptionAt(optionBuilder, getHeaderLen()-m_NumOfTrailingBytes);
-}
-
-TcpOption TcpLayer::addTcpOptionAfter(const TcpOptionBuilder& optionBuilder, TcpOptionType prevOptionType)
-{
-	int offset = 0;
-
-	if (prevOptionType == TCPOPT_Unknown)
-	{
-		offset = sizeof(tcphdr);
-	}
-	else
-	{
-		TcpOption prevOpt = getTcpOption(prevOptionType);
-		if (prevOpt.isNull())
-		{
-			LOG_ERROR("Previous option of type %d not found, cannot add a new TCP option", (int)prevOptionType);
-			return TcpOption(NULL);
-		}
-
-		offset = prevOpt.getRecordBasePtr() + prevOpt.getTotalSize() - m_Data;
-	}
-
-	return addTcpOptionAt(optionBuilder, offset);
-}
-
-bool TcpLayer::removeTcpOption(TcpOptionType optionType)
-{
-	TcpOption opt = getTcpOption(optionType);
-	if (opt.isNull())
-	{
-		return false;
-	}
-
-	// calculate total TCP option size
-	TcpOption curOpt = getFirstTcpOption();
-	size_t totalOptSize = 0;
-	while (!curOpt.isNull())
-	{
-		totalOptSize += curOpt.getTotalSize();
-		curOpt = getNextTcpOption(curOpt);
-	}
-	totalOptSize -= opt.getTotalSize();
-
-
-	int offset = opt.getRecordBasePtr() - m_Data;
-
-	if (!shortenLayer(offset, opt.getTotalSize()))
-	{
-		return false;
-	}
-
-	adjustTcpOptionTrailer(totalOptSize);
-
-	m_OptionReader.changeTLVRecordCount(-1);
-
-	return true;
-}
-
-bool TcpLayer::removeAllTcpOptions()
-{
-	int offset = sizeof(tcphdr);
-
-	if (!shortenLayer(offset, getHeaderLen()-offset))
-		return false;
-
-	getTcpHeader()->dataOffset = sizeof(tcphdr)/4;
-	m_NumOfTrailingBytes = 0;
-	m_OptionReader.changeTLVRecordCount(0-getTcpOptionCount());
-	return true;
-}
-
-TcpOption TcpLayer::addTcpOptionAt(const TcpOptionBuilder& optionBuilder, int offset)
-{
-	TcpOption newOption = optionBuilder.build();
-	if (newOption.isNull())
-		return newOption;
-
-	// calculate total TCP option size
-	TcpOption curOpt = getFirstTcpOption();
-	size_t totalOptSize = 0;
-	while (!curOpt.isNull())
-	{
-		totalOptSize += curOpt.getTotalSize();
-		curOpt = getNextTcpOption(curOpt);
-	}
-	totalOptSize += newOption.getTotalSize();
-
-	size_t sizeToExtend = newOption.getTotalSize();
-
-	if (!extendLayer(offset, sizeToExtend))
-	{
-		LOG_ERROR("Could not extend TcpLayer in [%d] bytes", (int)sizeToExtend);
-		newOption.purgeRecordData();
-		return TcpOption(NULL);
-	}
-
-	memcpy(m_Data + offset, newOption.getRecordBasePtr(), newOption.getTotalSize());
-
-	newOption.purgeRecordData();
-
-	adjustTcpOptionTrailer(totalOptSize);
-
-	m_OptionReader.changeTLVRecordCount(1);
-
-	uint8_t* newOptPtr = m_Data + offset;
-
-	return TcpOption(newOptPtr);
-}
-
-void TcpLayer::adjustTcpOptionTrailer(size_t totalOptSize)
-{
-	int newNumberOfTrailingBytes = 0;
-	while ((totalOptSize + newNumberOfTrailingBytes) % 4 != 0)
-		newNumberOfTrailingBytes++;
-
-	if (newNumberOfTrailingBytes < m_NumOfTrailingBytes)
-		shortenLayer(sizeof(tcphdr)+totalOptSize, m_NumOfTrailingBytes - newNumberOfTrailingBytes);
-	else if (newNumberOfTrailingBytes > m_NumOfTrailingBytes)
-		extendLayer(sizeof(tcphdr)+totalOptSize, newNumberOfTrailingBytes - m_NumOfTrailingBytes);
-
-	m_NumOfTrailingBytes = newNumberOfTrailingBytes;
-
-	for (int i = 0; i < m_NumOfTrailingBytes; i++)
-		m_Data[sizeof(tcphdr) + totalOptSize + i] = TCPOPT_DUMMY;
-
-	getTcpHeader()->dataOffset = (sizeof(tcphdr) + totalOptSize + m_NumOfTrailingBytes)/4;
-}
-
-uint16_t TcpLayer::calculateChecksum(bool writeResultToPacket)
-{
-	tcphdr* tcpHdr = getTcpHeader();
-	uint16_t checksumRes = 0;
-	uint16_t currChecksumValue = tcpHdr->headerChecksum;
-
-	if (m_PrevLayer != NULL)
-	{
-		tcpHdr->headerChecksum = 0;
-		ScalarBuffer<uint16_t> vec[2];
-		LOG_DEBUG("data len =  %d", (int)m_DataLen);
-		vec[0].buffer = (uint16_t*)m_Data;
-		vec[0].len = m_DataLen;
-
-		if (m_PrevLayer->getProtocol() == IPv4)
-		{
-			uint32_t srcIP = ((IPv4Layer*)m_PrevLayer)->getSrcIpAddress().toInt();
-			uint32_t dstIP = ((IPv4Layer*)m_PrevLayer)->getDstIpAddress().toInt();
-			uint16_t pseudoHeader[6];
-			pseudoHeader[0] = srcIP >> 16;
-			pseudoHeader[1] = srcIP & 0xFFFF;
-			pseudoHeader[2] = dstIP >> 16;
-			pseudoHeader[3] = dstIP & 0xFFFF;
-			pseudoHeader[4] = 0xffff & htobe16(m_DataLen);
-			pseudoHeader[5] = htobe16(0x00ff & PACKETPP_IPPROTO_TCP);
-			vec[1].buffer = pseudoHeader;
-			vec[1].len = 12;
-			checksumRes = compute_checksum(vec, 2);
-			LOG_DEBUG("calculated checksum = 0x%4X", checksumRes);
-
-
-		}
-		else if (m_PrevLayer->getProtocol() == IPv6)
-		{
-			uint16_t pseudoHeader[18];
-			((IPv6Layer*)m_PrevLayer)->getSrcIpAddress().copyTo((uint8_t*)pseudoHeader);
-<<<<<<< HEAD
-			((IPv6Layer*)m_PrevLayer)->getDstIpAddress().copyTo((uint8_t*)(pseudoHeader + 8));
-			pseudoHeader[16] = 0xffff & htons(m_DataLen);
-			pseudoHeader[17] = htons(0x00ff & PACKETPP_IPPROTO_TCP);
-=======
-			((IPv6Layer*)m_PrevLayer)->getDstIpAddress().copyTo((uint8_t*)(pseudoHeader+8));
-			pseudoHeader[16] = 0xffff & htobe16(m_DataLen);
-			pseudoHeader[17] = htobe16(0x00ff & PACKETPP_IPPROTO_TCP);
->>>>>>> 299465ff
-			vec[1].buffer = pseudoHeader;
-			vec[1].len = 36;
-			checksumRes = compute_checksum(vec, 2);
-			LOG_DEBUG("calculated checksum = 0x%4X", checksumRes);
-		}
-	}
-
-	if(writeResultToPacket)
-		tcpHdr->headerChecksum = htobe16(checksumRes);
-	else
-		tcpHdr->headerChecksum = currChecksumValue;
-
-	return checksumRes;
-}
-
-void TcpLayer::initLayer()
-{
-	m_DataLen = sizeof(tcphdr);
-	m_Data = new uint8_t[m_DataLen];
-	memset(m_Data, 0, m_DataLen);
-	m_Protocol = TCP;
-	m_NumOfTrailingBytes = 0;
-	getTcpHeader()->dataOffset = sizeof(tcphdr)/4;
-}
-
-TcpLayer::TcpLayer(uint8_t* data, size_t dataLen, Layer* prevLayer, Packet* packet) : Layer(data, dataLen, prevLayer, packet)
-{
-	m_Protocol = TCP;
-	m_NumOfTrailingBytes = 0;
-}
-
-TcpLayer::TcpLayer()
-{
-	initLayer();
-}
-
-TcpLayer::TcpLayer(uint16_t portSrc, uint16_t portDst)
-{
-	initLayer();
-	getTcpHeader()->portDst = htobe16(portDst);
-	getTcpHeader()->portSrc = htobe16(portSrc);
-}
-
-void TcpLayer::copyLayerData(const TcpLayer& other)
-{
-	m_OptionReader = other.m_OptionReader;
-	m_NumOfTrailingBytes = other.m_NumOfTrailingBytes;
-}
-
-TcpLayer::TcpLayer(const TcpLayer& other) : Layer(other)
-{
-	copyLayerData(other);
-}
-
-TcpLayer& TcpLayer::operator=(const TcpLayer& other)
-{
-	Layer::operator=(other);
-
-	copyLayerData(other);
-
-	return *this;
-}
-
-void TcpLayer::parseNextLayer()
-{
-	size_t headerLen = getHeaderLen();
-	if (m_DataLen <= headerLen)
-		return;
-
-	uint8_t* payload = m_Data + headerLen;
-	size_t payloadLen = m_DataLen - headerLen;
-	tcphdr* tcpHder = getTcpHeader();
-	uint16_t portDst = ntohs(tcpHder->portDst);
-	uint16_t portSrc = ntohs(tcpHder->portSrc);
-
-	if (HttpMessage::isHttpPort(portDst) && HttpRequestFirstLine::parseMethod((char*)payload, payloadLen) != HttpRequestLayer::HttpMethodUnknown)
-		m_NextLayer = new HttpRequestLayer(payload, payloadLen, this, m_Packet);
-	else if (HttpMessage::isHttpPort(portSrc) && HttpResponseFirstLine::parseStatusCode((char*)payload, payloadLen) != HttpResponseLayer::HttpStatusCodeUnknown)
-		m_NextLayer = new HttpResponseLayer(payload, payloadLen, this, m_Packet);
-	else if (SSLLayer::IsSSLMessage(portSrc, portDst, payload, payloadLen))
-		m_NextLayer = SSLLayer::createSSLMessage(payload, payloadLen, this, m_Packet);
-	else if (SipLayer::isSipPort(portDst))
-	{
-		if (SipRequestFirstLine::parseMethod((char*)payload, payloadLen) != SipRequestLayer::SipMethodUnknown)
-			m_NextLayer = new SipRequestLayer(payload, payloadLen, this, m_Packet);
-		else if (SipResponseFirstLine::parseStatusCode((char*)payload, payloadLen) != SipResponseLayer::SipStatusCodeUnknown)
-			m_NextLayer = new SipResponseLayer(payload, payloadLen, this, m_Packet);
-		else
-			m_NextLayer = new PayloadLayer(payload, payloadLen, this, m_Packet);
-	}
-	else
-		m_NextLayer = new PayloadLayer(payload, payloadLen, this, m_Packet);
-}
-
-void TcpLayer::computeCalculateFields()
-{
-	tcphdr* tcpHdr = getTcpHeader();
-
-	tcpHdr->dataOffset = getHeaderLen() >> 2;
-	calculateChecksum(true);
-}
-
-std::string TcpLayer::toString() const
-{
-	tcphdr* hdr = getTcpHeader();
-	std::string result = "TCP Layer, ";
-	if (hdr->synFlag)
-	{
-		if (hdr->ackFlag)
-			result += "[SYN, ACK], ";
-		else
-			result += "[SYN], ";
-	}
-	else if (hdr->finFlag)
-	{
-		if (hdr->ackFlag)
-			result += "[FIN, ACK], ";
-		else
-			result += "[FIN], ";
-	}
-	else if (hdr->ackFlag)
-		result += "[ACK], ";
-
-	std::ostringstream srcPortStream;
-	srcPortStream << ntohs(hdr->portSrc);
-	std::ostringstream dstPortStream;
-	dstPortStream << ntohs(hdr->portDst);
-	result += "Src port: " + srcPortStream.str() + ", Dst port: " + dstPortStream.str();
-
-	return result;
-}
-
-} // namespace pcpp
+#define LOG_MODULE PacketLogModuleTcpLayer
+
+#include "EndianPortable.h"
+#include "TcpLayer.h"
+#include "IPv4Layer.h"
+#include "IPv6Layer.h"
+#include "PayloadLayer.h"
+#include "HttpLayer.h"
+#include "SSLLayer.h"
+#include "SipLayer.h"
+#include "IpUtils.h"
+#include "Logger.h"
+#include <string.h>
+#include <sstream>
+
+namespace pcpp
+{
+
+#define TCPOPT_DUMMY 0xff
+
+/// ~~~~~~~~~~~~~~~~
+/// TcpOptionBuilder
+/// ~~~~~~~~~~~~~~~~
+
+TcpOptionBuilder::TcpOptionBuilder(NopEolOptionTypes optionType)
+{
+	switch (optionType)
+	{
+	case EOL:
+		init((uint8_t)PCPP_TCPOPT_EOL, NULL, 0);
+		break;
+	case NOP:
+	default:
+		init((uint8_t)PCPP_TCPOPT_NOP, NULL, 0);
+		break;
+	}
+}
+
+TcpOption TcpOptionBuilder::build() const
+{
+	size_t optionSize = m_RecValueLen + 2*sizeof(uint8_t);
+
+	if (m_RecType == (uint8_t)PCPP_TCPOPT_EOL || m_RecType == (uint8_t)PCPP_TCPOPT_NOP)
+	{
+		if (m_RecValueLen != 0)
+		{
+			LOG_ERROR("TCP NOP and TCP EOL options are 1-byte long and don't have option value. Tried to set option value of size %d", m_RecValueLen);
+			return TcpOption(NULL);
+		}
+
+		optionSize = 1;
+	}
+
+	uint8_t* recordBuffer = new uint8_t[optionSize];
+	memset(recordBuffer, 0, optionSize);
+	recordBuffer[0] = m_RecType;
+	if (optionSize > 1)
+	{
+		recordBuffer[1] = (uint8_t)optionSize;
+		if (optionSize > 2 && m_RecValue != NULL)
+			memcpy(recordBuffer+2, m_RecValue, m_RecValueLen);
+	}
+
+	return TcpOption(recordBuffer);
+}
+
+
+
+/// ~~~~~~~~
+/// TcpLayer
+/// ~~~~~~~~
+
+
+TcpOption TcpLayer::getTcpOption(TcpOptionType option) const
+{
+	return m_OptionReader.getTLVRecord((uint8_t)option, getOptionsBasePtr(), getHeaderLen() - sizeof(tcphdr));
+}
+
+TcpOption TcpLayer::getFirstTcpOption() const
+{
+	return m_OptionReader.getFirstTLVRecord(getOptionsBasePtr(), getHeaderLen() - sizeof(tcphdr));
+}
+
+TcpOption TcpLayer::getNextTcpOption(TcpOption& tcpOption) const
+{
+	TcpOption nextOpt = m_OptionReader.getNextTLVRecord(tcpOption, getOptionsBasePtr(), getHeaderLen() - sizeof(tcphdr));
+	if (nextOpt.isNotNull() && nextOpt.getType() == TCPOPT_DUMMY)
+		return TcpOption(NULL);
+
+	return nextOpt;
+}
+
+size_t TcpLayer::getTcpOptionCount() const
+{
+	return m_OptionReader.getTLVRecordCount(getOptionsBasePtr(), getHeaderLen() - sizeof(tcphdr));
+}
+
+TcpOption TcpLayer::addTcpOption(const TcpOptionBuilder& optionBuilder)
+{
+	return addTcpOptionAt(optionBuilder, getHeaderLen()-m_NumOfTrailingBytes);
+}
+
+TcpOption TcpLayer::addTcpOptionAfter(const TcpOptionBuilder& optionBuilder, TcpOptionType prevOptionType)
+{
+	int offset = 0;
+
+	if (prevOptionType == TCPOPT_Unknown)
+	{
+		offset = sizeof(tcphdr);
+	}
+	else
+	{
+		TcpOption prevOpt = getTcpOption(prevOptionType);
+		if (prevOpt.isNull())
+		{
+			LOG_ERROR("Previous option of type %d not found, cannot add a new TCP option", (int)prevOptionType);
+			return TcpOption(NULL);
+		}
+
+		offset = prevOpt.getRecordBasePtr() + prevOpt.getTotalSize() - m_Data;
+	}
+
+	return addTcpOptionAt(optionBuilder, offset);
+}
+
+bool TcpLayer::removeTcpOption(TcpOptionType optionType)
+{
+	TcpOption opt = getTcpOption(optionType);
+	if (opt.isNull())
+	{
+		return false;
+	}
+
+	// calculate total TCP option size
+	TcpOption curOpt = getFirstTcpOption();
+	size_t totalOptSize = 0;
+	while (!curOpt.isNull())
+	{
+		totalOptSize += curOpt.getTotalSize();
+		curOpt = getNextTcpOption(curOpt);
+	}
+	totalOptSize -= opt.getTotalSize();
+
+
+	int offset = opt.getRecordBasePtr() - m_Data;
+
+	if (!shortenLayer(offset, opt.getTotalSize()))
+	{
+		return false;
+	}
+
+	adjustTcpOptionTrailer(totalOptSize);
+
+	m_OptionReader.changeTLVRecordCount(-1);
+
+	return true;
+}
+
+bool TcpLayer::removeAllTcpOptions()
+{
+	int offset = sizeof(tcphdr);
+
+	if (!shortenLayer(offset, getHeaderLen()-offset))
+		return false;
+
+	getTcpHeader()->dataOffset = sizeof(tcphdr)/4;
+	m_NumOfTrailingBytes = 0;
+	m_OptionReader.changeTLVRecordCount(0-getTcpOptionCount());
+	return true;
+}
+
+TcpOption TcpLayer::addTcpOptionAt(const TcpOptionBuilder& optionBuilder, int offset)
+{
+	TcpOption newOption = optionBuilder.build();
+	if (newOption.isNull())
+		return newOption;
+
+	// calculate total TCP option size
+	TcpOption curOpt = getFirstTcpOption();
+	size_t totalOptSize = 0;
+	while (!curOpt.isNull())
+	{
+		totalOptSize += curOpt.getTotalSize();
+		curOpt = getNextTcpOption(curOpt);
+	}
+	totalOptSize += newOption.getTotalSize();
+
+	size_t sizeToExtend = newOption.getTotalSize();
+
+	if (!extendLayer(offset, sizeToExtend))
+	{
+		LOG_ERROR("Could not extend TcpLayer in [%d] bytes", (int)sizeToExtend);
+		newOption.purgeRecordData();
+		return TcpOption(NULL);
+	}
+
+	memcpy(m_Data + offset, newOption.getRecordBasePtr(), newOption.getTotalSize());
+
+	newOption.purgeRecordData();
+
+	adjustTcpOptionTrailer(totalOptSize);
+
+	m_OptionReader.changeTLVRecordCount(1);
+
+	uint8_t* newOptPtr = m_Data + offset;
+
+	return TcpOption(newOptPtr);
+}
+
+void TcpLayer::adjustTcpOptionTrailer(size_t totalOptSize)
+{
+	int newNumberOfTrailingBytes = 0;
+	while ((totalOptSize + newNumberOfTrailingBytes) % 4 != 0)
+		newNumberOfTrailingBytes++;
+
+	if (newNumberOfTrailingBytes < m_NumOfTrailingBytes)
+		shortenLayer(sizeof(tcphdr)+totalOptSize, m_NumOfTrailingBytes - newNumberOfTrailingBytes);
+	else if (newNumberOfTrailingBytes > m_NumOfTrailingBytes)
+		extendLayer(sizeof(tcphdr)+totalOptSize, newNumberOfTrailingBytes - m_NumOfTrailingBytes);
+
+	m_NumOfTrailingBytes = newNumberOfTrailingBytes;
+
+	for (int i = 0; i < m_NumOfTrailingBytes; i++)
+		m_Data[sizeof(tcphdr) + totalOptSize + i] = TCPOPT_DUMMY;
+
+	getTcpHeader()->dataOffset = (sizeof(tcphdr) + totalOptSize + m_NumOfTrailingBytes)/4;
+}
+
+uint16_t TcpLayer::calculateChecksum(bool writeResultToPacket)
+{
+	tcphdr* tcpHdr = getTcpHeader();
+	uint16_t checksumRes = 0;
+	uint16_t currChecksumValue = tcpHdr->headerChecksum;
+
+	if (m_PrevLayer != NULL)
+	{
+		tcpHdr->headerChecksum = 0;
+		ScalarBuffer<uint16_t> vec[2];
+		LOG_DEBUG("data len =  %d", (int)m_DataLen);
+		vec[0].buffer = (uint16_t*)m_Data;
+		vec[0].len = m_DataLen;
+
+		if (m_PrevLayer->getProtocol() == IPv4)
+		{
+			uint32_t srcIP = ((IPv4Layer*)m_PrevLayer)->getSrcIpAddress().toInt();
+			uint32_t dstIP = ((IPv4Layer*)m_PrevLayer)->getDstIpAddress().toInt();
+			uint16_t pseudoHeader[6];
+			pseudoHeader[0] = srcIP >> 16;
+			pseudoHeader[1] = srcIP & 0xFFFF;
+			pseudoHeader[2] = dstIP >> 16;
+			pseudoHeader[3] = dstIP & 0xFFFF;
+			pseudoHeader[4] = 0xffff & htobe16(m_DataLen);
+			pseudoHeader[5] = htobe16(0x00ff & PACKETPP_IPPROTO_TCP);
+			vec[1].buffer = pseudoHeader;
+			vec[1].len = 12;
+			checksumRes = compute_checksum(vec, 2);
+			LOG_DEBUG("calculated checksum = 0x%4X", checksumRes);
+
+
+		}
+		else if (m_PrevLayer->getProtocol() == IPv6)
+		{
+			uint16_t pseudoHeader[18];
+			((IPv6Layer*)m_PrevLayer)->getSrcIpAddress().copyTo((uint8_t*)pseudoHeader);
+			((IPv6Layer*)m_PrevLayer)->getDstIpAddress().copyTo((uint8_t*)(pseudoHeader + 8));
+			pseudoHeader[16] = 0xffff & htobe16(m_DataLen);
+			pseudoHeader[17] = htobe16(0x00ff & PACKETPP_IPPROTO_TCP);
+			vec[1].buffer = pseudoHeader;
+			vec[1].len = 36;
+			checksumRes = compute_checksum(vec, 2);
+			LOG_DEBUG("calculated checksum = 0x%4X", checksumRes);
+		}
+	}
+
+	if(writeResultToPacket)
+		tcpHdr->headerChecksum = htobe16(checksumRes);
+	else
+		tcpHdr->headerChecksum = currChecksumValue;
+
+	return checksumRes;
+}
+
+void TcpLayer::initLayer()
+{
+	m_DataLen = sizeof(tcphdr);
+	m_Data = new uint8_t[m_DataLen];
+	memset(m_Data, 0, m_DataLen);
+	m_Protocol = TCP;
+	m_NumOfTrailingBytes = 0;
+	getTcpHeader()->dataOffset = sizeof(tcphdr)/4;
+}
+
+TcpLayer::TcpLayer(uint8_t* data, size_t dataLen, Layer* prevLayer, Packet* packet) : Layer(data, dataLen, prevLayer, packet)
+{
+	m_Protocol = TCP;
+	m_NumOfTrailingBytes = 0;
+}
+
+TcpLayer::TcpLayer()
+{
+	initLayer();
+}
+
+TcpLayer::TcpLayer(uint16_t portSrc, uint16_t portDst)
+{
+	initLayer();
+	getTcpHeader()->portDst = htobe16(portDst);
+	getTcpHeader()->portSrc = htobe16(portSrc);
+}
+
+void TcpLayer::copyLayerData(const TcpLayer& other)
+{
+	m_OptionReader = other.m_OptionReader;
+	m_NumOfTrailingBytes = other.m_NumOfTrailingBytes;
+}
+
+TcpLayer::TcpLayer(const TcpLayer& other) : Layer(other)
+{
+	copyLayerData(other);
+}
+
+TcpLayer& TcpLayer::operator=(const TcpLayer& other)
+{
+	Layer::operator=(other);
+
+	copyLayerData(other);
+
+	return *this;
+}
+
+void TcpLayer::parseNextLayer()
+{
+	size_t headerLen = getHeaderLen();
+	if (m_DataLen <= headerLen)
+		return;
+
+	uint8_t* payload = m_Data + headerLen;
+	size_t payloadLen = m_DataLen - headerLen;
+	tcphdr* tcpHder = getTcpHeader();
+	uint16_t portDst = ntohs(tcpHder->portDst);
+	uint16_t portSrc = ntohs(tcpHder->portSrc);
+
+	if (HttpMessage::isHttpPort(portDst) && HttpRequestFirstLine::parseMethod((char*)payload, payloadLen) != HttpRequestLayer::HttpMethodUnknown)
+		m_NextLayer = new HttpRequestLayer(payload, payloadLen, this, m_Packet);
+	else if (HttpMessage::isHttpPort(portSrc) && HttpResponseFirstLine::parseStatusCode((char*)payload, payloadLen) != HttpResponseLayer::HttpStatusCodeUnknown)
+		m_NextLayer = new HttpResponseLayer(payload, payloadLen, this, m_Packet);
+	else if (SSLLayer::IsSSLMessage(portSrc, portDst, payload, payloadLen))
+		m_NextLayer = SSLLayer::createSSLMessage(payload, payloadLen, this, m_Packet);
+	else if (SipLayer::isSipPort(portDst))
+	{
+		if (SipRequestFirstLine::parseMethod((char*)payload, payloadLen) != SipRequestLayer::SipMethodUnknown)
+			m_NextLayer = new SipRequestLayer(payload, payloadLen, this, m_Packet);
+		else if (SipResponseFirstLine::parseStatusCode((char*)payload, payloadLen) != SipResponseLayer::SipStatusCodeUnknown)
+			m_NextLayer = new SipResponseLayer(payload, payloadLen, this, m_Packet);
+		else
+			m_NextLayer = new PayloadLayer(payload, payloadLen, this, m_Packet);
+	}
+	else
+		m_NextLayer = new PayloadLayer(payload, payloadLen, this, m_Packet);
+}
+
+void TcpLayer::computeCalculateFields()
+{
+	tcphdr* tcpHdr = getTcpHeader();
+
+	tcpHdr->dataOffset = getHeaderLen() >> 2;
+	calculateChecksum(true);
+}
+
+std::string TcpLayer::toString() const
+{
+	tcphdr* hdr = getTcpHeader();
+	std::string result = "TCP Layer, ";
+	if (hdr->synFlag)
+	{
+		if (hdr->ackFlag)
+			result += "[SYN, ACK], ";
+		else
+			result += "[SYN], ";
+	}
+	else if (hdr->finFlag)
+	{
+		if (hdr->ackFlag)
+			result += "[FIN, ACK], ";
+		else
+			result += "[FIN], ";
+	}
+	else if (hdr->ackFlag)
+		result += "[ACK], ";
+
+	std::ostringstream srcPortStream;
+	srcPortStream << ntohs(hdr->portSrc);
+	std::ostringstream dstPortStream;
+	dstPortStream << ntohs(hdr->portDst);
+	result += "Src port: " + srcPortStream.str() + ", Dst port: " + dstPortStream.str();
+
+	return result;
+}
+
+} // namespace pcpp