--- conflicted
+++ resolved
@@ -976,7 +976,239 @@
 		return { Asn1Record::toStringList().front() + ", Value: " + getValue().toString() };
 	}
 
-<<<<<<< HEAD
+	Asn1TimeRecord::Asn1TimeRecord(Asn1UniversalTagType tagType, const std::chrono::system_clock::time_point& value,
+	                               const std::string& timezone)
+	    : Asn1PrimitiveRecord(tagType)
+	{
+		validateTimezone(timezone);
+		m_Value = adjustTimezones(value, timezone, "Z");
+	}
+
+	std::string Asn1TimeRecord::getValueAsString(const std::string& format, const std::string& timezone,
+	                                             bool includeMilliseconds)
+	{
+		auto value = getValue(timezone);
+		auto timeValue = std::chrono::system_clock::to_time_t(value);
+		auto tmValue = *std::gmtime(&timeValue);
+
+		std::ostringstream osstream;
+		osstream << std::put_time(&tmValue, format.c_str());
+
+		if (includeMilliseconds)
+		{
+			auto milliseconds =
+			    std::chrono::duration_cast<std::chrono::milliseconds>(value.time_since_epoch()).count() % 1000;
+			if (milliseconds != 0)
+			{
+				osstream << "." << std::setw(3) << std::setfill('0') << milliseconds;
+			}
+		}
+
+		if (timezone != "Z")
+		{
+			osstream << " UTC" << timezone;
+		}
+
+		return osstream.str();
+	}
+
+	std::vector<std::string> Asn1TimeRecord::toStringList()
+	{
+		return { Asn1Record::toStringList().front() + ", Value: " + getValueAsString("%Y-%m-%d %H:%M:%S", "Z", true) };
+	}
+
+	void Asn1TimeRecord::validateTimezone(const std::string& timezone)
+	{
+		if (timezone == "Z")
+		{
+			return;
+		}
+
+		if (timezone.length() != 5 || (timezone[0] != '+' && timezone[0] != '-') || !std::isdigit(timezone[1]) ||
+		    !std::isdigit(timezone[2]) || !std::isdigit(timezone[3]) || !std::isdigit(timezone[4]))
+		{
+			throw std::invalid_argument("Invalid timezone format. Use 'Z' or '+/-HHMM'.");
+		}
+	}
+
+	std::chrono::system_clock::time_point Asn1TimeRecord::adjustTimezones(
+	    const std::chrono::system_clock::time_point& value, const std::string& fromTimezone,
+	    const std::string& toTimezone)
+	{
+		validateTimezone(fromTimezone);
+		validateTimezone(toTimezone);
+
+		int fromOffsetSeconds = 0;
+		if (fromTimezone != "Z")
+		{
+			int fromSign = (fromTimezone[0] == '+') ? 1 : -1;
+			auto fromHours = std::stoi(fromTimezone.substr(1, 2));
+			auto fromMinutes = std::stoi(fromTimezone.substr(3, 2));
+			fromOffsetSeconds = fromSign * (fromHours * 3600 + fromMinutes * 60);
+		}
+
+		int toOffsetSeconds = 0;
+		if (toTimezone != "Z")
+		{
+			int toSign = (toTimezone[0] == '+') ? 1 : -1;
+			auto toHours = std::stoi(toTimezone.substr(1, 2));
+			auto toMinutes = std::stoi(toTimezone.substr(3, 2));
+			toOffsetSeconds = toSign * (toHours * 3600 + toMinutes * 60);
+		}
+
+		return value + std::chrono::seconds(toOffsetSeconds - fromOffsetSeconds);
+	}
+
+	Asn1UtcTimeRecord::Asn1UtcTimeRecord(const std::chrono::system_clock::time_point& value, bool withSeconds)
+	    : Asn1TimeRecord(Asn1UniversalTagType::UTCTime, value, "Z"), m_WithSeconds(withSeconds)
+	{
+		m_ValueLength = 11;
+		if (withSeconds)
+		{
+			m_ValueLength += 2;
+		}
+
+		m_TotalLength = m_ValueLength + 2;
+	}
+
+	void Asn1UtcTimeRecord::decodeValue(uint8_t* data, bool lazy)
+	{
+		std::string timeString(reinterpret_cast<const char*>(data), m_ValueLength);
+
+		if (timeString.back() == 'Z')
+		{
+			timeString.pop_back();
+		}
+
+		m_WithSeconds = true;
+		if (timeString.size() == 10)
+		{
+			m_WithSeconds = false;
+			timeString.append("00");
+		}
+
+		auto year = std::stoi(timeString.substr(0, 2));
+		if (year <= 50)
+		{
+			timeString.insert(0, "20");
+		}
+		else
+		{
+			timeString.insert(0, "19");
+		}
+
+		std::tm tm = {};
+		std::istringstream sstream(timeString);
+		sstream >> std::get_time(&tm, "%Y%m%d%H%M%S");
+
+		if (sstream.fail())
+		{
+			throw std::runtime_error("Failed to parse ASN.1 UTC time");
+		}
+
+		std::time_t timeValue = mkUtcTime(tm);
+		m_Value = std::chrono::system_clock::from_time_t(timeValue);
+	}
+
+	std::vector<uint8_t> Asn1UtcTimeRecord::encodeValue() const
+	{
+		auto timeValue = std::chrono::system_clock::to_time_t(m_Value);
+
+		auto tm = *std::gmtime(&timeValue);
+
+		auto pattern = std::string("%y%m%d%H%M") + (m_WithSeconds ? "%S" : "");
+		std::ostringstream osstream;
+		osstream << std::put_time(&tm, pattern.c_str()) << 'Z';
+
+		auto timeString = osstream.str();
+		return { timeString.begin(), timeString.end() };
+	}
+
+	Asn1GeneralizedTimeRecord::Asn1GeneralizedTimeRecord(const std::chrono::system_clock::time_point& value,
+	                                                     const std::string& timezone)
+	    : Asn1TimeRecord(Asn1UniversalTagType::GeneralizedTime, value, timezone), m_Timezone(timezone)
+	{
+		m_ValueLength = 14 + (timezone == "Z" ? 1 : 5);
+
+		auto milliseconds = std::chrono::duration_cast<std::chrono::milliseconds>(value.time_since_epoch()).count();
+		if (milliseconds % 1000 != 0)
+		{
+			m_ValueLength += 4;
+		}
+
+		m_TotalLength = m_ValueLength + 2;
+	}
+
+	void Asn1GeneralizedTimeRecord::decodeValue(uint8_t* data, bool lazy)
+	{
+		std::string timeString(reinterpret_cast<const char*>(data), m_ValueLength);
+
+		std::string timezone = "Z";
+		auto timezonePos = timeString.find_first_of("+-");
+		if (timeString.back() == 'Z')
+		{
+			timeString.pop_back();
+		}
+		else if (timezonePos != std::string::npos)
+		{
+			timezone = timeString.substr(timezonePos);
+			timeString.erase(timezonePos);
+		}
+
+		std::tm tm = {};
+		std::istringstream sstream(timeString);
+		sstream >> std::get_time(&tm, "%Y%m%d%H%M%S");
+
+		if (sstream.fail())
+		{
+			throw std::runtime_error("Failed to parse ASN.1 generalized time");
+		}
+
+		size_t dotPos = timeString.find('.');
+		int milliseconds = 0;
+		if (dotPos != std::string::npos)
+		{
+			std::string millisecondsStr = timeString.substr(dotPos + 1);
+			// Limit the milliseconds to 3 digits
+			if (millisecondsStr.length() > 3)
+			{
+				timeString.erase(timezonePos);
+				millisecondsStr.resize(3);
+			}
+			milliseconds = std::stoi(millisecondsStr);
+		}
+
+		auto timeValue = mkUtcTime(tm);
+
+		m_Timezone = timezone;
+		m_Value = adjustTimezones(
+		    std::chrono::system_clock::from_time_t(timeValue) + std::chrono::milliseconds(milliseconds), timezone, "Z");
+	}
+
+	std::vector<uint8_t> Asn1GeneralizedTimeRecord::encodeValue() const
+	{
+		auto value = adjustTimezones(m_Value, "Z", m_Timezone);
+		auto timeValue = std::chrono::system_clock::to_time_t(value);
+
+		auto tm = *std::gmtime(&timeValue);
+
+		auto pattern = std::string("%Y%m%d%H%M%S");
+		std::ostringstream osstream;
+		osstream << std::put_time(&tm, pattern.c_str());
+
+		auto milliseconds =
+		    std::chrono::duration_cast<std::chrono::milliseconds>(value.time_since_epoch()).count() % 1000;
+		if (milliseconds != 0)
+		{
+			osstream << "." << std::setw(3) << std::setfill('0') << milliseconds;
+		}
+
+		osstream << m_Timezone;
+
+		auto timeString = osstream.str();
+		return { timeString.begin(), timeString.end() };
+	}
+
 	void Asn1BitStringRecord::BitSet::initFromString(const std::string& value)
 	{
 		m_NumBits = value.length();
@@ -1076,238 +1308,4 @@
 		return { Asn1Record::toStringList().front() + ", Value: " + m_Value.toString() };
 	}
 
-=======
-	Asn1TimeRecord::Asn1TimeRecord(Asn1UniversalTagType tagType, const std::chrono::system_clock::time_point& value,
-	                               const std::string& timezone)
-	    : Asn1PrimitiveRecord(tagType)
-	{
-		validateTimezone(timezone);
-		m_Value = adjustTimezones(value, timezone, "Z");
-	}
-
-	std::string Asn1TimeRecord::getValueAsString(const std::string& format, const std::string& timezone,
-	                                             bool includeMilliseconds)
-	{
-		auto value = getValue(timezone);
-		auto timeValue = std::chrono::system_clock::to_time_t(value);
-		auto tmValue = *std::gmtime(&timeValue);
-
-		std::ostringstream osstream;
-		osstream << std::put_time(&tmValue, format.c_str());
-
-		if (includeMilliseconds)
-		{
-			auto milliseconds =
-			    std::chrono::duration_cast<std::chrono::milliseconds>(value.time_since_epoch()).count() % 1000;
-			if (milliseconds != 0)
-			{
-				osstream << "." << std::setw(3) << std::setfill('0') << milliseconds;
-			}
-		}
-
-		if (timezone != "Z")
-		{
-			osstream << " UTC" << timezone;
-		}
-
-		return osstream.str();
-	}
-
-	std::vector<std::string> Asn1TimeRecord::toStringList()
-	{
-		return { Asn1Record::toStringList().front() + ", Value: " + getValueAsString("%Y-%m-%d %H:%M:%S", "Z", true) };
-	}
-
-	void Asn1TimeRecord::validateTimezone(const std::string& timezone)
-	{
-		if (timezone == "Z")
-		{
-			return;
-		}
-
-		if (timezone.length() != 5 || (timezone[0] != '+' && timezone[0] != '-') || !std::isdigit(timezone[1]) ||
-		    !std::isdigit(timezone[2]) || !std::isdigit(timezone[3]) || !std::isdigit(timezone[4]))
-		{
-			throw std::invalid_argument("Invalid timezone format. Use 'Z' or '+/-HHMM'.");
-		}
-	}
-
-	std::chrono::system_clock::time_point Asn1TimeRecord::adjustTimezones(
-	    const std::chrono::system_clock::time_point& value, const std::string& fromTimezone,
-	    const std::string& toTimezone)
-	{
-		validateTimezone(fromTimezone);
-		validateTimezone(toTimezone);
-
-		int fromOffsetSeconds = 0;
-		if (fromTimezone != "Z")
-		{
-			int fromSign = (fromTimezone[0] == '+') ? 1 : -1;
-			auto fromHours = std::stoi(fromTimezone.substr(1, 2));
-			auto fromMinutes = std::stoi(fromTimezone.substr(3, 2));
-			fromOffsetSeconds = fromSign * (fromHours * 3600 + fromMinutes * 60);
-		}
-
-		int toOffsetSeconds = 0;
-		if (toTimezone != "Z")
-		{
-			int toSign = (toTimezone[0] == '+') ? 1 : -1;
-			auto toHours = std::stoi(toTimezone.substr(1, 2));
-			auto toMinutes = std::stoi(toTimezone.substr(3, 2));
-			toOffsetSeconds = toSign * (toHours * 3600 + toMinutes * 60);
-		}
-
-		return value + std::chrono::seconds(toOffsetSeconds - fromOffsetSeconds);
-	}
-
-	Asn1UtcTimeRecord::Asn1UtcTimeRecord(const std::chrono::system_clock::time_point& value, bool withSeconds)
-	    : Asn1TimeRecord(Asn1UniversalTagType::UTCTime, value, "Z"), m_WithSeconds(withSeconds)
-	{
-		m_ValueLength = 11;
-		if (withSeconds)
-		{
-			m_ValueLength += 2;
-		}
-
-		m_TotalLength = m_ValueLength + 2;
-	}
-
-	void Asn1UtcTimeRecord::decodeValue(uint8_t* data, bool lazy)
-	{
-		std::string timeString(reinterpret_cast<const char*>(data), m_ValueLength);
-
-		if (timeString.back() == 'Z')
-		{
-			timeString.pop_back();
-		}
-
-		m_WithSeconds = true;
-		if (timeString.size() == 10)
-		{
-			m_WithSeconds = false;
-			timeString.append("00");
-		}
-
-		auto year = std::stoi(timeString.substr(0, 2));
-		if (year <= 50)
-		{
-			timeString.insert(0, "20");
-		}
-		else
-		{
-			timeString.insert(0, "19");
-		}
-
-		std::tm tm = {};
-		std::istringstream sstream(timeString);
-		sstream >> std::get_time(&tm, "%Y%m%d%H%M%S");
-
-		if (sstream.fail())
-		{
-			throw std::runtime_error("Failed to parse ASN.1 UTC time");
-		}
-
-		std::time_t timeValue = mkUtcTime(tm);
-		m_Value = std::chrono::system_clock::from_time_t(timeValue);
-	}
-
-	std::vector<uint8_t> Asn1UtcTimeRecord::encodeValue() const
-	{
-		auto timeValue = std::chrono::system_clock::to_time_t(m_Value);
-
-		auto tm = *std::gmtime(&timeValue);
-
-		auto pattern = std::string("%y%m%d%H%M") + (m_WithSeconds ? "%S" : "");
-		std::ostringstream osstream;
-		osstream << std::put_time(&tm, pattern.c_str()) << 'Z';
-
-		auto timeString = osstream.str();
-		return { timeString.begin(), timeString.end() };
-	}
-
-	Asn1GeneralizedTimeRecord::Asn1GeneralizedTimeRecord(const std::chrono::system_clock::time_point& value,
-	                                                     const std::string& timezone)
-	    : Asn1TimeRecord(Asn1UniversalTagType::GeneralizedTime, value, timezone), m_Timezone(timezone)
-	{
-		m_ValueLength = 14 + (timezone == "Z" ? 1 : 5);
-
-		auto milliseconds = std::chrono::duration_cast<std::chrono::milliseconds>(value.time_since_epoch()).count();
-		if (milliseconds % 1000 != 0)
-		{
-			m_ValueLength += 4;
-		}
-
-		m_TotalLength = m_ValueLength + 2;
-	}
-
-	void Asn1GeneralizedTimeRecord::decodeValue(uint8_t* data, bool lazy)
-	{
-		std::string timeString(reinterpret_cast<const char*>(data), m_ValueLength);
-
-		std::string timezone = "Z";
-		auto timezonePos = timeString.find_first_of("+-");
-		if (timeString.back() == 'Z')
-		{
-			timeString.pop_back();
-		}
-		else if (timezonePos != std::string::npos)
-		{
-			timezone = timeString.substr(timezonePos);
-			timeString.erase(timezonePos);
-		}
-
-		std::tm tm = {};
-		std::istringstream sstream(timeString);
-		sstream >> std::get_time(&tm, "%Y%m%d%H%M%S");
-
-		if (sstream.fail())
-		{
-			throw std::runtime_error("Failed to parse ASN.1 generalized time");
-		}
-
-		size_t dotPos = timeString.find('.');
-		int milliseconds = 0;
-		if (dotPos != std::string::npos)
-		{
-			std::string millisecondsStr = timeString.substr(dotPos + 1);
-			// Limit the milliseconds to 3 digits
-			if (millisecondsStr.length() > 3)
-			{
-				timeString.erase(timezonePos);
-				millisecondsStr.resize(3);
-			}
-			milliseconds = std::stoi(millisecondsStr);
-		}
-
-		auto timeValue = mkUtcTime(tm);
-
-		m_Timezone = timezone;
-		m_Value = adjustTimezones(
-		    std::chrono::system_clock::from_time_t(timeValue) + std::chrono::milliseconds(milliseconds), timezone, "Z");
-	}
-
-	std::vector<uint8_t> Asn1GeneralizedTimeRecord::encodeValue() const
-	{
-		auto value = adjustTimezones(m_Value, "Z", m_Timezone);
-		auto timeValue = std::chrono::system_clock::to_time_t(value);
-
-		auto tm = *std::gmtime(&timeValue);
-
-		auto pattern = std::string("%Y%m%d%H%M%S");
-		std::ostringstream osstream;
-		osstream << std::put_time(&tm, pattern.c_str());
-
-		auto milliseconds =
-		    std::chrono::duration_cast<std::chrono::milliseconds>(value.time_since_epoch()).count() % 1000;
-		if (milliseconds != 0)
-		{
-			osstream << "." << std::setw(3) << std::setfill('0') << milliseconds;
-		}
-
-		osstream << m_Timezone;
-
-		auto timeString = osstream.str();
-		return { timeString.begin(), timeString.end() };
-	}
->>>>>>> d66f0d47
 }  // namespace pcpp