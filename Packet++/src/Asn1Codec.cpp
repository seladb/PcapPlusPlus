#define LOG_MODULE PacketLogModuleAsn1Codec

#include "Asn1Codec.h"
#include "GeneralUtils.h"
#include "EndianPortable.h"
#include "SystemUtils.h"
#include <unordered_map>
#include <numeric>
#include <algorithm>
#include <iostream>
#include <iomanip>
#include <sstream>
#include <cmath>
#include <limits>
#include <cstring>

#if defined(_WIN32)
#	undef max
#endif

namespace pcpp
{
	const std::unordered_map<Asn1TagClass, std::string, EnumClassHash<Asn1TagClass>> Asn1TagClassToString{
		{ Asn1TagClass::Universal,       "Universal"       },
		{ Asn1TagClass::ContextSpecific, "ContextSpecific" },
		{ Asn1TagClass::Application,     "Application"     },
		{ Asn1TagClass::Private,         "Private"         }
	};

	std::string toString(Asn1TagClass tagClass)
	{
		if (Asn1TagClassToString.find(tagClass) != Asn1TagClassToString.end())
		{
			return Asn1TagClassToString.at(tagClass);
		}

		return "Unknown";
	}

	const std::unordered_map<Asn1UniversalTagType, std::string, EnumClassHash<Asn1UniversalTagType>>
	    Asn1UniversalTagTypeToString{
		    { Asn1UniversalTagType::EndOfContent,                "EndOfContent"                },
		    { Asn1UniversalTagType::Boolean,                     "Boolean"                     },
		    { Asn1UniversalTagType::Integer,                     "Integer"                     },
		    { Asn1UniversalTagType::BitString,                   "BitString"                   },
		    { Asn1UniversalTagType::OctetString,                 "OctetString"                 },
		    { Asn1UniversalTagType::Null,                        "Null"                        },
		    { Asn1UniversalTagType::ObjectIdentifier,            "ObjectIdentifier"            },
		    { Asn1UniversalTagType::ObjectDescriptor,            "ObjectDescriptor"            },
		    { Asn1UniversalTagType::External,                    "External"                    },
		    { Asn1UniversalTagType::Real,                        "Real"                        },
		    { Asn1UniversalTagType::Enumerated,                  "Enumerated"                  },
		    { Asn1UniversalTagType::EmbeddedPDV,                 "EmbeddedPDV"                 },
		    { Asn1UniversalTagType::UTF8String,                  "UTF8String"                  },
		    { Asn1UniversalTagType::RelativeObjectIdentifier,    "RelativeObjectIdentifier"    },
		    { Asn1UniversalTagType::Time,                        "Time"                        },
		    { Asn1UniversalTagType::Reserved,                    "Reserved"                    },
		    { Asn1UniversalTagType::Sequence,                    "Sequence"                    },
		    { Asn1UniversalTagType::Set,                         "Set"                         },
		    { Asn1UniversalTagType::NumericString,               "NumericString"               },
		    { Asn1UniversalTagType::PrintableString,             "PrintableString"             },
		    { Asn1UniversalTagType::T61String,                   "T61String"                   },
		    { Asn1UniversalTagType::VideotexString,              "VideotexString"              },
		    { Asn1UniversalTagType::IA5String,                   "IA5String"                   },
		    { Asn1UniversalTagType::UTCTime,                     "UTCTime"                     },
		    { Asn1UniversalTagType::GeneralizedTime,             "GeneralizedTime"             },
		    { Asn1UniversalTagType::GraphicString,               "GraphicString"               },
		    { Asn1UniversalTagType::VisibleString,               "VisibleString"               },
		    { Asn1UniversalTagType::GeneralString,               "GeneralString"               },
		    { Asn1UniversalTagType::UniversalString,             "UniversalString"             },
		    { Asn1UniversalTagType::CharacterString,             "CharacterString"             },
		    { Asn1UniversalTagType::BMPString,                   "BMPString"                   },
		    { Asn1UniversalTagType::Date,                        "Date"                        },
		    { Asn1UniversalTagType::TimeOfDay,                   "TimeOfDay"                   },
		    { Asn1UniversalTagType::DateTime,                    "DateTime"                    },
		    { Asn1UniversalTagType::Duration,                    "Duration"                    },
		    { Asn1UniversalTagType::ObjectIdentifierIRI,         "ObjectIdentifierIRI"         },
		    { Asn1UniversalTagType::RelativeObjectIdentifierIRI, "RelativeObjectIdentifierIRI" },
		    { Asn1UniversalTagType::NotApplicable,               "Unknown"                     }
    };

	std::string toString(Asn1UniversalTagType tagType)
	{
		if (Asn1UniversalTagTypeToString.find(tagType) != Asn1UniversalTagTypeToString.end())
		{
			return Asn1UniversalTagTypeToString.at(tagType);
		}

		return "Unknown";
	}

	std::unique_ptr<Asn1Record> Asn1Record::decode(const uint8_t* data, size_t dataLen, bool lazy)
	{
		auto record = decodeInternal(data, dataLen, lazy);
		return std::unique_ptr<Asn1Record>(record);
	}

	uint8_t Asn1Record::encodeTag()
	{
		uint8_t tagByte;

		switch (m_TagClass)
		{
		case Asn1TagClass::Private:
		{
			tagByte = 0xc0;
			break;
		}
		case Asn1TagClass::ContextSpecific:
		{
			tagByte = 0x80;
			break;
		}
		case Asn1TagClass::Application:
		{
			tagByte = 0x40;
			break;
		}
		default:
		{
			tagByte = 0;
			break;
		}
		}

		if (m_IsConstructed)
		{
			tagByte |= 0x20;
		}

		auto tagType = m_TagType & 0x1f;
		tagByte |= tagType;

		return tagByte;
	}

	std::vector<uint8_t> Asn1Record::encodeLength() const
	{
		std::vector<uint8_t> result;

		if (m_ValueLength < 128)
		{
			result.push_back(static_cast<uint8_t>(m_ValueLength));
			return result;
		}

		auto tempValueLength = m_ValueLength;
		do
		{
			uint8_t byte = tempValueLength & 0xff;
			result.push_back(byte);  // Inserts the bytes in reverse order
			tempValueLength >>= 8;
		} while (tempValueLength != 0);

		uint8_t firstByte = 0x80 | static_cast<uint8_t>(result.size());
		result.push_back(firstByte);

		// Reverses the bytes to get forward ordering
		std::reverse(result.begin(), result.end());

		return result;
	}

	std::vector<uint8_t> Asn1Record::encode()
	{
		std::vector<uint8_t> result;

		result.push_back(encodeTag());

		auto lengthBytes = encodeLength();
		result.insert(result.end(), lengthBytes.begin(), lengthBytes.end());

		auto encodedValue = encodeValue();
		result.insert(result.end(), encodedValue.begin(), encodedValue.end());

		return result;
	}

	Asn1Record* Asn1Record::decodeInternal(const uint8_t* data, size_t dataLen, bool lazy)
	{
		uint8_t tagLen;
		auto decodedRecord = decodeTagAndCreateRecord(data, dataLen, tagLen);

		uint8_t lengthLen;
		try
		{
			lengthLen = decodedRecord->decodeLength(data + tagLen, dataLen - tagLen);
		}
		catch (...)
		{
			delete decodedRecord;
			throw;
		}

		decodedRecord->m_TotalLength = tagLen + lengthLen + decodedRecord->m_ValueLength;
		if (decodedRecord->m_TotalLength < decodedRecord->m_ValueLength ||  // check for overflow
		    decodedRecord->m_TotalLength > dataLen)
		{
			delete decodedRecord;
			throw std::invalid_argument("Cannot decode ASN.1 record, data doesn't contain the entire record");
		}

		if (!lazy)
		{
			try
			{
				decodedRecord->decodeValue(const_cast<uint8_t*>(data) + tagLen + lengthLen, lazy);
			}
			catch (...)
			{
				delete decodedRecord;
				throw;
			}
		}
		else
		{
			decodedRecord->m_EncodedValue = const_cast<uint8_t*>(data) + tagLen + lengthLen;
		}

		return decodedRecord;
	}

	Asn1UniversalTagType Asn1Record::getUniversalTagType() const
	{
		if (m_TagClass == Asn1TagClass::Universal)
		{
			return static_cast<Asn1UniversalTagType>(m_TagType);
		}

		return Asn1UniversalTagType::NotApplicable;
	}

	Asn1Record* Asn1Record::decodeTagAndCreateRecord(const uint8_t* data, size_t dataLen, uint8_t& tagLen)
	{
		if (dataLen < 1)
		{
			throw std::invalid_argument("Cannot decode ASN.1 record tag");
		}

		tagLen = 1;

		Asn1TagClass tagClass = Asn1TagClass::Universal;

		// Check first 2 bits
		auto tagClassBits = data[0] & 0xc0;
		if (tagClassBits == 0)
		{
			tagClass = Asn1TagClass::Universal;
		}
		else if ((tagClassBits & 0xc0) == 0xc0)
		{
			tagClass = Asn1TagClass::Private;
		}
		else if ((tagClassBits & 0x80) == 0x80)
		{
			tagClass = Asn1TagClass::ContextSpecific;
		}
		else if ((tagClassBits & 0x40) == 0x40)
		{
			tagClass = Asn1TagClass::Application;
		}

		// Check bit 6
		auto tagTypeBits = data[0] & 0x20;
		bool isConstructed = (tagTypeBits != 0);

		// Check last 5 bits
		auto tagType = data[0] & 0x1f;
		if (tagType == 0x1f)
		{
			if (dataLen < 2)
			{
				throw std::invalid_argument("Cannot decode ASN.1 record tag");
			}

			if ((data[1] & 0x80) != 0)
			{
				throw std::invalid_argument("ASN.1 tags with value larger than 127 are not supported");
			}

			tagType = data[1] & 0x7f;
			tagLen = 2;
		}

		Asn1Record* newRecord;

		if (isConstructed)
		{
			if (tagClass == Asn1TagClass::Universal)
			{
				switch (static_cast<Asn1UniversalTagType>(tagType))
				{
				case Asn1UniversalTagType::Sequence:
				{
					newRecord = new Asn1SequenceRecord();
					break;
				}
				case Asn1UniversalTagType::Set:
				{
					newRecord = new Asn1SetRecord();
					break;
				}
				default:
				{
					newRecord = new Asn1ConstructedRecord();
				}
				}
			}
			else
			{
				newRecord = new Asn1ConstructedRecord();
			}
		}
		else
		{
			if (tagClass == Asn1TagClass::Universal)
			{
				auto asn1UniversalTagType = static_cast<Asn1UniversalTagType>(tagType);
				switch (asn1UniversalTagType)
				{
				case Asn1UniversalTagType::Integer:
				{
					newRecord = new Asn1IntegerRecord();
					break;
				}
				case Asn1UniversalTagType::Enumerated:
				{
					newRecord = new Asn1EnumeratedRecord();
					break;
				}
				case Asn1UniversalTagType::OctetString:
				{
					newRecord = new Asn1OctetStringRecord();
					break;
				}
				case Asn1UniversalTagType::Boolean:
				{
					newRecord = new Asn1BooleanRecord();
					break;
				}
				case Asn1UniversalTagType::Null:
				{
					newRecord = new Asn1NullRecord();
					break;
				}
<<<<<<< HEAD
				case Asn1UniversalTagType::UTCTime:
				{
					newRecord = new Asn1UtcTimeRecord();
					break;
				}
				case Asn1UniversalTagType::GeneralizedTime:
				{
					newRecord = new Asn1GeneralizedTimeRecord();
=======
				case Asn1UniversalTagType::ObjectIdentifier:
				{
					newRecord = new Asn1ObjectIdentifierRecord();
>>>>>>> 644e4ff9
					break;
				}
				default:
				{
					newRecord = new Asn1GenericRecord();
				}
				}
			}
			else
			{
				newRecord = new Asn1GenericRecord();
			}
		}

		newRecord->m_TagClass = tagClass;
		newRecord->m_IsConstructed = isConstructed;
		newRecord->m_TagType = tagType;

		return newRecord;
	}

	uint8_t Asn1Record::decodeLength(const uint8_t* data, size_t dataLen)
	{
		if (dataLen < 1)
		{
			throw std::invalid_argument("Cannot decode ASN.1 record length");
		}

		// Check 8th bit
		auto lengthForm = data[0] & 0x80;

		// Check if the tag is using more than one byte
		// 8th bit at 0 means the length only uses one byte
		// 8th bit at 1 means the length uses more than one byte. The number of bytes is encoded in the other 7 bits
		if (lengthForm == 0)
		{
			m_ValueLength = data[0];
			return 1;
		}

		uint8_t actualLengthBytes = data[0] & 0x7F;
		const uint8_t* actualLengthData = data + 1;

		if (dataLen < static_cast<size_t>(actualLengthBytes) + 1)
		{
			throw std::invalid_argument("Cannot decode ASN.1 record length");
		}

		for (int i = 0; i < actualLengthBytes; i++)
		{
			size_t partialValueLength = m_ValueLength << 8;
			if (partialValueLength < m_ValueLength)  // check for overflow
			{
				throw std::invalid_argument("Cannot decode ASN.1 record length");
			}

			m_ValueLength = partialValueLength | actualLengthData[i];
		}

		return 1 + actualLengthBytes;
	}

	void Asn1Record::decodeValueIfNeeded()
	{
		if (m_EncodedValue != nullptr)
		{
			decodeValue(m_EncodedValue, true);
			m_EncodedValue = nullptr;
		}
	}

	std::string Asn1Record::toString()
	{
		auto lines = toStringList();

		auto commaSeparated = [](std::string str1, std::string str2) {
			return std::move(str1) + '\n' + std::move(str2);
		};

		return std::accumulate(std::next(lines.begin()), lines.end(), lines[0], commaSeparated);
	}

	std::vector<std::string> Asn1Record::toStringList()
	{
		std::ostringstream stream;

		auto universalType = getUniversalTagType();
		if (universalType == Asn1UniversalTagType::NotApplicable)
		{
			stream << pcpp::toString(m_TagClass) << " (" << static_cast<int>(m_TagType) << ")";
		}
		else
		{
			stream << pcpp::toString(universalType);
		}

		if (m_IsConstructed)
		{
			stream << " (constructed)";
		}

		stream << ", Length: " << m_TotalLength - m_ValueLength << "+" << m_ValueLength;

		return { stream.str() };
	}

	Asn1GenericRecord::Asn1GenericRecord(Asn1TagClass tagClass, bool isConstructed, uint8_t tagType,
	                                     const uint8_t* value, size_t valueLen)
	{
		init(tagClass, isConstructed, tagType, value, valueLen);
	}

	Asn1GenericRecord::Asn1GenericRecord(Asn1TagClass tagClass, bool isConstructed, uint8_t tagType,
	                                     const std::string& value)
	{
		init(tagClass, isConstructed, tagType, reinterpret_cast<const uint8_t*>(value.c_str()), value.size());
	}

	Asn1GenericRecord::~Asn1GenericRecord()
	{
		delete m_Value;
	}

	void Asn1GenericRecord::decodeValue(uint8_t* data, bool lazy)
	{
		delete m_Value;

		m_Value = new uint8_t[m_ValueLength];
		memcpy(m_Value, data, m_ValueLength);
	}

	std::vector<uint8_t> Asn1GenericRecord::encodeValue() const
	{
		return { m_Value, m_Value + m_ValueLength };
	}

	void Asn1GenericRecord::init(Asn1TagClass tagClass, bool isConstructed, uint8_t tagType, const uint8_t* value,
	                             size_t valueLen)
	{
		m_TagType = tagType;
		m_TagClass = tagClass;
		m_IsConstructed = isConstructed;
		m_Value = new uint8_t[valueLen];
		memcpy(m_Value, value, valueLen);
		m_ValueLength = valueLen;
		m_TotalLength = m_ValueLength + 2;
	}

	Asn1ConstructedRecord::Asn1ConstructedRecord(Asn1TagClass tagClass, uint8_t tagType,
	                                             const std::vector<Asn1Record*>& subRecords)
	{
		init(tagClass, tagType, subRecords.begin(), subRecords.end());
	}

	Asn1ConstructedRecord::Asn1ConstructedRecord(Asn1TagClass tagClass, uint8_t tagType,
	                                             const PointerVector<Asn1Record>& subRecords)
	{
		init(tagClass, tagType, subRecords.begin(), subRecords.end());
	}

	void Asn1ConstructedRecord::decodeValue(uint8_t* data, bool lazy)
	{
		if (!(data || m_ValueLength))
		{
			return;
		}

		auto value = data;
		auto valueLen = m_ValueLength;

		while (valueLen > 0)
		{
			auto subRecord = Asn1Record::decodeInternal(value, valueLen, lazy);
			value += subRecord->getTotalLength();
			valueLen -= subRecord->getTotalLength();

			m_SubRecords.pushBack(subRecord);
		}
	}

	std::vector<uint8_t> Asn1ConstructedRecord::encodeValue() const
	{
		std::vector<uint8_t> result;
		result.reserve(m_ValueLength);

		for (auto record : m_SubRecords)
		{
			auto encodedRecord = record->encode();
			result.insert(result.end(), std::make_move_iterator(encodedRecord.begin()),
			              std::make_move_iterator(encodedRecord.end()));
		}
		return result;
	}

	std::vector<std::string> Asn1ConstructedRecord::toStringList()
	{
		decodeValueIfNeeded();
		std::vector<std::string> result = { Asn1Record::toStringList().front() };
		for (auto subRecord : m_SubRecords)
		{
			for (const auto& line : subRecord->toStringList())
			{
				result.push_back("  " + line);
			}
		}
		return result;
	}

	Asn1SequenceRecord::Asn1SequenceRecord(const std::vector<Asn1Record*>& subRecords)
	    : Asn1ConstructedRecord(Asn1TagClass::Universal, static_cast<uint8_t>(Asn1UniversalTagType::Sequence),
	                            subRecords)
	{}

	Asn1SequenceRecord::Asn1SequenceRecord(const PointerVector<Asn1Record>& subRecords)
	    : Asn1ConstructedRecord(Asn1TagClass::Universal, static_cast<uint8_t>(Asn1UniversalTagType::Sequence),
	                            subRecords)
	{}

	Asn1SetRecord::Asn1SetRecord(const std::vector<Asn1Record*>& subRecords)
	    : Asn1ConstructedRecord(Asn1TagClass::Universal, static_cast<uint8_t>(Asn1UniversalTagType::Set), subRecords)
	{}

	Asn1SetRecord::Asn1SetRecord(const PointerVector<Asn1Record>& subRecords)
	    : Asn1ConstructedRecord(Asn1TagClass::Universal, static_cast<uint8_t>(Asn1UniversalTagType::Set), subRecords)
	{}

	Asn1PrimitiveRecord::Asn1PrimitiveRecord(Asn1UniversalTagType tagType) : Asn1Record()
	{
		m_TagType = static_cast<uint8_t>(tagType);
		m_TagClass = Asn1TagClass::Universal;
		m_IsConstructed = false;
	}

	Asn1IntegerRecord::BigInt::BigInt(const std::string& value)
	{
		m_Value = initFromString(value);
	}

	Asn1IntegerRecord::BigInt::BigInt(const BigInt& other)
	{
		m_Value = other.m_Value;
	}

	std::string Asn1IntegerRecord::BigInt::initFromString(const std::string& value)
	{
		std::string valueStr = value;

		// Optional 0x or 0X prefix
		if (value.size() >= 2 && value[0] == '0' && (value[1] == 'x' || value[1] == 'X'))
		{
			valueStr = value.substr(2);
		}

		if (valueStr.empty())
		{
			throw std::invalid_argument("Value is not a valid hex stream");
		}

		for (const char i : valueStr)
		{
			if (!std::isxdigit(i))
			{
				throw std::invalid_argument("Value is not a valid hex stream");
			}
		}

		return valueStr;
	}

	Asn1IntegerRecord::BigInt& Asn1IntegerRecord::BigInt::operator=(const std::string& value)
	{
		m_Value = initFromString(value);
		return *this;
	}

	size_t Asn1IntegerRecord::BigInt::size() const
	{
		return m_Value.size() / 2;
	}

	std::string Asn1IntegerRecord::BigInt::toString() const
	{
		return m_Value;
	}

	std::vector<uint8_t> Asn1IntegerRecord::BigInt::toBytes() const
	{
		std::string value = m_Value;
		if (m_Value.size() % 2 != 0)
		{
			value.insert(0, 1, '0');
		}

		std::vector<uint8_t> result;
		for (std::size_t i = 0; i < value.size(); i += 2)
		{
			std::string byteStr = value.substr(i, 2);
			auto byte = static_cast<uint8_t>(std::stoul(byteStr, nullptr, 16));
			result.push_back(byte);
		}

		return result;
	}

	Asn1IntegerRecord::Asn1IntegerRecord(uint64_t value) : Asn1PrimitiveRecord(Asn1UniversalTagType::Integer)
	{
		m_Value = value;

		std::size_t length = 0;
		while (value != 0)
		{
			++length;
			value >>= 8;
		}
		m_ValueLength = length == 0 ? 1 : length;

		m_TotalLength = m_ValueLength + 2;
	}

	Asn1IntegerRecord::Asn1IntegerRecord(const std::string& value) : Asn1PrimitiveRecord(Asn1UniversalTagType::Integer)
	{
		m_Value = value;
		m_ValueLength = m_Value.size();
		m_TotalLength = m_ValueLength + 2;
	}

	void Asn1IntegerRecord::decodeValue(uint8_t* data, bool lazy)
	{
		m_Value = pcpp::byteArrayToHexString(data, m_ValueLength);
	}

	std::vector<uint8_t> Asn1IntegerRecord::encodeValue() const
	{
		return m_Value.toBytes();
	}

	std::vector<std::string> Asn1IntegerRecord::toStringList()
	{
		auto valueAsString =
		    m_Value.canFit<uint64_t>() ? std::to_string(getIntValue<uint64_t>()) : "0x" + getValueAsString();
		return std::vector<std::string>({ Asn1Record::toStringList().front() + ", Value: " + valueAsString });
	}

	Asn1EnumeratedRecord::Asn1EnumeratedRecord(uint32_t value) : Asn1IntegerRecord(value)
	{
		m_TagType = static_cast<uint8_t>(Asn1UniversalTagType::Enumerated);
	}

	Asn1OctetStringRecord::Asn1OctetStringRecord(const std::string& value)
	    : Asn1PrimitiveRecord(Asn1UniversalTagType::OctetString)
	{
		m_Value = value;
		m_ValueLength = value.size();
		m_TotalLength = m_ValueLength + 2;
		m_IsPrintable = true;
	}

	Asn1OctetStringRecord::Asn1OctetStringRecord(const uint8_t* value, size_t valueLength)
	    : Asn1PrimitiveRecord(Asn1UniversalTagType::OctetString)
	{
		m_Value = byteArrayToHexString(value, valueLength);
		m_ValueLength = valueLength;
		m_TotalLength = m_ValueLength + 2;
		m_IsPrintable = false;
	}

	void Asn1OctetStringRecord::decodeValue(uint8_t* data, bool lazy)
	{
		auto value = reinterpret_cast<char*>(data);

		m_IsPrintable = std::all_of(value, value + m_ValueLength, [](char c) { return isprint(0xff & c); });

		if (m_IsPrintable)
		{
			m_Value = std::string(value, m_ValueLength);
		}
		else
		{
			m_Value = byteArrayToHexString(data, m_ValueLength);
		}
	}

	std::vector<uint8_t> Asn1OctetStringRecord::encodeValue() const
	{
		if (m_IsPrintable)
		{
			return { m_Value.begin(), m_Value.end() };
		}

		// converting the hex stream to a byte array.
		// The byte array size is half the size of the string
		// i.e "1a2b" (length == 4)  becomes {0x1a, 0x2b} (length == 2)
		auto rawValueSize = static_cast<size_t>(m_Value.size() / 2);
		std::vector<uint8_t> rawValue;
		rawValue.resize(rawValueSize);
		hexStringToByteArray(m_Value, rawValue.data(), rawValueSize);
		return rawValue;
	}

	std::vector<std::string> Asn1OctetStringRecord::toStringList()
	{
		return { Asn1Record::toStringList().front() + ", Value: " + getValue() };
	}

	Asn1BooleanRecord::Asn1BooleanRecord(bool value) : Asn1PrimitiveRecord(Asn1UniversalTagType::Boolean)
	{
		m_Value = value;
		m_ValueLength = 1;
		m_TotalLength = 3;
	}

	void Asn1BooleanRecord::decodeValue(uint8_t* data, bool lazy)
	{
		m_Value = data[0] != 0;
	}

	std::vector<uint8_t> Asn1BooleanRecord::encodeValue() const
	{
		uint8_t byte = (m_Value ? 0xff : 0x00);
		return { byte };
	}

	std::vector<std::string> Asn1BooleanRecord::toStringList()
	{
		return { Asn1Record::toStringList().front() + ", Value: " + (getValue() ? "true" : "false") };
	}

	Asn1NullRecord::Asn1NullRecord() : Asn1PrimitiveRecord(Asn1UniversalTagType::Null)
	{
		m_ValueLength = 0;
		m_TotalLength = 2;
	}

<<<<<<< HEAD
	Asn1TimeRecord::Asn1TimeRecord(Asn1UniversalTagType tagType, const std::chrono::system_clock::time_point& value,
	                               const std::string& timezone)
	    : Asn1PrimitiveRecord(tagType)
	{
		validateTimezone(timezone);
		m_Value = adjustTimezones(value, timezone, "Z");
	}

	std::string Asn1TimeRecord::getValueAsString(const std::string& format, const std::string& timezone,
	                                             bool includeMilliseconds)
	{
		auto value = getValue(timezone);
		auto timeValue = std::chrono::system_clock::to_time_t(value);
		auto tmValue = *std::gmtime(&timeValue);

		std::ostringstream osstream;
		osstream << std::put_time(&tmValue, format.c_str());

		if (includeMilliseconds)
		{
			auto milliseconds =
			    std::chrono::duration_cast<std::chrono::milliseconds>(value.time_since_epoch()).count() % 1000;
			if (milliseconds != 0)
			{
				osstream << "." << std::setw(3) << std::setfill('0') << milliseconds;
			}
		}

		if (timezone != "Z")
		{
			osstream << " UTC" << timezone;
		}

		return osstream.str();
	}

	std::vector<std::string> Asn1TimeRecord::toStringList()
	{
		return { Asn1Record::toStringList().front() + ", Value: " + getValueAsString("%Y-%m-%d %H:%M:%S", "Z", true) };
	}

	void Asn1TimeRecord::validateTimezone(const std::string& timezone)
	{
		if (timezone == "Z")
		{
			return;
		}

		if (timezone.length() != 5 || (timezone[0] != '+' && timezone[0] != '-') || !std::isdigit(timezone[1]) ||
		    !std::isdigit(timezone[2]) || !std::isdigit(timezone[3]) || !std::isdigit(timezone[4]))
		{
			throw std::invalid_argument("Invalid timezone format. Use 'Z' or '+/-HHMM'.");
		}
	}

	std::chrono::system_clock::time_point Asn1TimeRecord::adjustTimezones(
	    const std::chrono::system_clock::time_point& value, const std::string& fromTimezone,
	    const std::string& toTimezone)
	{
		validateTimezone(fromTimezone);
		validateTimezone(toTimezone);

		int fromOffsetSeconds = 0;
		if (fromTimezone != "Z")
		{
			int fromSign = (fromTimezone[0] == '+') ? 1 : -1;
			auto fromHours = std::stoi(fromTimezone.substr(1, 2));
			auto fromMinutes = std::stoi(fromTimezone.substr(3, 2));
			fromOffsetSeconds = fromSign * (fromHours * 3600 + fromMinutes * 60);
		}

		int toOffsetSeconds = 0;
		if (toTimezone != "Z")
		{
			int toSign = (toTimezone[0] == '+') ? 1 : -1;
			auto toHours = std::stoi(toTimezone.substr(1, 2));
			auto toMinutes = std::stoi(toTimezone.substr(3, 2));
			toOffsetSeconds = toSign * (toHours * 3600 + toMinutes * 60);
		}

		return value + std::chrono::seconds(toOffsetSeconds - fromOffsetSeconds);
	}

	Asn1UtcTimeRecord::Asn1UtcTimeRecord(const std::chrono::system_clock::time_point& value, bool withSeconds)
	    : Asn1TimeRecord(Asn1UniversalTagType::UTCTime, value, "Z"), m_WithSeconds(withSeconds)
	{
		m_ValueLength = 11;
		if (withSeconds)
		{
			m_ValueLength += 2;
		}

		m_TotalLength = m_ValueLength + 2;
	}

	void Asn1UtcTimeRecord::decodeValue(uint8_t* data, bool lazy)
	{
		std::string timeString(reinterpret_cast<const char*>(data), m_ValueLength);

		if (timeString.back() == 'Z')
		{
			timeString.pop_back();
		}

		m_WithSeconds = true;
		if (timeString.size() == 10)
		{
			m_WithSeconds = false;
			timeString.append("00");
		}

		auto year = std::stoi(timeString.substr(0, 2));
		if (year <= 50)
		{
			timeString.insert(0, "20");
		}
		else
		{
			timeString.insert(0, "19");
		}

		std::tm tm = {};
		std::istringstream sstream(timeString);
		sstream >> std::get_time(&tm, "%Y%m%d%H%M%S");

		if (sstream.fail())
		{
			throw std::runtime_error("Failed to parse ASN.1 UTC time");
		}

		std::time_t timeValue = mkUtcTime(tm);
		m_Value = std::chrono::system_clock::from_time_t(timeValue);
	}

	std::vector<uint8_t> Asn1UtcTimeRecord::encodeValue() const
	{
		auto timeValue = std::chrono::system_clock::to_time_t(m_Value);

		auto tm = *std::gmtime(&timeValue);

		auto pattern = std::string("%y%m%d%H%M") + (m_WithSeconds ? "%S" : "");
		std::ostringstream osstream;
		osstream << std::put_time(&tm, pattern.c_str()) << 'Z';

		auto timeString = osstream.str();
		return { timeString.begin(), timeString.end() };
	}

	Asn1GeneralizedTimeRecord::Asn1GeneralizedTimeRecord(const std::chrono::system_clock::time_point& value,
	                                                     const std::string& timezone)
	    : Asn1TimeRecord(Asn1UniversalTagType::GeneralizedTime, value, timezone), m_Timezone(timezone)
	{
		m_ValueLength = 14 + (timezone == "Z" ? 1 : 5);

		auto milliseconds = std::chrono::duration_cast<std::chrono::milliseconds>(value.time_since_epoch()).count();
		if (milliseconds % 1000 != 0)
		{
			m_ValueLength += 4;
		}

		m_TotalLength = m_ValueLength + 2;
	}

	void Asn1GeneralizedTimeRecord::decodeValue(uint8_t* data, bool lazy)
	{
		std::string timeString(reinterpret_cast<const char*>(data), m_ValueLength);

		std::string timezone = "Z";
		auto timezonePos = timeString.find_first_of("+-");
		if (timeString.back() == 'Z')
		{
			timeString.pop_back();
		}
		else if (timezonePos != std::string::npos)
		{
			timezone = timeString.substr(timezonePos);
			timeString.erase(timezonePos);
		}

		std::tm tm = {};
		std::istringstream sstream(timeString);
		sstream >> std::get_time(&tm, "%Y%m%d%H%M%S");

		if (sstream.fail())
		{
			throw std::runtime_error("Failed to parse ASN.1 generalized time");
		}

		size_t dotPos = timeString.find('.');
		int milliseconds = 0;
		if (dotPos != std::string::npos)
		{
			std::string millisecondsStr = timeString.substr(dotPos + 1);
			// Limit the milliseconds to 3 digits
			if (millisecondsStr.length() > 3)
			{
				timeString.erase(timezonePos);
				millisecondsStr.resize(3);
			}
			milliseconds = std::stoi(millisecondsStr);
		}

		auto timeValue = mkUtcTime(tm);

		m_Timezone = timezone;
		m_Value = adjustTimezones(
		    std::chrono::system_clock::from_time_t(timeValue) + std::chrono::milliseconds(milliseconds), timezone, "Z");
	}

	std::vector<uint8_t> Asn1GeneralizedTimeRecord::encodeValue() const
	{
		auto value = adjustTimezones(m_Value, "Z", m_Timezone);
		auto timeValue = std::chrono::system_clock::to_time_t(value);

		auto tm = *std::gmtime(&timeValue);

		auto pattern = std::string("%Y%m%d%H%M%S");
		std::ostringstream osstream;
		osstream << std::put_time(&tm, pattern.c_str());

		auto milliseconds =
		    std::chrono::duration_cast<std::chrono::milliseconds>(value.time_since_epoch()).count() % 1000;
		if (milliseconds != 0)
		{
			osstream << "." << std::setw(3) << std::setfill('0') << milliseconds;
		}

		osstream << m_Timezone;

		auto timeString = osstream.str();
		return { timeString.begin(), timeString.end() };
=======
	Asn1ObjectIdentifier::Asn1ObjectIdentifier(const uint8_t* data, size_t dataLen)
	{
		// A description of OID encoding can be found here:
		// https://learn.microsoft.com/en-us/windows/win32/seccertenroll/about-object-identifier?redirectedfrom=MSDN

		if (!data || dataLen == 0)
		{
			throw std::invalid_argument("Malformed OID: Not enough bytes for the first component");
		}

		size_t currentByteIndex = 0;
		std::vector<uint32_t> components;

		uint8_t firstByte = data[currentByteIndex++];
		// Decode the first byte: first_component * 40 + second_component
		components.push_back(static_cast<uint32_t>(firstByte / 40));
		components.push_back(static_cast<uint32_t>(firstByte % 40));

		uint32_t currentComponentValue = 0;
		bool componentStarted = false;

		// Process remaining bytes using base-128 encoding
		while (currentByteIndex < dataLen)
		{
			uint8_t byte = data[currentByteIndex++];

			// Shift previous bits left by 7 and append lower 7 bits
			currentComponentValue = (currentComponentValue << 7) | (byte & 0x7f);
			componentStarted = true;

			// If the MSB is 0, this is the final byte of the current value
			if ((byte & 0x80) == 0)
			{
				components.push_back(currentComponentValue);
				currentComponentValue = 0;
				componentStarted = false;
			}
		}

		if (componentStarted)
		{
			throw std::invalid_argument("Malformed OID: Incomplete component at end of data");
		}

		m_Components = components;
	}

	Asn1ObjectIdentifier::Asn1ObjectIdentifier(const std::string& oidString)
	{
		std::vector<uint32_t> components;
		std::istringstream stream(oidString);
		std::string token;

		while (std::getline(stream, token, '.'))
		{
			if (token.empty())
			{
				throw std::invalid_argument("Malformed OID: empty component");
			}

			unsigned long long value;
			try
			{
				value = std::stoull(token);
			}
			catch (const std::exception&)
			{
				throw std::invalid_argument("Malformed OID: invalid component");
			}

			if (value > std::numeric_limits<uint32_t>::max())
			{
				throw std::invalid_argument("Malformed OID: component out of uint32_t range");
			}

			components.push_back(static_cast<uint32_t>(value));
		}

		if (components.size() < 2)
		{
			throw std::invalid_argument("Malformed OID: an OID must have at least two components");
		}

		if (components[0] > 2)
		{
			throw std::invalid_argument("Malformed OID: first component must be 0, 1, or 2");
		}

		if ((components[0] == 0 || components[0] == 1) && components[1] >= 40)
		{
			throw std::invalid_argument(
			    "Malformed OID: second component must be less than 40 when first component is 0 or 1");
		}

		m_Components = components;
	}

	std::string Asn1ObjectIdentifier::toString() const
	{
		if (m_Components.empty())
		{
			return "";
		}

		std::ostringstream stream;
		stream << m_Components[0];

		for (size_t i = 1; i < m_Components.size(); ++i)
		{
			stream << "." << m_Components[i];
		}
		return stream.str();
	}

	std::vector<uint8_t> Asn1ObjectIdentifier::toBytes() const
	{
		// A description of OID encoding can be found here:
		// https://learn.microsoft.com/en-us/windows/win32/seccertenroll/about-object-identifier?redirectedfrom=MSDN

		if (m_Components.size() < 2)
		{
			throw std::runtime_error("OID must have at least two components to encode.");
		}

		std::vector<uint8_t> encoded;

		// Encode the first two components into one byte
		uint32_t firstComponent = m_Components[0];
		uint32_t secondComponent = m_Components[1];
		encoded.push_back(static_cast<uint8_t>(firstComponent * 40 + secondComponent));

		// Encode remaining components using base-128 encoding
		for (size_t i = 2; i < m_Components.size(); ++i)
		{
			uint32_t currentComponent = m_Components[i];
			std::vector<uint8_t> temp;

			// At least one byte must be generated even if value is 0
			do
			{
				temp.push_back(static_cast<uint8_t>(currentComponent & 0x7F));
				currentComponent >>= 7;
			} while (currentComponent > 0);

			// Set continuation bits (MSB) for all but the last byte
			for (size_t j = temp.size(); j-- > 0;)
			{
				uint8_t byte = temp[j];
				if (j != 0)
				{
					byte |= 0x80;
				}
				encoded.push_back(byte);
			}
		}

		return encoded;
	}

	Asn1ObjectIdentifierRecord::Asn1ObjectIdentifierRecord(const Asn1ObjectIdentifier& value)
	    : Asn1PrimitiveRecord(Asn1UniversalTagType::ObjectIdentifier)
	{
		m_Value = value;
		m_ValueLength = value.toBytes().size();
		m_TotalLength = m_ValueLength + 2;
	}

	void Asn1ObjectIdentifierRecord::decodeValue(uint8_t* data, bool lazy)
	{
		m_Value = Asn1ObjectIdentifier(data, m_ValueLength);
	}

	std::vector<uint8_t> Asn1ObjectIdentifierRecord::encodeValue() const
	{
		return m_Value.toBytes();
	}

	std::vector<std::string> Asn1ObjectIdentifierRecord::toStringList()
	{
		return { Asn1Record::toStringList().front() + ", Value: " + getValue().toString() };
>>>>>>> 644e4ff9
	}
}  // namespace pcpp<|MERGE_RESOLUTION|>--- conflicted
+++ resolved
@@ -343,7 +343,11 @@
 					newRecord = new Asn1NullRecord();
 					break;
 				}
-<<<<<<< HEAD
+				case Asn1UniversalTagType::ObjectIdentifier:
+				{
+					newRecord = new Asn1ObjectIdentifierRecord();
+					break;
+				}
 				case Asn1UniversalTagType::UTCTime:
 				{
 					newRecord = new Asn1UtcTimeRecord();
@@ -352,11 +356,6 @@
 				case Asn1UniversalTagType::GeneralizedTime:
 				{
 					newRecord = new Asn1GeneralizedTimeRecord();
-=======
-				case Asn1UniversalTagType::ObjectIdentifier:
-				{
-					newRecord = new Asn1ObjectIdentifierRecord();
->>>>>>> 644e4ff9
 					break;
 				}
 				default:
@@ -790,7 +789,188 @@
 		m_TotalLength = 2;
 	}
 
-<<<<<<< HEAD
+	Asn1ObjectIdentifier::Asn1ObjectIdentifier(const uint8_t* data, size_t dataLen)
+	{
+		// A description of OID encoding can be found here:
+		// https://learn.microsoft.com/en-us/windows/win32/seccertenroll/about-object-identifier?redirectedfrom=MSDN
+
+		if (!data || dataLen == 0)
+		{
+			throw std::invalid_argument("Malformed OID: Not enough bytes for the first component");
+		}
+
+		size_t currentByteIndex = 0;
+		std::vector<uint32_t> components;
+
+		uint8_t firstByte = data[currentByteIndex++];
+		// Decode the first byte: first_component * 40 + second_component
+		components.push_back(static_cast<uint32_t>(firstByte / 40));
+		components.push_back(static_cast<uint32_t>(firstByte % 40));
+
+		uint32_t currentComponentValue = 0;
+		bool componentStarted = false;
+
+		// Process remaining bytes using base-128 encoding
+		while (currentByteIndex < dataLen)
+		{
+			uint8_t byte = data[currentByteIndex++];
+
+			// Shift previous bits left by 7 and append lower 7 bits
+			currentComponentValue = (currentComponentValue << 7) | (byte & 0x7f);
+			componentStarted = true;
+
+			// If the MSB is 0, this is the final byte of the current value
+			if ((byte & 0x80) == 0)
+			{
+				components.push_back(currentComponentValue);
+				currentComponentValue = 0;
+				componentStarted = false;
+			}
+		}
+
+		if (componentStarted)
+		{
+			throw std::invalid_argument("Malformed OID: Incomplete component at end of data");
+		}
+
+		m_Components = components;
+	}
+
+	Asn1ObjectIdentifier::Asn1ObjectIdentifier(const std::string& oidString)
+	{
+		std::vector<uint32_t> components;
+		std::istringstream stream(oidString);
+		std::string token;
+
+		while (std::getline(stream, token, '.'))
+		{
+			if (token.empty())
+			{
+				throw std::invalid_argument("Malformed OID: empty component");
+			}
+
+			unsigned long long value;
+			try
+			{
+				value = std::stoull(token);
+			}
+			catch (const std::exception&)
+			{
+				throw std::invalid_argument("Malformed OID: invalid component");
+			}
+
+			if (value > std::numeric_limits<uint32_t>::max())
+			{
+				throw std::invalid_argument("Malformed OID: component out of uint32_t range");
+			}
+
+			components.push_back(static_cast<uint32_t>(value));
+		}
+
+		if (components.size() < 2)
+		{
+			throw std::invalid_argument("Malformed OID: an OID must have at least two components");
+		}
+
+		if (components[0] > 2)
+		{
+			throw std::invalid_argument("Malformed OID: first component must be 0, 1, or 2");
+		}
+
+		if ((components[0] == 0 || components[0] == 1) && components[1] >= 40)
+		{
+			throw std::invalid_argument(
+			    "Malformed OID: second component must be less than 40 when first component is 0 or 1");
+		}
+
+		m_Components = components;
+	}
+
+	std::string Asn1ObjectIdentifier::toString() const
+	{
+		if (m_Components.empty())
+		{
+			return "";
+		}
+
+		std::ostringstream stream;
+		stream << m_Components[0];
+
+		for (size_t i = 1; i < m_Components.size(); ++i)
+		{
+			stream << "." << m_Components[i];
+		}
+		return stream.str();
+	}
+
+	std::vector<uint8_t> Asn1ObjectIdentifier::toBytes() const
+	{
+		// A description of OID encoding can be found here:
+		// https://learn.microsoft.com/en-us/windows/win32/seccertenroll/about-object-identifier?redirectedfrom=MSDN
+
+		if (m_Components.size() < 2)
+		{
+			throw std::runtime_error("OID must have at least two components to encode.");
+		}
+
+		std::vector<uint8_t> encoded;
+
+		// Encode the first two components into one byte
+		uint32_t firstComponent = m_Components[0];
+		uint32_t secondComponent = m_Components[1];
+		encoded.push_back(static_cast<uint8_t>(firstComponent * 40 + secondComponent));
+
+		// Encode remaining components using base-128 encoding
+		for (size_t i = 2; i < m_Components.size(); ++i)
+		{
+			uint32_t currentComponent = m_Components[i];
+			std::vector<uint8_t> temp;
+
+			// At least one byte must be generated even if value is 0
+			do
+			{
+				temp.push_back(static_cast<uint8_t>(currentComponent & 0x7F));
+				currentComponent >>= 7;
+			} while (currentComponent > 0);
+
+			// Set continuation bits (MSB) for all but the last byte
+			for (size_t j = temp.size(); j-- > 0;)
+			{
+				uint8_t byte = temp[j];
+				if (j != 0)
+				{
+					byte |= 0x80;
+				}
+				encoded.push_back(byte);
+			}
+		}
+
+		return encoded;
+	}
+
+	Asn1ObjectIdentifierRecord::Asn1ObjectIdentifierRecord(const Asn1ObjectIdentifier& value)
+	    : Asn1PrimitiveRecord(Asn1UniversalTagType::ObjectIdentifier)
+	{
+		m_Value = value;
+		m_ValueLength = value.toBytes().size();
+		m_TotalLength = m_ValueLength + 2;
+	}
+
+	void Asn1ObjectIdentifierRecord::decodeValue(uint8_t* data, bool lazy)
+	{
+		m_Value = Asn1ObjectIdentifier(data, m_ValueLength);
+	}
+
+	std::vector<uint8_t> Asn1ObjectIdentifierRecord::encodeValue() const
+	{
+		return m_Value.toBytes();
+	}
+
+	std::vector<std::string> Asn1ObjectIdentifierRecord::toStringList()
+	{
+		return { Asn1Record::toStringList().front() + ", Value: " + getValue().toString() };
+	}
+
 	Asn1TimeRecord::Asn1TimeRecord(Asn1UniversalTagType tagType, const std::chrono::system_clock::time_point& value,
 	                               const std::string& timezone)
 	    : Asn1PrimitiveRecord(tagType)
@@ -1022,187 +1202,5 @@
 
 		auto timeString = osstream.str();
 		return { timeString.begin(), timeString.end() };
-=======
-	Asn1ObjectIdentifier::Asn1ObjectIdentifier(const uint8_t* data, size_t dataLen)
-	{
-		// A description of OID encoding can be found here:
-		// https://learn.microsoft.com/en-us/windows/win32/seccertenroll/about-object-identifier?redirectedfrom=MSDN
-
-		if (!data || dataLen == 0)
-		{
-			throw std::invalid_argument("Malformed OID: Not enough bytes for the first component");
-		}
-
-		size_t currentByteIndex = 0;
-		std::vector<uint32_t> components;
-
-		uint8_t firstByte = data[currentByteIndex++];
-		// Decode the first byte: first_component * 40 + second_component
-		components.push_back(static_cast<uint32_t>(firstByte / 40));
-		components.push_back(static_cast<uint32_t>(firstByte % 40));
-
-		uint32_t currentComponentValue = 0;
-		bool componentStarted = false;
-
-		// Process remaining bytes using base-128 encoding
-		while (currentByteIndex < dataLen)
-		{
-			uint8_t byte = data[currentByteIndex++];
-
-			// Shift previous bits left by 7 and append lower 7 bits
-			currentComponentValue = (currentComponentValue << 7) | (byte & 0x7f);
-			componentStarted = true;
-
-			// If the MSB is 0, this is the final byte of the current value
-			if ((byte & 0x80) == 0)
-			{
-				components.push_back(currentComponentValue);
-				currentComponentValue = 0;
-				componentStarted = false;
-			}
-		}
-
-		if (componentStarted)
-		{
-			throw std::invalid_argument("Malformed OID: Incomplete component at end of data");
-		}
-
-		m_Components = components;
-	}
-
-	Asn1ObjectIdentifier::Asn1ObjectIdentifier(const std::string& oidString)
-	{
-		std::vector<uint32_t> components;
-		std::istringstream stream(oidString);
-		std::string token;
-
-		while (std::getline(stream, token, '.'))
-		{
-			if (token.empty())
-			{
-				throw std::invalid_argument("Malformed OID: empty component");
-			}
-
-			unsigned long long value;
-			try
-			{
-				value = std::stoull(token);
-			}
-			catch (const std::exception&)
-			{
-				throw std::invalid_argument("Malformed OID: invalid component");
-			}
-
-			if (value > std::numeric_limits<uint32_t>::max())
-			{
-				throw std::invalid_argument("Malformed OID: component out of uint32_t range");
-			}
-
-			components.push_back(static_cast<uint32_t>(value));
-		}
-
-		if (components.size() < 2)
-		{
-			throw std::invalid_argument("Malformed OID: an OID must have at least two components");
-		}
-
-		if (components[0] > 2)
-		{
-			throw std::invalid_argument("Malformed OID: first component must be 0, 1, or 2");
-		}
-
-		if ((components[0] == 0 || components[0] == 1) && components[1] >= 40)
-		{
-			throw std::invalid_argument(
-			    "Malformed OID: second component must be less than 40 when first component is 0 or 1");
-		}
-
-		m_Components = components;
-	}
-
-	std::string Asn1ObjectIdentifier::toString() const
-	{
-		if (m_Components.empty())
-		{
-			return "";
-		}
-
-		std::ostringstream stream;
-		stream << m_Components[0];
-
-		for (size_t i = 1; i < m_Components.size(); ++i)
-		{
-			stream << "." << m_Components[i];
-		}
-		return stream.str();
-	}
-
-	std::vector<uint8_t> Asn1ObjectIdentifier::toBytes() const
-	{
-		// A description of OID encoding can be found here:
-		// https://learn.microsoft.com/en-us/windows/win32/seccertenroll/about-object-identifier?redirectedfrom=MSDN
-
-		if (m_Components.size() < 2)
-		{
-			throw std::runtime_error("OID must have at least two components to encode.");
-		}
-
-		std::vector<uint8_t> encoded;
-
-		// Encode the first two components into one byte
-		uint32_t firstComponent = m_Components[0];
-		uint32_t secondComponent = m_Components[1];
-		encoded.push_back(static_cast<uint8_t>(firstComponent * 40 + secondComponent));
-
-		// Encode remaining components using base-128 encoding
-		for (size_t i = 2; i < m_Components.size(); ++i)
-		{
-			uint32_t currentComponent = m_Components[i];
-			std::vector<uint8_t> temp;
-
-			// At least one byte must be generated even if value is 0
-			do
-			{
-				temp.push_back(static_cast<uint8_t>(currentComponent & 0x7F));
-				currentComponent >>= 7;
-			} while (currentComponent > 0);
-
-			// Set continuation bits (MSB) for all but the last byte
-			for (size_t j = temp.size(); j-- > 0;)
-			{
-				uint8_t byte = temp[j];
-				if (j != 0)
-				{
-					byte |= 0x80;
-				}
-				encoded.push_back(byte);
-			}
-		}
-
-		return encoded;
-	}
-
-	Asn1ObjectIdentifierRecord::Asn1ObjectIdentifierRecord(const Asn1ObjectIdentifier& value)
-	    : Asn1PrimitiveRecord(Asn1UniversalTagType::ObjectIdentifier)
-	{
-		m_Value = value;
-		m_ValueLength = value.toBytes().size();
-		m_TotalLength = m_ValueLength + 2;
-	}
-
-	void Asn1ObjectIdentifierRecord::decodeValue(uint8_t* data, bool lazy)
-	{
-		m_Value = Asn1ObjectIdentifier(data, m_ValueLength);
-	}
-
-	std::vector<uint8_t> Asn1ObjectIdentifierRecord::encodeValue() const
-	{
-		return m_Value.toBytes();
-	}
-
-	std::vector<std::string> Asn1ObjectIdentifierRecord::toStringList()
-	{
-		return { Asn1Record::toStringList().front() + ", Value: " + getValue().toString() };
->>>>>>> 644e4ff9
 	}
 }  // namespace pcpp