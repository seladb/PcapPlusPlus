--- conflicted
+++ resolved
@@ -109,20 +109,7 @@
 		         (DnsLayer::isDnsPort(portDst) || DnsLayer::isDnsPort(portSrc)))
 			m_NextLayer = new DnsLayer(udpData, udpDataLen, this, getAttachedPacket());
 		else if (SipLayer::isSipPort(portDst) || SipLayer::isSipPort(portSrc))
-<<<<<<< HEAD
 			m_NextLayer = SipLayer::parseSipLayer(udpData, udpDataLen, this, m_Packet, portSrc, portDst);
-=======
-		{
-			if (SipRequestFirstLine::parseMethod((char*)udpData, udpDataLen) != SipRequestLayer::SipMethodUnknown)
-				m_NextLayer = new SipRequestLayer(udpData, udpDataLen, this, getAttachedPacket());
-			else if (SipResponseFirstLine::parseStatusCode((char*)udpData, udpDataLen) !=
-			             SipResponseLayer::SipStatusCodeUnknown &&
-			         SipResponseFirstLine::parseVersion((char*)udpData, udpDataLen) != "")
-				m_NextLayer = new SipResponseLayer(udpData, udpDataLen, this, getAttachedPacket());
-			else
-				m_NextLayer = new PayloadLayer(udpData, udpDataLen, this, getAttachedPacket());
-		}
->>>>>>> 4ff654ad
 		else if ((RadiusLayer::isRadiusPort(portDst) || RadiusLayer::isRadiusPort(portSrc)) &&
 		         RadiusLayer::isDataValid(udpData, udpDataLen))
 			m_NextLayer = new RadiusLayer(udpData, udpDataLen, this, getAttachedPacket());
@@ -156,7 +143,6 @@
 			if (!m_NextLayer)
 				m_NextLayer = new PayloadLayer(udpData, udpDataLen, this, getAttachedPacket());
 		}
-<<<<<<< HEAD
 		
 		if (m_NextLayer)
 			return;
@@ -166,10 +152,6 @@
 
 		if (!m_NextLayer)
 			m_NextLayer = new PayloadLayer(udpData, udpDataLen, this, m_Packet);
-=======
-		else
-			m_NextLayer = new PayloadLayer(udpData, udpDataLen, this, getAttachedPacket());
->>>>>>> 4ff654ad
 	}
 
 	void UdpLayer::computeCalculateFields()
