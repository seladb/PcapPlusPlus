--- conflicted
+++ resolved
@@ -550,10 +550,6 @@
 		size_t const minLen = sizeof(bgp_common_header) + 2 * sizeof(uint16_t);
 		if (headerLen >= minLen)
 		{
-<<<<<<< HEAD
-			size_t const withdrawnRouteLen = getWithdrawnRoutesLength();
-			uint16_t const res =
-=======
 			size_t withdrawnRouteLen = getWithdrawnRoutesLength();
 			// Ensure the memory access is within bounds
 			if (sizeof(bgp_common_header) + sizeof(uint16_t) + withdrawnRouteLen + sizeof(uint16_t) > headerLen)
@@ -561,7 +557,6 @@
 				return 0;  // Invalid access, return 0
 			}
 			uint16_t res =
->>>>>>> d60c699c
 			    be16toh(*(uint16_t*)(m_Data + sizeof(bgp_common_header) + sizeof(uint16_t) + withdrawnRouteLen));
 			if ((size_t)res > headerLen - minLen - withdrawnRouteLen)
 			{
