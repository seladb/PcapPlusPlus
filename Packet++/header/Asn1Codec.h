#pragma once

#include <string>
#include <memory>
#include <typeinfo>
#include <stdexcept>
#include <sstream>
#include <chrono>
<<<<<<< HEAD
#include <iostream>
=======
#include <bitset>
>>>>>>> 0588d88e
#include "PointerVector.h"

/// @file

/// @namespace pcpp
/// @brief The main namespace for the PcapPlusPlus lib
namespace pcpp
{
	/// An enum for representing ASN.1 tag class
	enum class Asn1TagClass : uint8_t
	{
		/// The Universal tag class
		Universal = 0,
		/// The Application tag class
		Application = 1,
		/// The Context-Specific tag class
		ContextSpecific = 2,
		/// The Private tag class
		Private = 3,
	};

	/// An enum for representing ASN.1 Universal tag types
	enum class Asn1UniversalTagType : uint8_t
	{
		/// The reserved identifier for the End-of-Contents marker in an indefinite length encoding
		EndOfContent = 0,
		/// The universal tag type for Boolean
		Boolean = 1,
		/// The universal tag type for Integer
		Integer = 2,
		/// The universal tag type for Bit String
		BitString = 3,
		/// The universal tag type for Octet String
		OctetString = 4,
		/// The universal tag type for Null
		Null = 5,
		/// The universal tag type for Object Identifier
		ObjectIdentifier = 6,
		/// The universal tag type for Object Descriptor
		ObjectDescriptor = 7,
		/// The universal tag type for External
		External = 8,
		/// The universal tag type for Real
		Real = 9,
		/// The universal tag type for Enumerated
		Enumerated = 10,
		/// The universal tag type for Embedded-PDV
		EmbeddedPDV = 11,
		/// The universal tag type for UTF8 String
		UTF8String = 12,
		/// The universal tag type for Relative Object Identifier
		RelativeObjectIdentifier = 13,
		/// The universal tag type for Time
		Time = 14,
		/// A reserved value
		Reserved = 15,
		/// The universal tag type Sequence
		Sequence = 16,
		/// The universal tag type for Set
		Set = 17,
		/// The universal tag type for Numeric String
		NumericString = 18,
		/// The universal tag type for Printable String
		PrintableString = 19,
		/// The universal tag type for T61String
		T61String = 20,
		/// The universal tag type for Videotex String
		VideotexString = 21,
		/// The universal tag type for IA5String
		IA5String = 22,
		/// The universal tag type for UTC time
		UTCTime = 23,
		/// The universal tag type for Generalized time
		GeneralizedTime = 24,
		/// The universal tag type for GraphicString
		GraphicString = 25,
		/// The universal tag type for VisibleString
		VisibleString = 26,
		/// The universal tag type for GeneralString
		GeneralString = 27,
		/// The universal tag type for UniversalString
		UniversalString = 28,
		/// The universal tag type for CharacterString
		CharacterString = 29,
		/// The universal tag type for BMPString
		BMPString = 30,
		/// The universal tag type for Date
		Date = 31,
		/// The universal tag type for Time of Day
		TimeOfDay = 32,
		/// The universal tag type for Date-Time
		DateTime = 33,
		/// The universal tag type for Duration
		Duration = 34,
		/// The universal tag type for Object Identifier Internationalized Resource Identifier (IRI)
		ObjectIdentifierIRI = 35,
		/// The universal tag type for Relative Object Identifier Internationalized Resource Identifier (IRI)
		RelativeObjectIdentifierIRI = 36,
		/// A non-applicable value
		NotApplicable = 255
	};

	/// @class Asn1Record
	/// Represents an ASN.1 record, as described in ITU-T Recommendation X.680:
	/// <https://www.itu.int/rec/T-REC-X.680/en>
	/// <https://en.wikipedia.org/wiki/ASN.1>
	class Asn1Record
	{
	public:
		/// A static method to decode a byte array into an Asn1Record
		/// @param data A byte array to decode
		/// @param dataLen The byte array length
		/// @param lazy Use lazy decoding, set to true by default. Lazy decoding entails delaying the decoding
		/// of the record value until it is accessed
		/// @return A smart pointer to the decoded ASN.1 record. If the byte stream is not a valid ASN.1 record
		/// an exception is thrown
		static std::unique_ptr<Asn1Record> decode(const uint8_t* data, size_t dataLen, bool lazy = true);

		/// Encode this record and convert it to a byte stream
		/// @return A vector of bytes representing the record
		std::vector<uint8_t> encode();

		/// @return The ASN.1 tag class
		Asn1TagClass getTagClass() const
		{
			return m_TagClass;
		}

		/// @return True if it's a constructed record, or false if it's a primitive record
		bool isConstructed() const
		{
			return m_IsConstructed;
		}

		/// @return The ASN.1 Universal tag type if the record is of class Universal, otherwise
		/// Asn1UniversalTagType#NotApplicable
		Asn1UniversalTagType getUniversalTagType() const;

		/// @return The ASN.1 tag type value
		uint8_t getTagType() const
		{
			return m_TagType;
		}

		/// @return The length of the record value
		size_t getValueLength() const
		{
			return m_ValueLength;
		}

		/// @return The total length of the record
		size_t getTotalLength() const
		{
			return m_TotalLength;
		}

		/// @return A string representation of the record
		std::string toString();

		/// A templated method that accepts a class derived from Asn1Record as its template argument and attempts
		/// to cast the current instance to that type
		/// @tparam Asn1RecordType The type to cast to
		/// @return A pointer to the type after casting
		template <class Asn1RecordType> Asn1RecordType* castAs()
		{
			auto result = dynamic_cast<Asn1RecordType*>(this);
			if (result == nullptr)
			{
				throw std::bad_cast();
			}
			return result;
		}

		virtual ~Asn1Record() = default;

	protected:
		Asn1TagClass m_TagClass = Asn1TagClass::Universal;
		bool m_IsConstructed = false;
		uint8_t m_TagType = 0;

		size_t m_ValueLength = 0;
		size_t m_TotalLength = 0;

		uint8_t* m_EncodedValue = nullptr;

		Asn1Record() = default;

		static Asn1Record* decodeInternal(const uint8_t* data, size_t dataLen, bool lazy);

		virtual void decodeValue(uint8_t* data, bool lazy) = 0;
		virtual std::vector<uint8_t> encodeValue() const = 0;

		static Asn1Record* decodeTagAndCreateRecord(const uint8_t* data, size_t dataLen, uint8_t& tagLen);
		uint8_t decodeLength(const uint8_t* data, size_t dataLen);
		void decodeValueIfNeeded();

		uint8_t encodeTag();
		std::vector<uint8_t> encodeLength() const;

		virtual std::vector<std::string> toStringList();

		friend class Asn1ConstructedRecord;
	};

	/// @class Asn1GenericRecord
	/// Represents a generic ASN.1 record, either of an unknown type or of a known type that doesn't
	/// have a dedicated parser yet
	class Asn1GenericRecord : public Asn1Record
	{
		friend class Asn1Record;

	public:
		/// A constructor to create a generic record
		/// @param tagClass The record tag class
		/// @param isConstructed A flag to indicate if the record is constructed or primitive
		/// @param tagType The record tag type value
		/// @param value A byte array of the tag value
		/// @param valueLen The length of the value byte array
		Asn1GenericRecord(Asn1TagClass tagClass, bool isConstructed, uint8_t tagType, const uint8_t* value,
		                  size_t valueLen);

		/// A constructor to create a generic record
		/// @param tagClass The record tag class
		/// @param isConstructed A flag to indicate if the record is constructed or primitive
		/// @param tagType The record tag type value
		/// @param value A string representing the tag value
		Asn1GenericRecord(Asn1TagClass tagClass, bool isConstructed, uint8_t tagType, const std::string& value);

		~Asn1GenericRecord() override;

		/// @return A pointer to the tag value
		const uint8_t* getValue()
		{
			decodeValueIfNeeded();
			return m_Value;
		}

	protected:
		Asn1GenericRecord() = default;

		void decodeValue(uint8_t* data, bool lazy) override;
		std::vector<uint8_t> encodeValue() const override;

	private:
		uint8_t* m_Value = nullptr;

		void init(Asn1TagClass tagClass, bool isConstructed, uint8_t tagType, const uint8_t* value, size_t valueLen);
	};

	/// @class Asn1ConstructedRecord
	/// Represents a constructed ASN.1 record, which is a record that has sub-records
	class Asn1ConstructedRecord : public Asn1Record
	{
		friend class Asn1Record;

	public:
		/// A constructor to create a constructed record
		/// @param tagClass The record tag class
		/// @param tagType The record tag type value
		/// @param subRecords A list of sub-records to assign as the record value
		explicit Asn1ConstructedRecord(Asn1TagClass tagClass, uint8_t tagType,
		                               const std::vector<Asn1Record*>& subRecords);

		/// A constructor to create a constructed record
		/// @param tagClass The record tag class
		/// @param tagType The record tag type value
		/// @param subRecords A PointerVector of sub-records to assign as the record value
		explicit Asn1ConstructedRecord(Asn1TagClass tagClass, uint8_t tagType,
		                               const PointerVector<Asn1Record>& subRecords);

		/// @return A reference to the list of sub-records. It's important to note that any modifications made to
		/// this list will directly affect the internal structure
		PointerVector<Asn1Record>& getSubRecords()
		{
			decodeValueIfNeeded();
			return m_SubRecords;
		};

	protected:
		Asn1ConstructedRecord() = default;

		void decodeValue(uint8_t* data, bool lazy) override;
		std::vector<uint8_t> encodeValue() const override;

		std::vector<std::string> toStringList() override;

		template <typename Iterator> void init(Asn1TagClass tagClass, uint8_t tagType, Iterator begin, Iterator end)
		{
			m_TagType = tagType;
			m_TagClass = tagClass;
			m_IsConstructed = true;

			size_t recordValueLength = 0;
			for (Iterator recordIter = begin; recordIter != end; ++recordIter)
			{
				auto encodedRecord = (*recordIter)->encode();
				auto copyRecord = Asn1Record::decode(encodedRecord.data(), encodedRecord.size(), false);
				m_SubRecords.pushBack(std::move(copyRecord));
				recordValueLength += encodedRecord.size();
			}

			m_ValueLength = recordValueLength;
			m_TotalLength = recordValueLength + 1 + (m_ValueLength < 128 ? 1 : 2);
		}

	private:
		PointerVector<Asn1Record> m_SubRecords;
	};

	/// @class Asn1SequenceRecord
	/// Represents an ASN.1 record with a value of type Sequence
	class Asn1SequenceRecord : public Asn1ConstructedRecord
	{
		friend class Asn1Record;

	public:
		/// A constructor to create a record of type Sequence
		/// @param subRecords A list of sub-records to assign as the record value
		explicit Asn1SequenceRecord(const std::vector<Asn1Record*>& subRecords);

		/// A constructor to create a record of type Sequence
		/// @param subRecords A PointerVector of sub-records to assign as the record value
		explicit Asn1SequenceRecord(const PointerVector<Asn1Record>& subRecords);

	private:
		Asn1SequenceRecord() = default;
	};

	/// @class Asn1SetRecord
	/// Represents an ASN.1 record with a value of type Set
	class Asn1SetRecord : public Asn1ConstructedRecord
	{
		friend class Asn1Record;

	public:
		/// A constructor to create a record of type Set
		/// @param subRecords A list of sub-records to assign as the record value
		explicit Asn1SetRecord(const std::vector<Asn1Record*>& subRecords);

		/// A constructor to create a record of type Set
		/// @param subRecords A PointerVector of sub-records to assign as the record value
		explicit Asn1SetRecord(const PointerVector<Asn1Record>& subRecords);

	private:
		Asn1SetRecord() = default;
	};

	/// @class Asn1PrimitiveRecord
	/// Represents a primitive ASN.1 record, meaning a record that doesn't have sub-records.
	/// This is an abstract class that cannot be instantiated
	class Asn1PrimitiveRecord : public Asn1Record
	{
		friend class Asn1Record;

	protected:
		Asn1PrimitiveRecord() = default;
		explicit Asn1PrimitiveRecord(Asn1UniversalTagType tagType);
	};

	/// @class Asn1IntegerRecord
	/// Represents an ASN.1 record with a value of type Integer
	class Asn1IntegerRecord : public Asn1PrimitiveRecord
	{
		friend class Asn1Record;

	public:
		template <typename T>
		using EnableIfUnsignedIntegral =
		    std::enable_if_t<std::is_integral<T>::value && std::is_unsigned<T>::value, int>;

		/// A constructor to create a record of type Integer
		/// @param value An integer to set as the record value
		explicit Asn1IntegerRecord(uint64_t value);

		/// A constructor to create a record of type Integer
		/// @param value An integer represented as a hex stream to set as the record value
		/// @throw std::invalid_argument if the value isn't a valid hex stream
		explicit Asn1IntegerRecord(const std::string& value);

		/// @return The integer value of this record
		/// @throw std::invalid_argument if the value doesn't fit the requested integer size
		template <typename T, EnableIfUnsignedIntegral<T> = 0> T getIntValue()
		{
			decodeValueIfNeeded();
			return m_Value.getInt<T>();
		}

		/// @deprecated This method is deprecated, please use getIntValue()
		PCPP_DEPRECATED("Use getIntValue instead")
		uint32_t getValue()
		{
			return getIntValue<uint32_t>();
		}

		/// @return A hex string representation of the record value
		std::string getValueAsString()
		{
			decodeValueIfNeeded();
			return m_Value.toString();
		}

	protected:
		Asn1IntegerRecord() = default;

		void decodeValue(uint8_t* data, bool lazy) override;
		std::vector<uint8_t> encodeValue() const override;

		std::vector<std::string> toStringList() override;

	private:
		class BigInt
		{
		public:
			BigInt() = default;

			template <typename T, EnableIfUnsignedIntegral<T> = 0> explicit BigInt(T value)
			{
				m_Value = initFromInt(value);
			}

			explicit BigInt(const std::string& value);
			BigInt(const BigInt& other);

			template <typename T, EnableIfUnsignedIntegral<T> = 0> BigInt& operator=(T value)
			{
				m_Value = initFromInt(value);
				return *this;
			}
			BigInt& operator=(const std::string& value);
			size_t size() const;

			template <typename T, EnableIfUnsignedIntegral<T> = 0> T getInt() const
			{
				if (!canFit<T>())
				{
					throw std::overflow_error("Value cannot fit into requested int type");
				}

				std::stringstream sstream;
				sstream << std::hex << m_Value;

				uint64_t result;
				sstream >> result;
				return static_cast<T>(result);
			}

			template <typename T, EnableIfUnsignedIntegral<T> = 0> bool canFit() const
			{
				return sizeof(T) >= (m_Value.size() + 1) / 2;
			}

			std::string toString() const;
			std::vector<uint8_t> toBytes() const;

		private:
			std::string m_Value;

			static std::string initFromString(const std::string& value);

			template <typename T, EnableIfUnsignedIntegral<T> = 0> static std::string initFromInt(T value)
			{
				std::stringstream ss;
				ss << std::hex << static_cast<uint64_t>(value);
				return ss.str();
			}
		};

		BigInt m_Value;
	};

	/// @class Asn1EnumeratedRecord
	/// Represents an ASN.1 record with a value of type Enumerated
	class Asn1EnumeratedRecord : public Asn1IntegerRecord
	{
		friend class Asn1Record;

	public:
		/// A constructor to create a record of type Enumerated
		/// @param value An integer to set as the record value
		explicit Asn1EnumeratedRecord(uint32_t value);

	private:
		Asn1EnumeratedRecord() = default;
	};

	/// @class Asn1StringRecord
	/// An abstract class for representing ASN.1 string records.
	/// This class is not instantiable, users should use the derived classes
	template <Asn1UniversalTagType TagType,
	          typename std::enable_if<std::is_same<decltype(TagType), Asn1UniversalTagType>::value, bool>::type = false>
	class Asn1StringRecord : public Asn1PrimitiveRecord
	{
	public:
		/// A constructor to create a record from a printable string value
		/// @param value A string to set as the record value
		explicit Asn1StringRecord(const std::string& value) : Asn1PrimitiveRecord(TagType), m_Value(value)
		{
			m_ValueLength = value.size();
			m_TotalLength = m_ValueLength + 2;
		}

		/// @return The string value of this record
		std::string getValue()
		{
			decodeValueIfNeeded();
			return m_Value;
		};

	protected:
		friend class Asn1Record;

		Asn1StringRecord() : Asn1PrimitiveRecord(TagType)
		{}

		void decodeValue(uint8_t* data, bool lazy) override
		{
			m_Value = std::string(reinterpret_cast<char*>(data), m_ValueLength);
		}
		std::vector<uint8_t> encodeValue() const override
		{
			return { m_Value.begin(), m_Value.end() };
		}

		std::vector<std::string> toStringList() override
		{
			return { Asn1Record::toStringList().front() + ", Value: " + getValue() };
		}

		std::string m_Value;
	};

	/// @class Asn1OctetStringRecord
	/// Represents an ASN.1 record with a value of type Octet String
	class Asn1OctetStringRecord : public Asn1StringRecord<Asn1UniversalTagType::OctetString>
	{
	public:
		using Asn1StringRecord::Asn1StringRecord;

		/// A constructor to create a record of type Octet String from a non-printable value
		/// @param value A byte array to set as the record value
		/// @param valueLength The length of the byte array
		explicit Asn1OctetStringRecord(const uint8_t* value, size_t valueLength);

	protected:
		void decodeValue(uint8_t* data, bool lazy) override;
		std::vector<uint8_t> encodeValue() const override;

	private:
		bool m_IsPrintable = true;
	};

	/// @class Asn1UTF8StringRecord
	/// Represents an ASN.1 record with a value of type UTF8 String
	class Asn1UTF8StringRecord : public Asn1StringRecord<Asn1UniversalTagType::UTF8String>
	{
	public:
		using Asn1StringRecord::Asn1StringRecord;
	};

	/// @class Asn1PrintableStringRecord
	/// Represents an ASN.1 record with a value of type Printable String
	class Asn1PrintableStringRecord : public Asn1StringRecord<Asn1UniversalTagType::PrintableString>
	{
	public:
		using Asn1StringRecord::Asn1StringRecord;
	};

	/// @class Asn1IA5StringRecord
	/// Represents an ASN.1 record with a value of type IA5 String
	class Asn1IA5StringRecord : public Asn1StringRecord<Asn1UniversalTagType::IA5String>
	{
	public:
		using Asn1StringRecord::Asn1StringRecord;
	};

	/// @class Asn1BooleanRecord
	/// Represents an ASN.1 record with a value of type Boolean
	class Asn1BooleanRecord : public Asn1PrimitiveRecord
	{
		friend class Asn1Record;

	public:
		/// A constructor to create a record of type Boolean
		/// @param value A boolean to set as the record value
		explicit Asn1BooleanRecord(bool value);

		/// @return The boolean value of this record
		bool getValue()
		{
			decodeValueIfNeeded();
			return m_Value;
		};

	protected:
		void decodeValue(uint8_t* data, bool lazy) override;
		std::vector<uint8_t> encodeValue() const override;

		std::vector<std::string> toStringList() override;

	private:
		Asn1BooleanRecord() = default;

		bool m_Value = false;
	};

	/// @class Asn1NullRecord
	/// Represents an ASN.1 record with a value of type Null
	class Asn1NullRecord : public Asn1PrimitiveRecord
	{
		friend class Asn1Record;

	public:
		/// A constructor to create a record of type Null
		Asn1NullRecord();

	protected:
		void decodeValue(uint8_t* data, bool lazy) override
		{}
		std::vector<uint8_t> encodeValue() const override
		{
			return {};
		}
	};

	/// @class Asn1ObjectIdentifier
	/// Represents an ASN.1 Object Identifier (OID).
	class Asn1ObjectIdentifier
	{
		friend class Asn1ObjectIdentifierRecord;

	public:
		/// Construct an OID from an encoded byte buffer
		/// @param[in] data The byte buffer of the encoded OID data
		/// @param[in] dataLen The byte buffer size
		explicit Asn1ObjectIdentifier(const uint8_t* data, size_t dataLen);

		/// Construct an OID from its string representation (e.g., "1.2.840.113549").
		/// @param[in] oidString The string representation of the OID
		/// @throws std::invalid_argument if the string is malformed or contains invalid components
		explicit Asn1ObjectIdentifier(const std::string& oidString);

		/// @return A const reference to the internal vector of components
		const std::vector<uint32_t>& getComponents() const
		{
			return m_Components;
		}

		/// Equality operator to compare two OIDs
		/// @param[in] other Another Asn1ObjectIdentifier instance
		bool operator==(const Asn1ObjectIdentifier& other) const
		{
			return m_Components == other.m_Components;
		}

		/// Inequality operator to compare two OIDs
		/// @param[in] other Another Asn1ObjectIdentifier instance
		bool operator!=(const Asn1ObjectIdentifier& other) const
		{
			return m_Components != other.m_Components;
		}

		/// Convert the OID to its string representation (e.g., "1.2.840.113549")
		/// @return A string representing the OID
		std::string toString() const;

		/// Encode the OID to a byte buffer
		/// @return A byte buffer containing the encoded OID value
		std::vector<uint8_t> toBytes() const;

		friend std::ostream& operator<<(std::ostream& os, const Asn1ObjectIdentifier& oid)
		{
			return os << oid.toString();
		}

	protected:
		Asn1ObjectIdentifier() = default;

	private:
		std::vector<uint32_t> m_Components;
	};

	/// @class Asn1ObjectIdentifierRecord
	/// Represents an ASN.1 record with a value of type ObjectIdentifier
	class Asn1ObjectIdentifierRecord : public Asn1PrimitiveRecord
	{
		friend class Asn1Record;

	public:
		/// A constructor to create a ObjectIdentifier record
		/// @param[in] value The ObjectIdentifier (OID) to set as the record value
		explicit Asn1ObjectIdentifierRecord(const Asn1ObjectIdentifier& value);

		/// @return The OID value of this record
		const Asn1ObjectIdentifier& getValue()
		{
			decodeValueIfNeeded();
			return m_Value;
		}

	protected:
		void decodeValue(uint8_t* data, bool lazy) override;
		std::vector<uint8_t> encodeValue() const override;

		std::vector<std::string> toStringList() override;

	private:
		Asn1ObjectIdentifier m_Value;

		Asn1ObjectIdentifierRecord() = default;
	};

	/// @class Asn1TimeRecord
	/// An abstract class for representing ASN.1 time records (UTCTime and GeneralizedTime).
	/// This class is not instantiable, users should use either Asn1UtcTimeRecord or Asn1GeneralizedTimeRecord
	class Asn1TimeRecord : public Asn1PrimitiveRecord
	{
	public:
		/// @param[in] timezone A timezone string - should be in the format of "Z" for UTC or +=HHMM for other
		/// timezones. The default value is UTC
		/// @return The time-point value of this record
		/// @throws std::invalid_argument if timezone is not in the correct format
		std::chrono::system_clock::time_point getValue(const std::string& timezone = "Z")
		{
			decodeValueIfNeeded();
			return adjustTimezones(m_Value, "Z", timezone);
		};

		/// @param[in] format Requested value format
		/// @param[in] timezone A timezone string - should be in the format of "Z" for UTC or +=HHMM for other
		/// timezones. The default value is UTC
		/// @param[in] includeMilliseconds Should Include milliseconds in the returned string
		/// @return The value as string
		/// @throws std::invalid_argument if timezone is not in the correct format
		std::string getValueAsString(const std::string& format = "%Y-%m-%d %H:%M:%S", const std::string& timezone = "Z",
		                             bool includeMilliseconds = false);

	protected:
		Asn1TimeRecord() = default;
		explicit Asn1TimeRecord(Asn1UniversalTagType tagType, const std::chrono::system_clock::time_point& value,
		                        const std::string& timezone);

		std::chrono::system_clock::time_point m_Value;

		std::vector<std::string> toStringList() override;

		static void validateTimezone(const std::string& timezone);
		static std::chrono::system_clock::time_point adjustTimezones(const std::chrono::system_clock::time_point& value,
		                                                             const std::string& fromTimezone,
		                                                             const std::string& toTimezone);
	};

	/// @class Asn1UtcTimeRecord
	/// Represents an ASN.1 record with a value of type UTCTime
	class Asn1UtcTimeRecord : public Asn1TimeRecord
	{
		friend class Asn1Record;

	public:
		/// A constructor to create a record of type UTC time
		/// @param[in] value A time-point to set as the record value
		/// @param[in] withSeconds Should write the ASN.1 record with second precision. The default is true
		explicit Asn1UtcTimeRecord(const std::chrono::system_clock::time_point& value, bool withSeconds = true);

	protected:
		void decodeValue(uint8_t* data, bool lazy) override;
		std::vector<uint8_t> encodeValue() const override;

	private:
		Asn1UtcTimeRecord() = default;
		bool m_WithSeconds = true;
	};

	/// @class Asn1GeneralizedTimeRecord
	/// Represents an ASN.1 record with a value of type GeneralizedTime
	class Asn1GeneralizedTimeRecord : public Asn1TimeRecord
	{
		friend class Asn1Record;

	public:
		/// A constructor to create a record of type generalized time
		/// @param[in] value A time-point to set as the record value
		/// @param[in] timezone The time-point's timezone - should be in the format of "Z" for UTC or +=HHMM for other
		/// timezones. If not provided it's assumed the timezone is UTC
		/// @throws std::invalid_argument if timezone is not in the correct format
		explicit Asn1GeneralizedTimeRecord(const std::chrono::system_clock::time_point& value,
		                                   const std::string& timezone = "Z");

	protected:
		void decodeValue(uint8_t* data, bool lazy) override;
		std::vector<uint8_t> encodeValue() const override;

	private:
		Asn1GeneralizedTimeRecord() = default;
		std::string m_Timezone;
	};

	/// @class Asn1BitStringRecord
	/// Represents an ASN.1 record with a value of type BitString
	class Asn1BitStringRecord : public Asn1PrimitiveRecord
	{
		friend class Asn1Record;

	public:
		/// A constructor to create a record of type BitString
		/// @param value A bit string to set as the record value
		/// @throw std::invalid_argument if the string is not a valid bit string
		explicit Asn1BitStringRecord(const std::string& value);

		/// @return The bit string value of this record
		std::string getValue()
		{
			decodeValueIfNeeded();
			return m_Value.toString();
		};

	protected:
		void decodeValue(uint8_t* data, bool lazy) override;
		std::vector<uint8_t> encodeValue() const override;

		std::vector<std::string> toStringList() override;

	private:
		class BitSet
		{
		public:
			BitSet() = default;
			explicit BitSet(const std::string& value);
			BitSet(const uint8_t* data, size_t numBits);

			BitSet& operator=(const std::string& value);

			size_t sizeInBytes() const;
			std::string toString() const;
			std::vector<uint8_t> toBytes() const;
			size_t getNumBits() const
			{
				return m_NumBits;
			}

		private:
			void initFromString(const std::string& value);

			std::vector<std::bitset<8>> m_Data;
			size_t m_NumBits = 0;
		};

		Asn1BitStringRecord() = default;

		BitSet m_Value;
	};
}  // namespace pcpp<|MERGE_RESOLUTION|>--- conflicted
+++ resolved
@@ -6,11 +6,8 @@
 #include <stdexcept>
 #include <sstream>
 #include <chrono>
-<<<<<<< HEAD
+#include <bitset>
 #include <iostream>
-=======
-#include <bitset>
->>>>>>> 0588d88e
 #include "PointerVector.h"
 
 /// @file
