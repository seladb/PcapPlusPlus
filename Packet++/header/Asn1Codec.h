#pragma once

#include <string>
#include <memory>
#include <typeinfo>
#include <stdexcept>
#include <sstream>
#include <bitset>
#include "PointerVector.h"

/// @file

/// @namespace pcpp
/// @brief The main namespace for the PcapPlusPlus lib
namespace pcpp
{
	/// An enum for representing ASN.1 tag class
	enum class Asn1TagClass : uint8_t
	{
		/// The Universal tag class
		Universal = 0,
		/// The Application tag class
		Application = 1,
		/// The Context-Specific tag class
		ContextSpecific = 2,
		/// The Private tag class
		Private = 3,
	};

	/// An enum for representing ASN.1 Universal tag types
	enum class Asn1UniversalTagType : uint8_t
	{
		/// The reserved identifier for the End-of-Contents marker in an indefinite length encoding
		EndOfContent = 0,
		/// The universal tag type for Boolean
		Boolean = 1,
		/// The universal tag type for Integer
		Integer = 2,
		/// The universal tag type for Bit String
		BitString = 3,
		/// The universal tag type for Octet String
		OctetString = 4,
		/// The universal tag type for Null
		Null = 5,
		/// The universal tag type for Object Identifier
		ObjectIdentifier = 6,
		/// The universal tag type for Object Descriptor
		ObjectDescriptor = 7,
		/// The universal tag type for External
		External = 8,
		/// The universal tag type for Real
		Real = 9,
		/// The universal tag type for Enumerated
		Enumerated = 10,
		/// The universal tag type for Embedded-PDV
		EmbeddedPDV = 11,
		/// The universal tag type for UTF8 String
		UTF8String = 12,
		/// The universal tag type for Relative Object Identifier
		RelativeObjectIdentifier = 13,
		/// The universal tag type for Time
		Time = 14,
		/// A reserved value
		Reserved = 15,
		/// The universal tag type Sequence
		Sequence = 16,
		/// The universal tag type for Set
		Set = 17,
		/// The universal tag type for Numeric String
		NumericString = 18,
		/// The universal tag type for Printable String
		PrintableString = 19,
		/// The universal tag type for T61String
		T61String = 20,
		/// The universal tag type for Videotex String
		VideotexString = 21,
		/// The universal tag type for IA5String
		IA5String = 22,
		/// The universal tag type for UTC time
		UTCTime = 23,
		/// The universal tag type for Generalized time
		GeneralizedTime = 24,
		/// The universal tag type for GraphicString
		GraphicString = 25,
		/// The universal tag type for VisibleString
		VisibleString = 26,
		/// The universal tag type for GeneralString
		GeneralString = 27,
		/// The universal tag type for UniversalString
		UniversalString = 28,
		/// The universal tag type for CharacterString
		CharacterString = 29,
		/// The universal tag type for BMPString
		BMPString = 30,
		/// The universal tag type for Date
		Date = 31,
		/// The universal tag type for Time of Day
		TimeOfDay = 32,
		/// The universal tag type for Date-Time
		DateTime = 33,
		/// The universal tag type for Duration
		Duration = 34,
		/// The universal tag type for Object Identifier Internationalized Resource Identifier (IRI)
		ObjectIdentifierIRI = 35,
		/// The universal tag type for Relative Object Identifier Internationalized Resource Identifier (IRI)
		RelativeObjectIdentifierIRI = 36,
		/// A non-applicable value
		NotApplicable = 255
	};

	/// @class Asn1Record
	/// Represents an ASN.1 record, as described in ITU-T Recommendation X.680:
	/// <https://www.itu.int/rec/T-REC-X.680/en>
	/// <https://en.wikipedia.org/wiki/ASN.1>
	class Asn1Record
	{
	public:
		/// A static method to decode a byte array into an Asn1Record
		/// @param data A byte array to decode
		/// @param dataLen The byte array length
		/// @param lazy Use lazy decoding, set to true by default. Lazy decoding entails delaying the decoding
		/// of the record value until it is accessed
		/// @return A smart pointer to the decoded ASN.1 record. If the byte stream is not a valid ASN.1 record
		/// an exception is thrown
		static std::unique_ptr<Asn1Record> decode(const uint8_t* data, size_t dataLen, bool lazy = true);

		/// Encode this record and convert it to a byte stream
		/// @return A vector of bytes representing the record
		std::vector<uint8_t> encode();

		/// @return The ASN.1 tag class
		Asn1TagClass getTagClass() const
		{
			return m_TagClass;
		}

		/// @return True if it's a constructed record, or false if it's a primitive record
		bool isConstructed() const
		{
			return m_IsConstructed;
		}

		/// @return The ASN.1 Universal tag type if the record is of class Universal, otherwise
		/// Asn1UniversalTagType#NotApplicable
		Asn1UniversalTagType getUniversalTagType() const;

		/// @return The ASN.1 tag type value
		uint8_t getTagType() const
		{
			return m_TagType;
		}

		/// @return The length of the record value
		size_t getValueLength() const
		{
			return m_ValueLength;
		}

		/// @return The total length of the record
		size_t getTotalLength() const
		{
			return m_TotalLength;
		}

		/// @return A string representation of the record
		std::string toString();

		/// A templated method that accepts a class derived from Asn1Record as its template argument and attempts
		/// to cast the current instance to that type
		/// @tparam Asn1RecordType The type to cast to
		/// @return A pointer to the type after casting
		template <class Asn1RecordType> Asn1RecordType* castAs()
		{
			auto result = dynamic_cast<Asn1RecordType*>(this);
			if (result == nullptr)
			{
				throw std::bad_cast();
			}
			return result;
		}

		virtual ~Asn1Record() = default;

	protected:
		Asn1TagClass m_TagClass = Asn1TagClass::Universal;
		bool m_IsConstructed = false;
		uint8_t m_TagType = 0;

		size_t m_ValueLength = 0;
		size_t m_TotalLength = 0;

		uint8_t* m_EncodedValue = nullptr;

		Asn1Record() = default;

		static Asn1Record* decodeInternal(const uint8_t* data, size_t dataLen, bool lazy);

		virtual void decodeValue(uint8_t* data, bool lazy) = 0;
		virtual std::vector<uint8_t> encodeValue() const = 0;

		static Asn1Record* decodeTagAndCreateRecord(const uint8_t* data, size_t dataLen, uint8_t& tagLen);
		uint8_t decodeLength(const uint8_t* data, size_t dataLen);
		void decodeValueIfNeeded();

		uint8_t encodeTag();
		std::vector<uint8_t> encodeLength() const;

		virtual std::vector<std::string> toStringList();

		friend class Asn1ConstructedRecord;
	};

	/// @class Asn1GenericRecord
	/// Represents a generic ASN.1 record, either of an unknown type or of a known type that doesn't
	/// have a dedicated parser yet
	class Asn1GenericRecord : public Asn1Record
	{
		friend class Asn1Record;

	public:
		/// A constructor to create a generic record
		/// @param tagClass The record tag class
		/// @param isConstructed A flag to indicate if the record is constructed or primitive
		/// @param tagType The record tag type value
		/// @param value A byte array of the tag value
		/// @param valueLen The length of the value byte array
		Asn1GenericRecord(Asn1TagClass tagClass, bool isConstructed, uint8_t tagType, const uint8_t* value,
		                  size_t valueLen);

		/// A constructor to create a generic record
		/// @param tagClass The record tag class
		/// @param isConstructed A flag to indicate if the record is constructed or primitive
		/// @param tagType The record tag type value
		/// @param value A string representing the tag value
		Asn1GenericRecord(Asn1TagClass tagClass, bool isConstructed, uint8_t tagType, const std::string& value);

		~Asn1GenericRecord() override;

		/// @return A pointer to the tag value
		const uint8_t* getValue()
		{
			decodeValueIfNeeded();
			return m_Value;
		}

	protected:
		Asn1GenericRecord() = default;

		void decodeValue(uint8_t* data, bool lazy) override;
		std::vector<uint8_t> encodeValue() const override;

	private:
		uint8_t* m_Value = nullptr;

		void init(Asn1TagClass tagClass, bool isConstructed, uint8_t tagType, const uint8_t* value, size_t valueLen);
	};

	/// @class Asn1ConstructedRecord
	/// Represents a constructed ASN.1 record, which is a record that has sub-records
	class Asn1ConstructedRecord : public Asn1Record
	{
		friend class Asn1Record;

	public:
		/// A constructor to create a constructed record
		/// @param tagClass The record tag class
		/// @param tagType The record tag type value
		/// @param subRecords A list of sub-records to assign as the record value
		explicit Asn1ConstructedRecord(Asn1TagClass tagClass, uint8_t tagType,
		                               const std::vector<Asn1Record*>& subRecords);

		/// A constructor to create a constructed record
		/// @param tagClass The record tag class
		/// @param tagType The record tag type value
		/// @param subRecords A PointerVector of sub-records to assign as the record value
		explicit Asn1ConstructedRecord(Asn1TagClass tagClass, uint8_t tagType,
		                               const PointerVector<Asn1Record>& subRecords);

		/// @return A reference to the list of sub-records. It's important to note that any modifications made to
		/// this list will directly affect the internal structure
		PointerVector<Asn1Record>& getSubRecords()
		{
			decodeValueIfNeeded();
			return m_SubRecords;
		};

	protected:
		Asn1ConstructedRecord() = default;

		void decodeValue(uint8_t* data, bool lazy) override;
		std::vector<uint8_t> encodeValue() const override;

		std::vector<std::string> toStringList() override;

		template <typename Iterator> void init(Asn1TagClass tagClass, uint8_t tagType, Iterator begin, Iterator end)
		{
			m_TagType = tagType;
			m_TagClass = tagClass;
			m_IsConstructed = true;

			size_t recordValueLength = 0;
			for (Iterator recordIter = begin; recordIter != end; ++recordIter)
			{
				auto encodedRecord = (*recordIter)->encode();
				auto copyRecord = Asn1Record::decode(encodedRecord.data(), encodedRecord.size(), false);
				m_SubRecords.pushBack(std::move(copyRecord));
				recordValueLength += encodedRecord.size();
			}

			m_ValueLength = recordValueLength;
			m_TotalLength = recordValueLength + 1 + (m_ValueLength < 128 ? 1 : 2);
		}

	private:
		PointerVector<Asn1Record> m_SubRecords;
	};

	/// @class Asn1SequenceRecord
	/// Represents an ASN.1 record with a value of type Sequence
	class Asn1SequenceRecord : public Asn1ConstructedRecord
	{
		friend class Asn1Record;

	public:
		/// A constructor to create a record of type Sequence
		/// @param subRecords A list of sub-records to assign as the record value
		explicit Asn1SequenceRecord(const std::vector<Asn1Record*>& subRecords);

		/// A constructor to create a record of type Sequence
		/// @param subRecords A PointerVector of sub-records to assign as the record value
		explicit Asn1SequenceRecord(const PointerVector<Asn1Record>& subRecords);

	private:
		Asn1SequenceRecord() = default;
	};

	/// @class Asn1SetRecord
	/// Represents an ASN.1 record with a value of type Set
	class Asn1SetRecord : public Asn1ConstructedRecord
	{
		friend class Asn1Record;

	public:
		/// A constructor to create a record of type Set
		/// @param subRecords A list of sub-records to assign as the record value
		explicit Asn1SetRecord(const std::vector<Asn1Record*>& subRecords);

		/// A constructor to create a record of type Set
		/// @param subRecords A PointerVector of sub-records to assign as the record value
		explicit Asn1SetRecord(const PointerVector<Asn1Record>& subRecords);

	private:
		Asn1SetRecord() = default;
	};

	/// @class Asn1PrimitiveRecord
	/// Represents a primitive ASN.1 record, meaning a record that doesn't have sub-records.
	/// This is an abstract class that cannot be instantiated
	class Asn1PrimitiveRecord : public Asn1Record
	{
		friend class Asn1Record;

	protected:
		Asn1PrimitiveRecord() = default;
		explicit Asn1PrimitiveRecord(Asn1UniversalTagType tagType);
	};

	/// @class Asn1IntegerRecord
	/// Represents an ASN.1 record with a value of type Integer
	class Asn1IntegerRecord : public Asn1PrimitiveRecord
	{
		friend class Asn1Record;

	public:
		template <typename T>
		using EnableIfUnsignedIntegral =
		    std::enable_if_t<std::is_integral<T>::value && std::is_unsigned<T>::value, int>;

		/// A constructor to create a record of type Integer
		/// @param value An integer to set as the record value
		explicit Asn1IntegerRecord(uint64_t value);

		/// A constructor to create a record of type Integer
		/// @param value An integer represented as a hex stream to set as the record value
		/// @throw std::invalid_argument if the value isn't a valid hex stream
		explicit Asn1IntegerRecord(const std::string& value);

		/// @return The integer value of this record
		/// @throw std::invalid_argument if the value doesn't fit the requested integer size
		template <typename T, EnableIfUnsignedIntegral<T> = 0> T getIntValue()
		{
			decodeValueIfNeeded();
			return m_Value.getInt<T>();
		}

		/// @deprecated This method is deprecated, please use getIntValue()
		PCPP_DEPRECATED("Use getIntValue instead")
		uint32_t getValue()
		{
			return getIntValue<uint32_t>();
		}

		/// @return A hex string representation of the record value
		std::string getValueAsString()
		{
			decodeValueIfNeeded();
			return m_Value.toString();
		}

	protected:
		Asn1IntegerRecord() = default;

		void decodeValue(uint8_t* data, bool lazy) override;
		std::vector<uint8_t> encodeValue() const override;

		std::vector<std::string> toStringList() override;

	private:
		class BigInt
		{
		public:
			BigInt() = default;

			template <typename T, EnableIfUnsignedIntegral<T> = 0> explicit BigInt(T value)
			{
				m_Value = initFromInt(value);
			}

			explicit BigInt(const std::string& value);
			BigInt(const BigInt& other);

			template <typename T, EnableIfUnsignedIntegral<T> = 0> BigInt& operator=(T value)
			{
				m_Value = initFromInt(value);
				return *this;
			}
			BigInt& operator=(const std::string& value);
			size_t size() const;

			template <typename T, EnableIfUnsignedIntegral<T> = 0> T getInt() const
			{
				if (!canFit<T>())
				{
					throw std::overflow_error("Value cannot fit into requested int type");
				}

				std::stringstream sstream;
				sstream << std::hex << m_Value;

				uint64_t result;
				sstream >> result;
				return static_cast<T>(result);
			}

			template <typename T, EnableIfUnsignedIntegral<T> = 0> bool canFit() const
			{
				return sizeof(T) >= (m_Value.size() + 1) / 2;
			}

			std::string toString() const;
			std::vector<uint8_t> toBytes() const;

		private:
			std::string m_Value;

			static std::string initFromString(const std::string& value);

			template <typename T, EnableIfUnsignedIntegral<T> = 0> static std::string initFromInt(T value)
			{
				std::stringstream ss;
				ss << std::hex << static_cast<uint64_t>(value);
				return ss.str();
			}
		};

		BigInt m_Value;
	};

	/// @class Asn1EnumeratedRecord
	/// Represents an ASN.1 record with a value of type Enumerated
	class Asn1EnumeratedRecord : public Asn1IntegerRecord
	{
		friend class Asn1Record;

	public:
		/// A constructor to create a record of type Enumerated
		/// @param value An integer to set as the record value
		explicit Asn1EnumeratedRecord(uint32_t value);

	private:
		Asn1EnumeratedRecord() = default;
	};

	/// @class Asn1OctetStringRecord
	/// Represents an ASN.1 record with a value of type Octet String
	class Asn1OctetStringRecord : public Asn1PrimitiveRecord
	{
		friend class Asn1Record;

	public:
		/// A constructor to create a record of type Octet String from a printable value
		/// @param value A string to set as the record value
		explicit Asn1OctetStringRecord(const std::string& value);

		/// A constructor to create a record of type Octet String from a non-printable value
		/// @param value A byte array to set as the record value
		/// @param valueLength The length of the byte array
		explicit Asn1OctetStringRecord(const uint8_t* value, size_t valueLength);

		/// @return The string value of this record
		std::string getValue()
		{
			decodeValueIfNeeded();
			return m_Value;
		};

	protected:
		void decodeValue(uint8_t* data, bool lazy) override;
		std::vector<uint8_t> encodeValue() const override;

		std::vector<std::string> toStringList() override;

	private:
		std::string m_Value;
		bool m_IsPrintable = true;

		Asn1OctetStringRecord() = default;
	};

	/// @class Asn1BooleanRecord
	/// Represents an ASN.1 record with a value of type Boolean
	class Asn1BooleanRecord : public Asn1PrimitiveRecord
	{
		friend class Asn1Record;

	public:
		/// A constructor to create a record of type Boolean
		/// @param value A boolean to set as the record value
		explicit Asn1BooleanRecord(bool value);

		/// @return The boolean value of this record
		bool getValue()
		{
			decodeValueIfNeeded();
			return m_Value;
		};

	protected:
		void decodeValue(uint8_t* data, bool lazy) override;
		std::vector<uint8_t> encodeValue() const override;

		std::vector<std::string> toStringList() override;

	private:
		Asn1BooleanRecord() = default;

		bool m_Value = false;
	};

	/// @class Asn1NullRecord
	/// Represents an ASN.1 record with a value of type Null
	class Asn1NullRecord : public Asn1PrimitiveRecord
	{
		friend class Asn1Record;

	public:
		/// A constructor to create a record of type Null
		Asn1NullRecord();

	protected:
		void decodeValue(uint8_t* data, bool lazy) override
		{}
		std::vector<uint8_t> encodeValue() const override
		{
			return {};
		}
	};

<<<<<<< HEAD
	/// @class Asn1BitStringRecord
	/// Represents an ASN.1 record with a value of type BitString
	class Asn1BitStringRecord : public Asn1PrimitiveRecord
=======
	/// @class Asn1ObjectIdentifier
	/// Represents an ASN.1 Object Identifier (OID).
	class Asn1ObjectIdentifier
	{
		friend class Asn1ObjectIdentifierRecord;

	public:
		/// Construct an OID from an encoded byte buffer
		/// @param[in] data The byte buffer of the encoded OID data
		/// @param[in] dataLen The byte buffer size
		explicit Asn1ObjectIdentifier(const uint8_t* data, size_t dataLen);

		/// Construct an OID from its string representation (e.g., "1.2.840.113549").
		/// @param[in] oidString The string representation of the OID
		/// @throws std::invalid_argument if the string is malformed or contains invalid components
		explicit Asn1ObjectIdentifier(const std::string& oidString);

		/// @return A const reference to the internal vector of components
		const std::vector<uint32_t>& getComponents() const
		{
			return m_Components;
		}

		/// Equality operator to compare two OIDs
		/// @param[in] other Another Asn1ObjectIdentifier instance
		bool operator==(const Asn1ObjectIdentifier& other) const
		{
			return m_Components == other.m_Components;
		}

		/// Inequality operator to compare two OIDs
		/// @param[in] other Another Asn1ObjectIdentifier instance
		bool operator!=(const Asn1ObjectIdentifier& other) const
		{
			return m_Components != other.m_Components;
		}

		/// Convert the OID to its string representation (e.g., "1.2.840.113549")
		/// @return A string representing the OID
		std::string toString() const;

		/// Encode the OID to a byte buffer
		/// @return A byte buffer containing the encoded OID value
		std::vector<uint8_t> toBytes() const;

		friend std::ostream& operator<<(std::ostream& os, const Asn1ObjectIdentifier& oid)
		{
			return os << oid.toString();
		}

	protected:
		Asn1ObjectIdentifier() = default;

	private:
		std::vector<uint32_t> m_Components;
	};

	/// @class Asn1ObjectIdentifierRecord
	/// Represents an ASN.1 record with a value of type ObjectIdentifier
	class Asn1ObjectIdentifierRecord : public Asn1PrimitiveRecord
>>>>>>> 644e4ff9
	{
		friend class Asn1Record;

	public:
<<<<<<< HEAD
		/// A constructor to create a record of type BitString
		/// @param value A bit string to set as the record value
		/// @throw std::invalid_argument if the string is not a valid bit string
		explicit Asn1BitStringRecord(const std::string& value);

		/// @return The bit string value of this record
		std::string getValue()
		{
			decodeValueIfNeeded();
			return m_Value.toString();
		};
=======
		/// A constructor to create a ObjectIdentifier record
		/// @param[in] value The ObjectIdentifier (OID) to set as the record value
		explicit Asn1ObjectIdentifierRecord(const Asn1ObjectIdentifier& value);

		/// @return The OID value of this record
		const Asn1ObjectIdentifier& getValue()
		{
			decodeValueIfNeeded();
			return m_Value;
		}
>>>>>>> 644e4ff9

	protected:
		void decodeValue(uint8_t* data, bool lazy) override;
		std::vector<uint8_t> encodeValue() const override;

		std::vector<std::string> toStringList() override;

	private:
<<<<<<< HEAD
		class BitSet
		{
		public:
			BitSet() = default;
			explicit BitSet(const std::string& value);
			BitSet(const uint8_t* data, size_t numBits);

			BitSet& operator=(const std::string& value);

			size_t sizeInBytes() const;
			std::string toString() const;
			std::vector<uint8_t> toBytes() const;
			size_t getNumBits() const
			{
				return m_NumBits;
			}

		private:
			void initFromString(const std::string& value);

			std::vector<std::bitset<8>> m_Data;
			size_t m_NumBits = 0;
		};

		Asn1BitStringRecord() = default;

		BitSet m_Value;
=======
		Asn1ObjectIdentifier m_Value;

		Asn1ObjectIdentifierRecord() = default;
>>>>>>> 644e4ff9
	};
}  // namespace pcpp<|MERGE_RESOLUTION|>--- conflicted
+++ resolved
@@ -576,11 +576,6 @@
 		}
 	};
 
-<<<<<<< HEAD
-	/// @class Asn1BitStringRecord
-	/// Represents an ASN.1 record with a value of type BitString
-	class Asn1BitStringRecord : public Asn1PrimitiveRecord
-=======
 	/// @class Asn1ObjectIdentifier
 	/// Represents an ASN.1 Object Identifier (OID).
 	class Asn1ObjectIdentifier
@@ -641,12 +636,40 @@
 	/// @class Asn1ObjectIdentifierRecord
 	/// Represents an ASN.1 record with a value of type ObjectIdentifier
 	class Asn1ObjectIdentifierRecord : public Asn1PrimitiveRecord
->>>>>>> 644e4ff9
-	{
-		friend class Asn1Record;
-
-	public:
-<<<<<<< HEAD
+	{
+		friend class Asn1Record;
+
+	public:
+		/// A constructor to create a ObjectIdentifier record
+		/// @param[in] value The ObjectIdentifier (OID) to set as the record value
+		explicit Asn1ObjectIdentifierRecord(const Asn1ObjectIdentifier& value);
+
+		/// @return The OID value of this record
+		const Asn1ObjectIdentifier& getValue()
+		{
+			decodeValueIfNeeded();
+			return m_Value;
+		}
+
+	protected:
+		void decodeValue(uint8_t* data, bool lazy) override;
+		std::vector<uint8_t> encodeValue() const override;
+
+		std::vector<std::string> toStringList() override;
+
+	private:
+		Asn1ObjectIdentifier m_Value;
+
+		Asn1ObjectIdentifierRecord() = default;
+	};
+
+	/// @class Asn1BitStringRecord
+	/// Represents an ASN.1 record with a value of type BitString
+	class Asn1BitStringRecord : public Asn1PrimitiveRecord
+	{
+		friend class Asn1Record;
+
+	public:
 		/// A constructor to create a record of type BitString
 		/// @param value A bit string to set as the record value
 		/// @throw std::invalid_argument if the string is not a valid bit string
@@ -658,18 +681,6 @@
 			decodeValueIfNeeded();
 			return m_Value.toString();
 		};
-=======
-		/// A constructor to create a ObjectIdentifier record
-		/// @param[in] value The ObjectIdentifier (OID) to set as the record value
-		explicit Asn1ObjectIdentifierRecord(const Asn1ObjectIdentifier& value);
-
-		/// @return The OID value of this record
-		const Asn1ObjectIdentifier& getValue()
-		{
-			decodeValueIfNeeded();
-			return m_Value;
-		}
->>>>>>> 644e4ff9
 
 	protected:
 		void decodeValue(uint8_t* data, bool lazy) override;
@@ -678,7 +689,6 @@
 		std::vector<std::string> toStringList() override;
 
 	private:
-<<<<<<< HEAD
 		class BitSet
 		{
 		public:
@@ -706,10 +716,5 @@
 		Asn1BitStringRecord() = default;
 
 		BitSet m_Value;
-=======
-		Asn1ObjectIdentifier m_Value;
-
-		Asn1ObjectIdentifierRecord() = default;
->>>>>>> 644e4ff9
 	};
 }  // namespace pcpp