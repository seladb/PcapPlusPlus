--- conflicted
+++ resolved
@@ -5,9 +5,8 @@
 #include <typeinfo>
 #include <stdexcept>
 #include <sstream>
+#include <chrono>
 #include "PointerVector.h"
-
-#include <chrono>
 
 /// @file
 
@@ -577,7 +576,93 @@
 		}
 	};
 
-<<<<<<< HEAD
+	/// @class Asn1ObjectIdentifier
+	/// Represents an ASN.1 Object Identifier (OID).
+	class Asn1ObjectIdentifier
+	{
+		friend class Asn1ObjectIdentifierRecord;
+
+	public:
+		/// Construct an OID from an encoded byte buffer
+		/// @param[in] data The byte buffer of the encoded OID data
+		/// @param[in] dataLen The byte buffer size
+		explicit Asn1ObjectIdentifier(const uint8_t* data, size_t dataLen);
+
+		/// Construct an OID from its string representation (e.g., "1.2.840.113549").
+		/// @param[in] oidString The string representation of the OID
+		/// @throws std::invalid_argument if the string is malformed or contains invalid components
+		explicit Asn1ObjectIdentifier(const std::string& oidString);
+
+		/// @return A const reference to the internal vector of components
+		const std::vector<uint32_t>& getComponents() const
+		{
+			return m_Components;
+		}
+
+		/// Equality operator to compare two OIDs
+		/// @param[in] other Another Asn1ObjectIdentifier instance
+		bool operator==(const Asn1ObjectIdentifier& other) const
+		{
+			return m_Components == other.m_Components;
+		}
+
+		/// Inequality operator to compare two OIDs
+		/// @param[in] other Another Asn1ObjectIdentifier instance
+		bool operator!=(const Asn1ObjectIdentifier& other) const
+		{
+			return m_Components != other.m_Components;
+		}
+
+		/// Convert the OID to its string representation (e.g., "1.2.840.113549")
+		/// @return A string representing the OID
+		std::string toString() const;
+
+		/// Encode the OID to a byte buffer
+		/// @return A byte buffer containing the encoded OID value
+		std::vector<uint8_t> toBytes() const;
+
+		friend std::ostream& operator<<(std::ostream& os, const Asn1ObjectIdentifier& oid)
+		{
+			return os << oid.toString();
+		}
+
+	protected:
+		Asn1ObjectIdentifier() = default;
+
+	private:
+		std::vector<uint32_t> m_Components;
+	};
+
+	/// @class Asn1ObjectIdentifierRecord
+	/// Represents an ASN.1 record with a value of type ObjectIdentifier
+	class Asn1ObjectIdentifierRecord : public Asn1PrimitiveRecord
+	{
+		friend class Asn1Record;
+
+	public:
+		/// A constructor to create a ObjectIdentifier record
+		/// @param[in] value The ObjectIdentifier (OID) to set as the record value
+		explicit Asn1ObjectIdentifierRecord(const Asn1ObjectIdentifier& value);
+
+		/// @return The OID value of this record
+		const Asn1ObjectIdentifier& getValue()
+		{
+			decodeValueIfNeeded();
+			return m_Value;
+		}
+
+	protected:
+		void decodeValue(uint8_t* data, bool lazy) override;
+		std::vector<uint8_t> encodeValue() const override;
+
+		std::vector<std::string> toStringList() override;
+
+	private:
+		Asn1ObjectIdentifier m_Value;
+
+		Asn1ObjectIdentifierRecord() = default;
+	};
+
 	/// @class Asn1TimeRecord
 	/// An abstract class for representing ASN.1 time records (UTCTime and GeneralizedTime).
 	/// This class is not instantiable, users should use either Asn1UtcTimeRecord or Asn1GeneralizedTimeRecord
@@ -642,73 +727,10 @@
 	/// @class Asn1GeneralizedTimeRecord
 	/// Represents an ASN.1 record with a value of type GeneralizedTime
 	class Asn1GeneralizedTimeRecord : public Asn1TimeRecord
-=======
-	/// @class Asn1ObjectIdentifier
-	/// Represents an ASN.1 Object Identifier (OID).
-	class Asn1ObjectIdentifier
-	{
-		friend class Asn1ObjectIdentifierRecord;
-
-	public:
-		/// Construct an OID from an encoded byte buffer
-		/// @param[in] data The byte buffer of the encoded OID data
-		/// @param[in] dataLen The byte buffer size
-		explicit Asn1ObjectIdentifier(const uint8_t* data, size_t dataLen);
-
-		/// Construct an OID from its string representation (e.g., "1.2.840.113549").
-		/// @param[in] oidString The string representation of the OID
-		/// @throws std::invalid_argument if the string is malformed or contains invalid components
-		explicit Asn1ObjectIdentifier(const std::string& oidString);
-
-		/// @return A const reference to the internal vector of components
-		const std::vector<uint32_t>& getComponents() const
-		{
-			return m_Components;
-		}
-
-		/// Equality operator to compare two OIDs
-		/// @param[in] other Another Asn1ObjectIdentifier instance
-		bool operator==(const Asn1ObjectIdentifier& other) const
-		{
-			return m_Components == other.m_Components;
-		}
-
-		/// Inequality operator to compare two OIDs
-		/// @param[in] other Another Asn1ObjectIdentifier instance
-		bool operator!=(const Asn1ObjectIdentifier& other) const
-		{
-			return m_Components != other.m_Components;
-		}
-
-		/// Convert the OID to its string representation (e.g., "1.2.840.113549")
-		/// @return A string representing the OID
-		std::string toString() const;
-
-		/// Encode the OID to a byte buffer
-		/// @return A byte buffer containing the encoded OID value
-		std::vector<uint8_t> toBytes() const;
-
-		friend std::ostream& operator<<(std::ostream& os, const Asn1ObjectIdentifier& oid)
-		{
-			return os << oid.toString();
-		}
-
-	protected:
-		Asn1ObjectIdentifier() = default;
-
-	private:
-		std::vector<uint32_t> m_Components;
-	};
-
-	/// @class Asn1ObjectIdentifierRecord
-	/// Represents an ASN.1 record with a value of type ObjectIdentifier
-	class Asn1ObjectIdentifierRecord : public Asn1PrimitiveRecord
->>>>>>> 644e4ff9
-	{
-		friend class Asn1Record;
-
-	public:
-<<<<<<< HEAD
+	{
+		friend class Asn1Record;
+
+	public:
 		/// A constructor to create a record of type generalized time
 		/// @param[in] value A time-point to set as the record value
 		/// @param[in] timezone The time-point's timezone - should be in the format of "Z" for UTC or +=HHMM for other
@@ -716,34 +738,13 @@
 		/// @throws std::invalid_argument if timezone is not in the correct format
 		explicit Asn1GeneralizedTimeRecord(const std::chrono::system_clock::time_point& value,
 		                                   const std::string& timezone = "Z");
-=======
-		/// A constructor to create a ObjectIdentifier record
-		/// @param[in] value The ObjectIdentifier (OID) to set as the record value
-		explicit Asn1ObjectIdentifierRecord(const Asn1ObjectIdentifier& value);
-
-		/// @return The OID value of this record
-		const Asn1ObjectIdentifier& getValue()
-		{
-			decodeValueIfNeeded();
-			return m_Value;
-		}
->>>>>>> 644e4ff9
 
 	protected:
 		void decodeValue(uint8_t* data, bool lazy) override;
 		std::vector<uint8_t> encodeValue() const override;
 
-<<<<<<< HEAD
 	private:
 		Asn1GeneralizedTimeRecord() = default;
 		std::string m_Timezone;
-=======
-		std::vector<std::string> toStringList() override;
-
-	private:
-		Asn1ObjectIdentifier m_Value;
-
-		Asn1ObjectIdentifierRecord() = default;
->>>>>>> 644e4ff9
 	};
 }  // namespace pcpp