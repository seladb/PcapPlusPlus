--- conflicted
+++ resolved
@@ -245,18 +245,16 @@
 	/// Diagnostic over IP protocol (DOIP)
 	const ProtocolType DOIP = 59;
 
-<<<<<<< HEAD
-	/// Modbus protocol
-	const ProtocolType Modbus = 60;
-=======
 	/// File Transfer Protocol (FTP) Data channel
 	const ProtocolType FTPData = 60;
 
+  /// Modbus protocol
+	const ProtocolType Modbus = 61;
+  
 	/// FTP protocol family (FTPControl and FtpData protocols)
 	const ProtocolTypeFamily FTP = 0x3c29;
 
 	/// @}
->>>>>>> 699f7b07
 
 	/// An enum representing OSI model layers
 	enum OsiModelLayer
