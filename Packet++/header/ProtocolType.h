#pragma once

#include <stdint.h>

/// @file

/// @namespace pcpp
/// @brief The main namespace for the PcapPlusPlus lib
namespace pcpp
{
	/// @typedef ProtocolType
	/// Representing all protocols supported by PcapPlusPlus
	typedef uint8_t ProtocolType;

	/// @typedef ProtocolTypeFamily
	/// Representing a family of protocols
	typedef uint32_t ProtocolTypeFamily;

	/// Unknown protocol (or unsupported by PcapPlusPlus)
	const ProtocolType UnknownProtocol = 0;

	/// Ethernet protocol
	const ProtocolType Ethernet = 1;

	/// IPv4 protocol
	const ProtocolType IPv4 = 2;

	/// IPv6 protocol
	const ProtocolType IPv6 = 3;

	/// IP protocol family (IPv4 and IPv6 protocols)
	const ProtocolTypeFamily IP = 0x203;

	/// TCP protocol
	const ProtocolType TCP = 4;

	/// UDP protocol
	const ProtocolType UDP = 5;

	/// HTTP request protocol
	const ProtocolType HTTPRequest = 6;

	/// HTTP response protocol
	const ProtocolType HTTPResponse = 7;

	/// HTTP protocol family (HTTP request and HTTP response protocols)
	const ProtocolTypeFamily HTTP = 0x607;

	/// ARP protocol
	const ProtocolType ARP = 8;

	/// VLAN protocol
	const ProtocolType VLAN = 9;

	/// ICMP protocol
	const ProtocolType ICMP = 10;

	/// PPPoE session protocol
	const ProtocolType PPPoESession = 11;

	/// PPPoE discovery protocol
	const ProtocolType PPPoEDiscovery = 12;

	/// PPPoE protocol family (PPPoESession and PPPoEDiscovery protocols)
	const ProtocolTypeFamily PPPoE = 0xb0c;

	/// DNS protocol
	const ProtocolType DNS = 13;

	/// MPLS protocol
	const ProtocolType MPLS = 14;

	/// GRE version 0 protocol
	const ProtocolType GREv0 = 15;

	/// GRE version 1 protocol
	const ProtocolType GREv1 = 16;

	/// GRE protocol family (GREv0 and GREv1 protocols)
	const ProtocolTypeFamily GRE = 0xf10;

	/// PPP for PPTP protocol
	const ProtocolType PPP_PPTP = 17;

	/// SSL/TLS protocol
	const ProtocolType SSL = 18;

	/// SLL (Linux cooked capture) protocol
	const ProtocolType SLL = 19;

	/// DHCP/BOOTP protocol
	const ProtocolType DHCP = 20;

	/// Null/Loopback protocol
	const ProtocolType NULL_LOOPBACK = 21;

	/// IGMPv1 protocol
	const ProtocolType IGMPv1 = 22;

	/// IGMPv2 protocol
	const ProtocolType IGMPv2 = 23;

	/// IGMPv3 protocol
	const ProtocolType IGMPv3 = 24;

	/// IGMP protocol family (IGMPv1, IGMPv2, IGMPv3)
	const ProtocolTypeFamily IGMP = 0x161718;

	/// Generic payload (no specific protocol)
	const ProtocolType GenericPayload = 25;

	/// VXLAN protocol
	const ProtocolType VXLAN = 26;

	/// SIP request protocol
	const ProtocolType SIPRequest = 27;

	/// SIP response protocol
	const ProtocolType SIPResponse = 28;

	/// SIP protocol family (SIPRequest and SIPResponse protocols)
	const ProtocolTypeFamily SIP = 0x1b1c;

	/// SDP protocol
	const ProtocolType SDP = 29;

	/// Packet trailer
	const ProtocolType PacketTrailer = 30;

	/// RADIUS protocol
	const ProtocolType Radius = 31;

	/// GTPv1 protocol
	const ProtocolType GTPv1 = 32;

	/// GTP protocol family (GTPv1 and GTPv2)
	const ProtocolTypeFamily GTP = 0x2039;

	/// IEEE 802.3 Ethernet protocol
	const ProtocolType EthernetDot3 = 33;

	/// Border Gateway Protocol (BGP) version 4 protocol
	const ProtocolType BGP = 34;

	/// SSH version 2 protocol
	const ProtocolType SSH = 35;

	/// IPSec Authentication Header (AH) protocol
	const ProtocolType AuthenticationHeader = 36;

	/// IPSec Encapsulating Security Payload (ESP) protocol
	const ProtocolType ESP = 37;

	/// IPSec protocol family (AH and ESP protocols)
	const ProtocolTypeFamily IPSec = 0x2425;

	/// Dynamic Host Configuration Protocol version 6 (DHCPv6) protocol
	const ProtocolType DHCPv6 = 38;

	/// Network Time (NTP) Protocol
	const ProtocolType NTP = 39;

	/// Telnet Protocol
	const ProtocolType Telnet = 40;

	/// File Transfer (FTP) Protocol
	const ProtocolType FTP = 41;

	/// ICMPv6 protocol
	const ProtocolType ICMPv6 = 42;

	/// Spanning Tree Protocol
	const ProtocolType STP = 43;

	/// Logical Link Control (LLC)
	const ProtocolType LLC = 44;

	/// SOME/IP Base protocol
	const ProtocolType SomeIP = 45;

	/// Wake On LAN (WOL) Protocol
	const ProtocolType WakeOnLan = 46;

	/// NFLOG (Linux Netfilter NFLOG) Protocol
	const ProtocolType NFLOG = 47;

	/// TPKT protocol
	const ProtocolType TPKT = 48;

	/// VRRP version 2 protocol
	const ProtocolType VRRPv2 = 49;

	/// VRRP version 3 protocol
	const ProtocolType VRRPv3 = 50;

	/// VRRP protocol family (VRRPv2 and VRRPv3 protocols)
	const ProtocolTypeFamily VRRP = 0x3132;

	/// COTP protocol
	const ProtocolType COTP = 51;

	/// SLL2 protocol
	const ProtocolType SLL2 = 52;

	/// S7COMM protocol
	const ProtocolType S7COMM = 53;

	/// SMTP protocol
	const ProtocolType SMTP = 54;

	/// LDAP protocol
	const ProtocolType LDAP = 55;

	/// WireGuard protocol
	const ProtocolType WireGuard = 56;

	/// GTPv2 protocol
	const ProtocolType GTPv2 = 57;

<<<<<<< HEAD
	/**
	 * Diagnostic over IP protocol (DOIP)
	 */
	const ProtocolType DOIP = 58;

	/**
	 * An enum representing OSI model layers
	 */
=======
	/// An enum representing OSI model layers
>>>>>>> 3292f146
	enum OsiModelLayer
	{
		/// Physical layer (layer 1)
		OsiModelPhysicalLayer = 1,
		/// Data link layer (layer 2)
		OsiModelDataLinkLayer = 2,
		/// Network layer (layer 3)
		OsiModelNetworkLayer = 3,
		/// Transport layer (layer 4)
		OsiModelTransportLayer = 4,
		/// Session layer (layer 5)
		OsiModelSesionLayer = 5,
		/// Presentation layer (layer 6)
		OsiModelPresentationLayer = 6,
		/// Application layer (layer 7)
		OsiModelApplicationLayer = 7,
		/// Unknown / null layer
		OsiModelLayerUnknown = 8
	};
}  // namespace pcpp<|MERGE_RESOLUTION|>--- conflicted
+++ resolved
@@ -217,18 +217,10 @@
 	/// GTPv2 protocol
 	const ProtocolType GTPv2 = 57;
 
-<<<<<<< HEAD
-	/**
-	 * Diagnostic over IP protocol (DOIP)
-	 */
+  /// Diagnostic over IP protocol (DOIP)
 	const ProtocolType DOIP = 58;
 
-	/**
-	 * An enum representing OSI model layers
-	 */
-=======
 	/// An enum representing OSI model layers
->>>>>>> 3292f146
 	enum OsiModelLayer
 	{
 		/// Physical layer (layer 1)
