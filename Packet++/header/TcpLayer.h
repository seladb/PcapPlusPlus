#pragma once

#include "Layer.h"
#include "TLVData.h"
#include <string.h>

/// @file

/**
 * \namespace pcpp
 * \brief The main namespace for the PcapPlusPlus lib
 */
namespace pcpp
{

	/**
	 * @struct tcphdr
	 * Represents an TCP protocol header
	 */
#pragma pack(push,1)
	struct tcphdr
	{
		/** Source TCP port */
		uint16_t portSrc;
		/** Destination TCP port */
		uint16_t portDst;
		/** Sequence number */
		uint32_t sequenceNumber;
		/** Acknowledgment number */
		uint32_t ackNumber;
#if (BYTE_ORDER == LITTLE_ENDIAN)
		uint16_t reserved:4,
		/** Specifies the size of the TCP header in 32-bit words */
		dataOffset:4,
		/** FIN flag */
		finFlag:1,
		/** SYN flag */
		synFlag:1,
		/** RST flag */
		rstFlag:1,
		/** PSH flag */
		pshFlag:1,
		/** ACK flag */
		ackFlag:1,
		/** URG flag */
		urgFlag:1,
		/** ECE flag */
		eceFlag:1,
		/** CWR flag */
		cwrFlag:1;
#elif (BYTE_ORDER == BIG_ENDIAN)
		/** Specifies the size of the TCP header in 32-bit words */
		uint16_t dataOffset:4,
		reserved:4,
		/** CWR flag */
		cwrFlag:1,
		/** ECE flag */
		eceFlag:1,
		/** URG flag */
		urgFlag:1,
		/** ACK flag */
		ackFlag:1,
		/** PSH flag */
		pshFlag:1,
		/** RST flag */
		rstFlag:1,
		/** SYN flag */
		synFlag:1,
		/** FIN flag */
		finFlag:1;
#else
#error	"Endian is not LE nor BE..."
#endif
		/** The size of the receive window, which specifies the number of window size units (by default, bytes) */
		uint16_t	windowSize;
		/** The 16-bit checksum field is used for error-checking of the header and data */
		uint16_t	headerChecksum;
		/** If the URG flag (@ref tcphdr#urgFlag) is set, then this 16-bit field is an offset from the sequence number indicating the last urgent data byte */
		uint16_t	urgentPointer;
	};
#pragma pack(pop)


	/**
	 * TCP options types
	 */
<<<<<<< HEAD
	enum class TcpOptionType : uint8_t
=======
	enum TcpOptionType : uint8_t
>>>>>>> 28b90722
	{
		/** Padding */
		PCPP_TCPOPT_NOP =       1,
		/** End of options */
		PCPP_TCPOPT_EOL =       0,
		/** Segment size negotiating */
		TCPOPT_MSS =          	2,
		/** Window scaling */
		PCPP_TCPOPT_WINDOW =    3,
		/** SACK Permitted */
		TCPOPT_SACK_PERM =      4,
		/** SACK Block */
		PCPP_TCPOPT_SACK =      5,
		/** Echo (obsoleted by option TcpOptionType::PCPP_TCPOPT_TIMESTAMP) */
		TCPOPT_ECHO =           6,
		/** Echo Reply (obsoleted by option TcpOptionType::PCPP_TCPOPT_TIMESTAMP) */
		TCPOPT_ECHOREPLY =      7,
		/** TCP Timestamps */
		PCPP_TCPOPT_TIMESTAMP = 8,
		/** CC (obsolete) */
		TCPOPT_CC =             11,
		/** CC.NEW (obsolete) */
		TCPOPT_CCNEW =          12,
		/** CC.ECHO(obsolete) */
		TCPOPT_CCECHO =         13,
		/** MD5 Signature Option */
		TCPOPT_MD5 =            19,
		/** Multipath TCP */
		TCPOPT_MPTCP =          0x1e,
		/** SCPS Capabilities */
		TCPOPT_SCPS =           20,
		/** SCPS SNACK */
		TCPOPT_SNACK =          21,
		/** SCPS Record Boundary */
		TCPOPT_RECBOUND =       22,
		/** SCPS Corruption Experienced */
		TCPOPT_CORREXP =        23,
		/** Quick-Start Response */
		TCPOPT_QS =             27,
		/** User Timeout Option (also, other known unauthorized use) */
		TCPOPT_USER_TO =        28,
		/** RFC3692-style Experiment 1 (also improperly used for shipping products) */
		TCPOPT_EXP_FD =         0xfd,
		/** RFC3692-style Experiment 2 (also improperly used for shipping products) */
		TCPOPT_EXP_FE =         0xfe,
		/** Riverbed probe option, non IANA registered option number */
		TCPOPT_RVBD_PROBE =     76,
		/** Riverbed transparency option, non IANA registered option number */
		TCPOPT_RVBD_TRPY =      78,
		/** Unknown option */
		TCPOPT_Unknown =        255
	};


	// TCP option lengths

	/** pcpp::TcpOptionType::PCPP_TCPOPT_NOP length */
#define PCPP_TCPOLEN_NOP            1
	/** pcpp::TcpOptionType::PCPP_TCPOPT_EOL length */
#define PCPP_TCPOLEN_EOL            1
	/** pcpp::TcpOptionType::TCPOPT_MSS length */
#define PCPP_TCPOLEN_MSS            4
	/** pcpp::TcpOptionType::PCPP_TCPOPT_WINDOW length */
#define PCPP_TCPOLEN_WINDOW         3
	/** pcpp::TcpOptionType::TCPOPT_SACK_PERM length */
#define PCPP_TCPOLEN_SACK_PERM      2
	/** pcpp::TcpOptionType::PCPP_TCPOPT_SACK length */
#define PCPP_TCPOLEN_SACK_MIN       2
	/** pcpp:TcpOptionType::TCPOPT_ECHO length */
#define PCPP_TCPOLEN_ECHO           6
	/** pcpp::TcpOptionType::TCPOPT_ECHOREPLY length */
#define PCPP_TCPOLEN_ECHOREPLY      6
	/** pcpp::TcpOptionType::PCPP_TCPOPT_TIMESTAMP length */
#define PCPP_TCPOLEN_TIMESTAMP     10
	/** pcpp::TcpOptionType::TCPOPT_CC length */
#define PCPP_TCPOLEN_CC             6
	/** pcpp::TcpOptionType::TCPOPT_CCNEW length */
#define PCPP_TCPOLEN_CCNEW          6
	/** pcpp::TcpOptionType::TCPOPT_CCECHO length */
#define PCPP_TCPOLEN_CCECHO         6
	/** pcpp::TcpOptionType::TCPOPT_MD5 length */
#define PCPP_TCPOLEN_MD5           18
	/** pcpp::TcpOptionType::TCPOPT_MPTCP length */
#define PCPP_TCPOLEN_MPTCP_MIN      8
	/** pcpp::TcpOptionType::TCPOPT_SCPS length */
#define PCPP_TCPOLEN_SCPS           4
	/** pcpp::TcpOptionType::TCPOPT_SNACK length */
#define PCPP_TCPOLEN_SNACK          6
	/** pcpp::TcpOptionType::TCPOPT_RECBOUND length */
#define PCPP_TCPOLEN_RECBOUND       2
	/** pcpp::TcpOptionType::TCPOPT_CORREXP length */
#define PCPP_TCPOLEN_CORREXP        2
	/** pcpp::TcpOptionType::TCPOPT_QS length */
#define PCPP_TCPOLEN_QS             8
	/** pcpp::TcpOptionType::TCPOPT_USER_TO length */
#define PCPP_TCPOLEN_USER_TO        4
	/** pcpp::TcpOptionType::TCPOPT_RVBD_PROBE length */
#define PCPP_TCPOLEN_RVBD_PROBE_MIN 3
	/** pcpp::TcpOptionType::TCPOPT_RVBD_TRPY length */
#define PCPP_TCPOLEN_RVBD_TRPY_MIN 16
	/** pcpp::TcpOptionType::TCPOPT_EXP_FD and pcpp::TcpOptionType::TCPOPT_EXP_FE length */
#define PCPP_TCPOLEN_EXP_MIN        2



	/**
	 * @class TcpOption
	 * A wrapper class for TCP options. This class does not create or modify TCP option records, but rather
	 * serves as a wrapper and provides useful methods for retrieving data from them
	 */
	class TcpOption : public TLVRecord<uint8_t, uint8_t>
	{
	public:

		/**
		 * A c'tor for this class that gets a pointer to the option raw data (byte array)
		 * @param[in] optionRawData A pointer to the TCP option raw data
		 */
		explicit TcpOption(uint8_t* optionRawData) : TLVRecord(optionRawData) { }

		/**
		 * A d'tor for this class, currently does nothing
		 */
		~TcpOption() { }

		/**
		 * @return TCP option type casted as pcpp::TcpOptionType enum. If the data is null a value
		 * of TcpOptionType::TCPOPT_Unknown is returned
		 */
		TcpOptionType getTcpOptionType() const
		{
			return getTcpOptionType(m_Data);
		}

		/**
		 * Check if a pointer can be assigned to the TLV record data
		 * @param[in] recordRawData A pointer to the TLV record raw data
		 * @param[in] tlvDataLen The size of the TLV record raw data
		 * @return True if data is valid and can be assigned
		 */
		static bool canAssign(const uint8_t* recordRawData, size_t tlvDataLen)
		{
			const auto* data = reinterpret_cast<const TLVRawData*>(recordRawData);
			if (data == nullptr)
				return false;

			if (tlvDataLen < sizeof(TLVRawData::recordType))
				return false;

			const auto recordType = getTcpOptionType(data);
			if (recordType == TcpOptionType::PCPP_TCPOPT_NOP || recordType == TcpOptionType::PCPP_TCPOPT_EOL)
				return true;

			return TLVRecord<uint8_t, uint8_t>::canAssign(recordRawData, tlvDataLen);
		}

		// implement abstract methods

		size_t getTotalSize() const
		{
			if (m_Data == nullptr)
				return 0;

			const auto recordType = getTcpOptionType(m_Data);
			if (recordType == TcpOptionType::PCPP_TCPOPT_NOP || recordType == TcpOptionType::PCPP_TCPOPT_EOL)
				return sizeof(uint8_t);

			return static_cast<size_t>(m_Data->recordLen);
		}

		size_t getDataSize() const
		{
			if (m_Data == nullptr)
				return 0;

			const auto recordType = getTcpOptionType(m_Data);
			if (recordType == TcpOptionType::PCPP_TCPOPT_NOP || recordType == TcpOptionType::PCPP_TCPOPT_EOL)
				return 0;

			return static_cast<size_t>(m_Data->recordLen) - (2*sizeof(uint8_t));
		}

	private:
		static TcpOptionType getTcpOptionType(const TLVRawData* optionRawData)
		{
			if (optionRawData == nullptr)
				return TcpOptionType::TCPOPT_Unknown;

			return static_cast<TcpOptionType>(optionRawData->recordType);
		}
	};


	/**
	 * @class TcpOptionBuilder
	 * A class for building TCP option records. This builder receives the TCP option parameters in its c'tor,
	 * builds the TCP option raw buffer and provides a build() method to get a TcpOption object out of it
	 */
	class TcpOptionBuilder : public TLVRecordBuilder
	{

	public:

		/**
		 * An enum to describe NOP and EOL TCP options. Used in one of this class's c'tors
		 */
<<<<<<< HEAD
		enum class NopEolOptionTypes : uint8_t
=======
		enum NopEolOptionTypes : uint8_t
>>>>>>> 28b90722
		{
			/** NOP TCP option */
			NOP,
			/** EOL TCP option */
			EOL
		};

		/**
		 * A c'tor for building TCP options which their value is a byte array. The TcpOption object can be later
		 * retrieved by calling build()
		 * @param[in] optionType TCP option type
		 * @param[in] optionValue A buffer containing the option value. This buffer is read-only and isn't modified in any way.
		 * @param[in] optionValueLen Option value length in bytes
		 */
		TcpOptionBuilder(TcpOptionType optionType, const uint8_t* optionValue, uint8_t optionValueLen) :
			TLVRecordBuilder((uint8_t)optionType, optionValue, optionValueLen) {}

		/**
		 * A c'tor for building TCP options which have a 1-byte value. The TcpOption object can be later retrieved
		 * by calling build()
		 * @param[in] optionType TCP option type
		 * @param[in] optionValue A 1-byte option value
		 */
		TcpOptionBuilder(TcpOptionType optionType, uint8_t optionValue) :
			TLVRecordBuilder((uint8_t)optionType, optionValue) {}

		/**
		 * A c'tor for building TCP options which have a 2-byte value. The TcpOption object can be later retrieved
		 * by calling build()
		 * @param[in] optionType TCP option type
		 * @param[in] optionValue A 2-byte option value
		 */
		TcpOptionBuilder(TcpOptionType optionType, uint16_t optionValue) :
			TLVRecordBuilder((uint8_t)optionType, optionValue) {}

		/**
		 * A c'tor for building TCP options which have a 4-byte value. The TcpOption object can be later retrieved
		 * by calling build()
		 * @param[in] optionType TCP option type
		 * @param[in] optionValue A 4-byte option value
		 */
		TcpOptionBuilder(TcpOptionType optionType, uint32_t optionValue) :
			TLVRecordBuilder((uint8_t)optionType, optionValue) {}

		/**
		 * A c'tor for building TCP NOP and EOL options. These option types are special in that they contain only 1 byte
		 * which is the TCP option type (NOP or EOL). The TcpOption object can be later retrieved
		 * by calling build()
		 * @param[in] optionType An enum value indicating which option type to build (NOP or EOL)
		 */
		explicit TcpOptionBuilder(NopEolOptionTypes optionType);

		/**
		 * Build the TcpOption object out of the parameters defined in the c'tor
		 * @return The TcpOption object
		 */
		TcpOption build() const;
	};


	/**
	 * @class TcpLayer
	 * Represents a TCP (Transmission Control Protocol) protocol layer
	 */
	class TcpLayer : public Layer
	{
	public:
		/**
		 * A constructor that creates the layer from an existing packet raw data
		 * @param[in] data A pointer to the raw data (will be casted to @ref tcphdr)
		 * @param[in] dataLen Size of the data in bytes
		 * @param[in] prevLayer A pointer to the previous layer
		 * @param[in] packet A pointer to the Packet instance where layer will be stored in
		 */
		TcpLayer(uint8_t* data, size_t dataLen, Layer* prevLayer, Packet* packet);

		/**
		 * A constructor that allocates a new TCP header with zero TCP options
		 */
		TcpLayer();

		/**
		 * A constructor that allocates a new TCP header with source port and destination port and zero TCP options
		 * @param[in] portSrc Source port
		 * @param[in] portDst Destination port
		 */
		TcpLayer(uint16_t portSrc, uint16_t portDst);

		~TcpLayer() {}

		/**
		 * A copy constructor that copy the entire header from the other TcpLayer (including TCP options)
		 */
		TcpLayer(const TcpLayer& other);

		/**
		 * An assignment operator that first delete all data from current layer and then copy the entire header from the other TcpLayer (including TCP options)
		 */
		TcpLayer& operator=(const TcpLayer& other);

		/**
		 * Get a pointer to the TCP header. Notice this points directly to the data, so every change will change the actual packet data
		 * @return A pointer to the @ref tcphdr
		 */
		tcphdr* getTcpHeader() const { return (tcphdr*)m_Data; }

		/**
		 * @return TCP source port
		 */
		uint16_t getSrcPort() const;

		/**
		 * @return TCP destination port
		 */
		uint16_t getDstPort() const;

		/**
		 * Get a TCP option by type
		 * @param[in] option TCP option type to retrieve
		 * @return An TcpOption object that contains the first option that matches this type, or logical NULL
		 * (TcpOption#isNull() == true) if no such option found
		 */
		TcpOption getTcpOption(TcpOptionType option) const;

		/**
		 * @return The first TCP option in the packet. If the current layer contains no options the returned value will contain
		 * a logical NULL (TcpOption#isNull() == true)
		 */
		TcpOption getFirstTcpOption() const;

		/**
		 * Get the TCP option that comes after a given option. If the given option was the last one, the
		 * returned value will contain a logical NULL (TcpOption#isNull() == true)
		 * @param[in] tcpOption A TCP option object that exists in the current layer
		 * @return A TcpOption object that contains the TCP option data that comes next, or logical NULL if the given
		 * TCP option: (1) was the last one; or (2) contains a logical NULL; or (3) doesn't belong to this packet
		 */
		TcpOption getNextTcpOption(TcpOption& tcpOption) const;

		/**
		 * @return The number of TCP options in this layer
		 */
		size_t getTcpOptionCount() const;

		/**
		 * Add a new TCP option at the end of the layer (after the last TCP option)
		 * @param[in] optionBuilder A TcpOptionBuilder object that contains the TCP option data to be added
		 * @return A TcpOption object that contains the newly added TCP option data or logical NULL
		 * (TcpOption#isNull() == true) if addition failed. In case of a failure a corresponding error message will be
		 * printed to log
		 */
		TcpOption addTcpOption(const TcpOptionBuilder& optionBuilder);

		/**
		 * Add a new TCP option after an existing one
		 * @param[in] optionBuilder A TcpOptionBuilder object that contains the requested TCP option data to be added
		 * @param[in] prevOptionType The TCP option which the newly added option should come after. This is an optional parameter which
		 * gets a default value of TcpOptionType::TCPOPT_Unknown if omitted, which means the new option will be added as the first option in the layer
		 * @return A TcpOption object containing the newly added TCP option data or logical NULL
		 * (TcpOption#isNull() == true) if addition failed. In case of a failure a corresponding error message will be
		 * printed to log
		 */
		TcpOption addTcpOptionAfter(const TcpOptionBuilder& optionBuilder, TcpOptionType prevOptionType = TcpOptionType::TCPOPT_Unknown);

		/**
		 * Remove an existing TCP option from the layer. TCP option is found by type
		 * @param[in] optionType The TCP option type to remove
		 * @return True if TCP option was removed or false if type wasn't found or if removal failed (in each case a proper error
		 * will be written to log)
		 */
		bool removeTcpOption(TcpOptionType optionType);

		/**
		 * Remove all TCP options in this layer
		 * @return True if all TCP options were successfully removed or false if removal failed for some reason
		 * (a proper error will be written to log)
		 */
		bool removeAllTcpOptions();


		/**
		 * Calculate the checksum from header and data and possibly write the result to @ref tcphdr#headerChecksum
		 * @param[in] writeResultToPacket If set to true then checksum result will be written to @ref tcphdr#headerChecksum
		 * @return The checksum result
		 */
		uint16_t calculateChecksum(bool writeResultToPacket);

		/**
		 * The static method makes validation of input data
		 * @param[in] data The pointer to the beginning of byte stream of TCP packet
		 * @param[in] dataLen The length of byte stream
		 * @return True if the data is valid and can represent a TCP packet
		 */
		static inline bool isDataValid(const uint8_t* data, size_t dataLen);

		// implement abstract methods

		/**
		 * Currently identifies the following next layers: HttpRequestLayer, HttpResponseLayer. Otherwise sets PayloadLayer
		 */
		void parseNextLayer();

		/**
		 * @return Size of @ref tcphdr + all TCP options
		 */
		size_t getHeaderLen() const { return getTcpHeader()->dataOffset*4 ;}

		/**
		 * Calculate @ref tcphdr#headerChecksum field
		 */
		void computeCalculateFields();

		std::string toString() const;

		OsiModelLayer getOsiModelLayer() const { return OsiModelTransportLayer; }

	private:

		TLVRecordReader<TcpOption> m_OptionReader;
		int m_NumOfTrailingBytes;

		void initLayer();
		uint8_t* getOptionsBasePtr() const { return m_Data + sizeof(tcphdr); }
		TcpOption addTcpOptionAt(const TcpOptionBuilder& optionBuilder, int offset);
		void adjustTcpOptionTrailer(size_t totalOptSize);
		void copyLayerData(const TcpLayer& other);
	};


	// implementation of inline methods

	bool TcpLayer::isDataValid(const uint8_t* data, size_t dataLen)
	{
		const tcphdr* hdr = reinterpret_cast<const tcphdr*>(data);
		return dataLen >= sizeof(tcphdr)
			&& hdr->dataOffset >= 5 /* the minimum TCP header size */
			&& dataLen >= hdr->dataOffset * sizeof(uint32_t);
	}
} // namespace pcpp<|MERGE_RESOLUTION|>--- conflicted
+++ resolved
@@ -84,11 +84,7 @@
 	/**
 	 * TCP options types
 	 */
-<<<<<<< HEAD
-	enum class TcpOptionType : uint8_t
-=======
 	enum TcpOptionType : uint8_t
->>>>>>> 28b90722
 	{
 		/** Padding */
 		PCPP_TCPOPT_NOP =       1,
@@ -295,11 +291,7 @@
 		/**
 		 * An enum to describe NOP and EOL TCP options. Used in one of this class's c'tors
 		 */
-<<<<<<< HEAD
-		enum class NopEolOptionTypes : uint8_t
-=======
 		enum NopEolOptionTypes : uint8_t
->>>>>>> 28b90722
 		{
 			/** NOP TCP option */
 			NOP,
