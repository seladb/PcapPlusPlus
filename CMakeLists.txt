--- conflicted
+++ resolved
@@ -140,7 +140,6 @@
 option(PCAPPP_INSTALL "Install Pcap++" ${PCAPPP_MAIN_PROJECT})
 option(PCAPPP_PACKAGE "Package Pcap++ could require a recent version of CMake" OFF)
 
-<<<<<<< HEAD
 option(PCAPPP_ENABLE_PCAP_IMMEDIATE_MODE "Enable PCAP immediate Mode (supported on libpcap>=1.5)" OFF)
 option(
   PCAPPP_ENABLE_PCAP_SET_DIRECTION
@@ -148,16 +147,13 @@
   OFF
 )
 
-# Set C++11
-set(CMAKE_CXX_STANDARD 11)
-=======
+
 # Set C++11 if not defined
 if(NOT DEFINED CMAKE_CXX_STANDARD)
   set(CMAKE_CXX_STANDARD 11)
   set(CMAKE_CXX_STANDARD_REQUIRED ON)
 endif()
 
->>>>>>> 8f121931
 # popen()/pclose() are not C++ standards
 set(CMAKE_CXX_EXTENSIONS ON)
 # Set Position Independent Code for static libraries
@@ -165,74 +161,6 @@
 # Export compile commands for external tools
 set(CMAKE_EXPORT_COMPILE_COMMANDS ON)
 
-<<<<<<< HEAD
-=======
-# Usually on Windows PCAP_ROOT and Packet_ROOT are at the same location
-if(WIN32 AND PCAP_ROOT AND NOT Packet_ROOT)
-  set(Packet_ROOT ${PCAP_ROOT})
-endif()
-
-find_package(PCAP)
-if(NOT PCAP_FOUND)
-  if(WIN32)
-    message(FATAL_ERROR "Please specify Npcap/WinPcap SDK directory with -DPCAP_ROOT=<PCAP_SDK_PATH>")
-  else()
-    message(FATAL_ERROR "PCAP library not found!")
-  endif()
-endif()
-
-# Look for Packet
-if(WIN32)
-  find_package(Packet)
-  if(NOT Packet_FOUND)
-    message(FATAL_ERROR "Please specify Packet library -DPacket_ROOT=<NPCAP_SDK_PATH>")
-  endif()
-endif()
-
-if(HAVE_PCAP_IMMEDIATE_MODE)
-  add_definitions(-DHAS_PCAP_IMMEDIATE_MODE)
-endif()
-
-if(HAVE_PCAP_TIMESTAMP_TYPES)
-  add_definitions(-DHAS_TIMESTAMP_TYPES_ENABLED)
-endif()
-
-if(HAVE_PCAP_TIMESTAMP_PRECISION)
-  add_definitions(-DHAS_TIMESTAMP_PRECISION_ENABLED)
-endif()
-
-set(THREADS_PREFER_PTHREAD_FLAG ON)
-find_package(Threads REQUIRED)
-if(MSVC)
-  # Other hacks for VStudio
-  add_definitions(-D_CRT_SECURE_NO_WARNINGS)
-else()
-  if(NOT CMAKE_USE_PTHREADS_INIT)
-    message(FATAL_ERROR "Pthreads not found!")
-  endif()
-endif()
-
-if(PCAPPP_USE_DPDK)
-  find_package(DPDK)
-  if(NOT DPDK_FOUND)
-    message(FATAL_ERROR "Specify DPDK Library with -DDPDK_ROOT=<DPDK_PATH>")
-  endif()
-  add_definitions(-DUSE_DPDK)
-
-  # Check in case user force KNI but it's not available
-  if(PCAPPP_USE_DPDK_KNI)
-    if(NOT HAVE_DPDK_RTE_KNI)
-      message(FATAL_ERROR "DPDK library doesn't have KNI support!")
-    endif()
-    add_definitions(-DUSE_DPDK_KNI)
-  endif()
-
-  # Disable deprecated warnings when DPDK enabled since warnings are treated as errors
-  add_definitions("-Wno-deprecated-declarations")
-  configure_file("${CMAKE_CURRENT_SOURCE_DIR}/cmake/setup_dpdk.py" "${CMAKE_CURRENT_BINARY_DIR}" COPYONLY)
-endif()
-
->>>>>>> 8f121931
 # Git Commit and Branch
 find_package(Git)
 if(Git_FOUND)
