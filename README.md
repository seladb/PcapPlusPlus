
<div align="center">

[![PcapPlusPlus Logo](https://pcapplusplus.github.io/img/logo/logo_color.png)](https://pcapplusplus.github.io)

[![GitHub Workflow Status](https://img.shields.io/github/actions/workflow/status/seladb/PcapPlusPlus/build_and_test.yml?branch=master&label=Actions&logo=github&style=flat)](https://github.com/seladb/PcapPlusPlus/actions?query=workflow%3A%22Build+and+test%22)
[![Cirrus CI - Base Branch Build Status](https://img.shields.io/cirrus/github/seladb/PcapPlusPlus?label=Cirrus%20CI&logo=cirrusci&style=flat)](https://cirrus-ci.com/github/seladb/PcapPlusPlus)
[![GitHub Workflow Status](https://img.shields.io/github/actions/workflow/status/seladb/PcapPlusPlus/codeql.yml?branch=master&label=CodeQL&logo=github&style=flat)](https://github.com/seladb/PcapPlusPlus/actions?query=workflow%3A%22CodeQL%22)
[![Codecov](https://img.shields.io/codecov/c/github/seladb/PcapPlusPlus?logo=codecov&logoColor=white)](https://app.codecov.io/github/seladb/PcapPlusPlus)
[![GitHub contributors](https://img.shields.io/github/contributors/seladb/PcapPlusPlus?style=flat&label=Contributors&logo=github)](https://github.com/seladb/PcapPlusPlus/graphs/contributors)
<br>
[![Twitter Follow](https://img.shields.io/badge/follow-%40seladb-1DA1F2?logo=twitter&style=social)](https://twitter.com/intent/follow?screen_name=seladb)
[![GitHub Repo stars](https://img.shields.io/github/stars/seladb/PcapPlusPlus?style=social)]()

</div>

[PcapPlusPlus](https://pcapplusplus.github.io/) is a multiplatform C++ library for capturing, parsing and crafting of network packets. It is designed to be efficient, powerful and easy to use.

PcapPlusPlus enables decoding and forging capabilities for a large variety of network protocols. It also provides easy to use C++ wrappers for the most popular packet processing engines such as [libpcap](https://www.tcpdump.org/), [WinPcap](https://www.winpcap.org/), [Npcap](https://nmap.org/npcap/), [DPDK](https://www.dpdk.org/), [eBPF AF_XDP](https://www.kernel.org/doc/html/next/networking/af_xdp.html) and [PF_RING](https://www.ntop.org/products/packet-capture/pf_ring/).

## Table Of Contents

- [Table Of Contents](#table-of-contents)
- [Download](#download)
  - [GitHub Release Page](#github-release-page)
  - [Homebrew](#homebrew)
  - [Vcpkg](#vcpkg)
  - [Conan](#conan)
  - [Build It Yourself](#build-it-yourself)
- [Feature Overview](#feature-overview)
- [Getting Started](#getting-started)
- [API Documentation](#api-documentation)
- [Multi Platform Support](#multi-platform-support)
- [Supported Network Protocols](#supported-network-protocols)
  - [Data Link Layer (L2)](#data-link-layer-l2)
  - [Network Layer (L3)](#network-layer-l3)
  - [Transport Layer (L4)](#transport-layer-l4)
  - [Session Layer (L5)](#session-layer-l5)
  - [Presentation Layer (L6)](#presentation-layer-l6)
  - [Application Layer (L7)](#application-layer-l7)
- [DPDK And PF_RING Support](#dpdk-and-pf_ring-support)
- [Benchmarks](#benchmarks)
- [Provide Feedback](#provide-feedback)
- [Contributing](#contributing)
- [License](#license)

## Download

You can choose between downloading from GitHub release page, use a package manager or build PcapPlusPlus yourself. For more details please visit the [Download](https://pcapplusplus.github.io/docs/install) page in PcapPlusPlus web-site.

[![GitHub all releases](https://img.shields.io/github/downloads/seladb/PcapPlusPlus/total?style=flat&label=Downloads&logo=github)](https://tooomm.github.io/github-release-stats/?username=seladb&repository=PcapPlusPlus)

### GitHub Release Page

<https://github.com/seladb/PcapPlusPlus/releases/latest>

### Homebrew

```shell
brew install pcapplusplus
```

Homebrew formulae: <https://formulae.brew.sh/formula/pcapplusplus>

### Vcpkg

Windows:

```text
.\vcpkg install pcapplusplus
```

MacOS/Linux:

```text
vcpkg install pcapplusplus
```

Vcpkg port: <https://github.com/microsoft/vcpkg/tree/master/ports/pcapplusplus>

### Conan

```text
conan install "pcapplusplus/[>0]@" -u
```

The package in ConanCenter: <https://conan.io/center/pcapplusplus>

### Build It Yourself

Clone the git repository:

```shell
git clone https://github.com/seladb/PcapPlusPlus.git
```

Follow the build instructions according to your platform in the [Build From Source](https://pcapplusplus.github.io/docs/install#build-from-source) page in PcapPlusPlus web-site.

## Feature Overview

- __Packet capture__ through an easy to use C++ wrapper for popular packet capture engines such as [libpcap](https://www.tcpdump.org/), [WinPcap](https://www.winpcap.org/), [Npcap](https://nmap.org/npcap/), [Intel DPDK](https://www.dpdk.org/), [eBPF AF_XDP](https://www.kernel.org/doc/html/next/networking/af_xdp.html), [ntop’s PF_RING](https://www.ntop.org/products/packet-capture/pf_ring/) and [raw sockets](https://en.wikipedia.org/wiki/Network_socket#Raw_socket) [[Learn more](https://pcapplusplus.github.io/docs/features#packet-capture)]
- __Packet parsing and crafting__ including detailed analysis of protocols and layers, packet generation and packet edit for a large variety of [network protocols](https://pcapplusplus.github.io/docs/features#supported-network-protocols) [[Learn more](https://pcapplusplus.github.io/docs/features#packet-parsing-and-crafting)]
- __Read and write packets from/to files__ in both __PCAP__ and __PCAPNG__ formats [[Learn more](https://pcapplusplus.github.io/docs/features#read-and-write-packets-fromto-files)]
- __Packet processing in line rate__ through an efficient and easy to use C++ wrapper for [DPDK](https://www.dpdk.org/), [eBPF AF_XDP](https://www.kernel.org/doc/html/next/networking/af_xdp.html) and [PF_RING](https://www.ntop.org/products/packet-capture/pf_ring/) [[Learn more](https://pcapplusplus.github.io/docs/features#dpdk-support)]
- __Multiplatform support__ - PcapPlusPlus is fully supported on Linux, MacOS, Windows, Android and FreeBSD
- __Packet reassembly__ - unique implementation of __TCP Reassembly__ which includes TCP retransmission, out-of-order TCP packets and missing TCP data, and __IP Fragmentation and Defragmentation__ to create and reassemble IPv4 and IPv6 fragments [[Learn more](https://pcapplusplus.github.io/docs/features#packet-reassembly)]
- __Packet filtering__ that makes libpcap's BPF filters a lot more user-friendly [[Learn more](https://pcapplusplus.github.io/docs/features#packet-filtering)]
- __TLS Fingerprinting__ - a C++ implementation of [JA3 and JA3S](https://github.com/salesforce/ja3) TLS fingerprinting [[Learn more](https://pcapplusplus.github.io/docs/features#tls-fingerprinting)]

## Getting Started

Writing applications with PcapPlusPlus is very easy and intuitive. Here is a simple application that shows how to read a packet from a PCAP file and parse it:

```cpp
#include <iostream>
#include "IPv4Layer.h"
#include "Packet.h"
#include "PcapFileDevice.h"

int main(int argc, char* argv[])
{
    // open a pcap file for reading
    pcpp::PcapFileReaderDevice reader("1_packet.pcap");
    if (!reader.open())
    {
        std::cerr << "Error opening the pcap file" << std::endl;
        return 1;
    }

    // read the first (and only) packet from the file
    pcpp::RawPacket rawPacket;
    if (!reader.getNextPacket(rawPacket))
    {
        std::cerr << "Couldn't read the first packet in the file" << std::endl;
        return 1;
    }

    // parse the raw packet into a parsed packet
    pcpp::Packet parsedPacket(&rawPacket);

    // verify the packet is IPv4
    if (parsedPacket.isPacketOfType(pcpp::IPv4))
    {
        // extract source and dest IPs
        pcpp::IPv4Address srcIP = parsedPacket.getLayerOfType<pcpp::IPv4Layer>()->getSrcIPv4Address();
        pcpp::IPv4Address destIP = parsedPacket.getLayerOfType<pcpp::IPv4Layer>()->getDstIPv4Address();

        // print source and dest IPs
        std::cout << "Source IP is '" << srcIP << "'; Dest IP is '" << destIP << "'" << std::endl;
    }

    // close the file
    reader.close();

    return 0;
}
```

You can find much more information in the [Getting Started](https://pcapplusplus.github.io/docs/quickstart) page in PcapPlusPlus web-site. This page will walk you through few easy steps to have an app up and running.

## API Documentation

PcapPlusPlus consists of 3 libraries:

1. __Packet++__ - a library for parsing, creating and editing network packets
2. __Pcap++__ - a library for intercepting and sending packets, providing network and NIC info, stats, etc. It is actually a C++ wrapper for packet capturing engines such as libpcap, WinPcap, Npcap, DPDK and PF_RING
3. __Common++__ - a library with some common code utilities used by both Packet++ and Pcap++

You can find an extensive API documentation in the [API documentation section](https://pcapplusplus.github.io/docs/api) in PcapPlusPlus web-site.
If you see any missing data please [contact us](#provide-feedback).

## Multi Platform Support

PcapPlusPlus is currently supported on
__Windows__
<picture>
  <img src="https://github.com/PcapPlusPlus/pcapplusplus.github.io/raw/master/static/img/os-logos/logo-windows.png" alt="" width="16" height="16"/>
</picture>,
__Linux__
<picture>
  <img src="https://github.com/PcapPlusPlus/pcapplusplus.github.io/raw/master/static/img/os-logos/logo-linux.png" alt="" width="16" height="16"/>
</picture>,
__MacOS__
<picture><source media="(prefers-color-scheme: dark)" srcset="https://github.com/PcapPlusPlus/pcapplusplus.github.io/raw/master/static/img/os-logos/logo-apple-dark.png"/>
  <img src="https://github.com/PcapPlusPlus/pcapplusplus.github.io/raw/master/static/img/os-logos/logo-apple.png" alt="" width="16" height="16"/>
</picture>,
__Android__
<picture>
  <img src="https://github.com/PcapPlusPlus/pcapplusplus.github.io/raw/master/static/img/os-logos/logo-android.png" alt="" width="16" height="16"/>
</picture> and
__FreeBSD__
<picture>
  <img src="https://github.com/PcapPlusPlus/pcapplusplus.github.io/raw/master/static/img/os-logos/logo-freebsd.png" alt="" width="16" height="16"/>
</picture>.
Please visit PcapPlusPlus web-site to see all of the [supported platforms](https://pcapplusplus.github.io/docs/platforms) and refer to the [Download](#download) section to start using PcapPlusPlus on your platform.

## Supported Network Protocols

PcapPlusPlus currently supports parsing, editing and creation of packets of the following protocols:

### Data Link Layer (L2)

1. Ethernet II
2. IEEE 802.3 Ethernet
3. LLC (Only BPDU supported)
4. Null/Loopback
5. Packet trailer (a.k.a footer or padding)
6. PPPoE
7. SLL (Linux cooked capture)
8. SLL2 (Linux cooked capture v2)
9. STP
10. VLAN
11. VXLAN
12. Wake on LAN (WoL)
13. NFLOG (Linux Netfilter NFLOG) - parsing only (no editing capabilities)


### Network Layer (L3)

14. ARP
15. GRE
16. ICMP
17. ICMPv6
18. IGMP (IGMPv1, IGMPv2 and IGMPv3 are supported)
19. IPv4
20. IPv6
21. MPLS
22. NDP
23. Raw IP (IPv4 & IPv6)
24. VRRP (IPv4 & IPv6)

### Transport Layer (L4)

25. COTP
26. GTP (v1)
27. IPSec AH & ESP - parsing only (no editing capabilities)
28. TCP
29. TPKT
30. UDP

### Session Layer (L5)

31. SDP
32. SIP

### Presentation Layer (L6)

33. SSL/TLS - parsing only (no editing capabilities)

### Application Layer (L7)

<<<<<<< HEAD
34. BGP (v4)
35. DHCP
36. DHCPv6
37. DNS
38. FTP
39. HTTP headers (request & response)
40. NTP (v3, v4)
41. Radius
42. S7 Communication (S7comm)
43. SMTP
44. SOME/IP
45. SSH - parsing only (no editing capabilities)
46. Telnet - parsing only (no editing capabilities)
47. Generic payload
48. GVCP
=======
34. ASN.1 decoder and encoder
35. BGP (v4)
36. DHCP
37. DHCPv6
38. DNS
39. FTP
40. HTTP headers (request & response)
41. NTP (v3, v4)
42. Radius
43. S7 Communication (S7comm)
44. SMTP
45. SOME/IP
46. SSH - parsing only (no editing capabilities)
47. Telnet - parsing only (no editing capabilities)
48. Generic payload
>>>>>>> 805d75ca

## DPDK And PF_RING Support

[The Data Plane Development Kit (DPDK)](https://www.dpdk.org/) is a set of data plane libraries and network interface controller drivers for fast packet processing.

[PF_RING™](https://www.ntop.org/products/packet-capture/pf_ring/) is a new type of network socket that dramatically improves the packet capture speed.

Both frameworks provide very fast packets processing (up to line speed) and are used in many network applications such as routers, firewalls, load balancers, etc.
PcapPlusPLus provides a C++ abstraction layer over DPDK & PF_RING. This abstraction layer provides an easy to use interface that removes a lot of the boilerplate involved in using these frameworks. You can learn more by visiting the [DPDK](https://pcapplusplus.github.io/docs/dpdk) & [PF_RING](https://pcapplusplus.github.io/docs/features#pf_ring-support) support pages in PcapPlusPlus web-site.

## Benchmarks

We used Matias Fontanini's [packet-capture-benchmarks](https://github.com/mfontanini/packet-capture-benchmarks) project to compare the performance of PcapPlusPlus with other similar C++ libraries (such as `libtins` and `libcrafter`).

You can see the results in the [Benchmarks](https://pcapplusplus.github.io/docs/benchmark) page in PcapPlusPlus web-site.

## Provide Feedback

We'd be more than happy to get feedback, please feel free to reach out to us in any of the following ways:

- Open a GitHub ticket
- Post a message in PcapPlusPlus Google group: <https://groups.google.com/d/forum/pcapplusplus-support>
- Ask a question on Stack Overflow: <https://stackoverflow.com/questions/tagged/pcapplusplus>
- Send an email to: <pcapplusplus@gmail.com>
- Follow us on Twitter: <https://twitter.com/seladb>

If you like this project please __Star us on GitHub — it helps!__ :star: :star:

Please visit the [PcapPlusPlus web-site](https://pcapplusplus.github.io/community) to learn more.

## Contributing

We would very much appreciate any contribution to this project. If you're interested in contributing please visit the [contribution page](https://pcapplusplus.github.io/community#contribute) in PcapPlusPlus web-site.

## License

PcapPlusPlus is released under the [Unlicense license](https://choosealicense.com/licenses/unlicense/).

[![GitHub](https://img.shields.io/github/license/seladb/PcapPlusPlus?style=flat&color=blue&logo=unlicense)](https://choosealicense.com/licenses/unlicense/)<|MERGE_RESOLUTION|>--- conflicted
+++ resolved
@@ -249,23 +249,6 @@
 
 ### Application Layer (L7)
 
-<<<<<<< HEAD
-34. BGP (v4)
-35. DHCP
-36. DHCPv6
-37. DNS
-38. FTP
-39. HTTP headers (request & response)
-40. NTP (v3, v4)
-41. Radius
-42. S7 Communication (S7comm)
-43. SMTP
-44. SOME/IP
-45. SSH - parsing only (no editing capabilities)
-46. Telnet - parsing only (no editing capabilities)
-47. Generic payload
-48. GVCP
-=======
 34. ASN.1 decoder and encoder
 35. BGP (v4)
 36. DHCP
@@ -281,7 +264,7 @@
 46. SSH - parsing only (no editing capabilities)
 47. Telnet - parsing only (no editing capabilities)
 48. Generic payload
->>>>>>> 805d75ca
+49. GVCP
 
 ## DPDK And PF_RING Support
 
