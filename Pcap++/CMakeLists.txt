add_library(
  Pcap++
  src/DeviceUtils.cpp
  $<$<BOOL:${PCAPPP_USE_DPDK}>:src/DpdkDevice.cpp>
  $<$<BOOL:${PCAPPP_USE_DPDK}>:src/DpdkDeviceList.cpp>
  $<$<BOOL:${PCAPPP_USE_DPDK_KNI}>:src/KniDevice.cpp>
  $<$<BOOL:${PCAPPP_USE_DPDK_KNI}>:src/KniDeviceList.cpp>
  $<$<BOOL:${LINUX}>:src/LinuxNicInformationSocket.cpp>
  $<$<BOOL:${PCAPPP_USE_DPDK}>:src/MBufRawPacket.cpp>
  src/PcapUtils.cpp
  src/NetworkUtils.cpp
  src/PcapFileDevice.cpp
  src/PcapDevice.cpp
  src/PcapFilter.cpp
  src/PcapLiveDevice.cpp
  src/PcapLiveDeviceList.cpp
  $<$<BOOL:${WIN32}>:src/PcapRemoteDevice.cpp>
  $<$<BOOL:${WIN32}>:src/PcapRemoteDeviceList.cpp>
  $<$<BOOL:${PCAPPP_USE_PF_RING}>:src/PfRingDevice.cpp>
  $<$<BOOL:${PCAPPP_USE_PF_RING}>:src/PfRingDeviceList.cpp>
  $<$<BOOL:${PCAPPP_USE_XDP}>:src/XdpDevice.cpp>
  src/RawSocketDevice.cpp
  $<$<BOOL:${WIN32}>:src/WinPcapLiveDevice.cpp>
)

set(
  public_headers
  header/Device.h
  header/DeviceListBase.h
  header/NetworkUtils.h
  header/PcapDevice.h
  header/PcapFileDevice.h
  header/PcapFilter.h
  header/PcapLiveDevice.h
  header/PcapLiveDeviceList.h
  header/RawSocketDevice.h
)

if(PCAPPP_USE_DPDK)
  list(APPEND public_headers header/DpdkDevice.h header/DpdkDeviceList.h header/MBufRawPacket.h)
endif()

if(PCAPPP_USE_DPDK_KNI)
  list(APPEND public_headers header/KniDevice.h header/KniDeviceList.h)
endif()

if(PCAPPP_USE_PF_RING)
  list(APPEND public_headers header/PfRingDevice.h header/PfRingDeviceList.h)
endif()

if(PCAPPP_USE_XDP)
  list(APPEND public_headers header/XdpDevice.h)
endif()

if(LINUX)
  list(APPEND public_headers header/LinuxNicInformationSocket.h)
endif()

if(WIN32)
  list(APPEND public_headers header/PcapRemoteDevice.h header/PcapRemoteDeviceList.h header/WinPcapLiveDevice.h)
endif()

set_property(TARGET Pcap++ PROPERTY PUBLIC_HEADER ${public_headers})

target_compile_features(Pcap++ PUBLIC cxx_std_11)

if(APPLE)
  target_link_libraries(Pcap++ PRIVATE "-framework CoreFoundation" "-framework SystemConfiguration")
elseif(WIN32)
  target_compile_definitions(Pcap++ PUBLIC -DHAVE_REMOTE)
  target_compile_definitions(Pcap++ PUBLIC -DWPCAP)
  target_link_libraries(Pcap++ PRIVATE ws2_32 iphlpapi)
  target_link_libraries(Pcap++ PUBLIC Packet::Packet)
endif()

target_include_directories(
  Pcap++
<<<<<<< HEAD
  PUBLIC $<BUILD_INTERFACE:${CMAKE_CURRENT_SOURCE_DIR}/header> $<INSTALL_INTERFACE:include/pcapplusplus>
  # Don't link with EndianPortable nor light_pcapng as they won't be exported
=======
  PUBLIC
    $<BUILD_INTERFACE:${CMAKE_CURRENT_SOURCE_DIR}/header>
    $<INSTALL_INTERFACE:include/pcapplusplus>
    $<INSTALL_INTERFACE:include>
  # Don't link with EndianPortable nor Light_PcapNG as they won't be exported
>>>>>>> 964eab70
  PRIVATE
    $<TARGET_PROPERTY:EndianPortable,INTERFACE_INCLUDE_DIRECTORIES>
    $<TARGET_PROPERTY:light_pcapng,INTERFACE_INCLUDE_DIRECTORIES>
)

target_link_libraries(
  Pcap++
  PUBLIC
    Common++
    Packet++
    $<$<BOOL:${PCAPPP_USE_PF_RING}>:PF_RING::PF_RING>
    $<$<BOOL:${PCAPPP_USE_DPDK}>:DPDK::DPDK>
    $<$<BOOL:${PCAPPP_USE_XDP}>:BPF::BPF>
    PCAP::PCAP
    Threads::Threads
)

target_sources(Pcap++ PRIVATE $<TARGET_OBJECTS:light_pcapng>)

if(PCAPPP_INSTALL)
  install(
    TARGETS Pcap++
    EXPORT PcapPlusPlusTargets
    ARCHIVE DESTINATION ${PCAPPP_INSTALL_LIBDIR}
    LIBRARY DESTINATION ${PCAPPP_INSTALL_LIBDIR}
    PUBLIC_HEADER DESTINATION ${PCAPPP_INSTALL_INCLUDEDIR}
    RUNTIME DESTINATION ${PCAPPP_INSTALL_BINDIR}
  )
endif()

set_property(TARGET Pcap++ PROPERTY OUTPUT_NAME "Pcap++")
set_property(TARGET Pcap++ PROPERTY VERSION ${PCAPPP_VERSION})
set_property(TARGET Pcap++ PROPERTY COMPILE_WARNING_AS_ERROR ON)<|MERGE_RESOLUTION|>--- conflicted
+++ resolved
@@ -75,16 +75,11 @@
 
 target_include_directories(
   Pcap++
-<<<<<<< HEAD
-  PUBLIC $<BUILD_INTERFACE:${CMAKE_CURRENT_SOURCE_DIR}/header> $<INSTALL_INTERFACE:include/pcapplusplus>
-  # Don't link with EndianPortable nor light_pcapng as they won't be exported
-=======
   PUBLIC
     $<BUILD_INTERFACE:${CMAKE_CURRENT_SOURCE_DIR}/header>
     $<INSTALL_INTERFACE:include/pcapplusplus>
     $<INSTALL_INTERFACE:include>
-  # Don't link with EndianPortable nor Light_PcapNG as they won't be exported
->>>>>>> 964eab70
+  # Don't link with EndianPortable nor light_pcapng as they won't be exported
   PRIVATE
     $<TARGET_PROPERTY:EndianPortable,INTERFACE_INCLUDE_DIRECTORIES>
     $<TARGET_PROPERTY:light_pcapng,INTERFACE_INCLUDE_DIRECTORIES>
