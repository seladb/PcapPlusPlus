add_library(
  Pcap++
  src/DeviceUtils.cpp
  $<$<BOOL:${PCAPPP_USE_DPDK}>:src/DpdkDevice.cpp>
  $<$<BOOL:${PCAPPP_USE_DPDK}>:src/DpdkDeviceList.cpp>
  $<$<BOOL:${PCAPPP_USE_DPDK_KNI}>:src/KniDevice.cpp>
  $<$<BOOL:${PCAPPP_USE_DPDK_KNI}>:src/KniDeviceList.cpp>
  $<$<BOOL:${LINUX}>:src/LinuxNicInformationSocket.cpp>
  $<$<BOOL:${PCAPPP_USE_DPDK}>:src/MBufRawPacket.cpp>
  src/PcapUtils.cpp
  src/NetworkUtils.cpp
  src/PcapFileDevice.cpp
  src/PcapDevice.cpp
  src/PcapFilter.cpp
  src/PcapLiveDevice.cpp
  src/PcapLiveDeviceList.cpp
  $<$<BOOL:${WIN32}>:src/PcapRemoteDevice.cpp>
  $<$<BOOL:${WIN32}>:src/PcapRemoteDeviceList.cpp>
  $<$<BOOL:${PCAPPP_USE_PF_RING}>:src/PfRingDevice.cpp>
  $<$<BOOL:${PCAPPP_USE_PF_RING}>:src/PfRingDeviceList.cpp>
  $<$<BOOL:${PCAPPP_USE_XDP}>:src/XdpDevice.cpp>
  src/RawSocketDevice.cpp
  src/StopToken.cpp
  $<$<BOOL:${WIN32}>:src/WinPcapLiveDevice.cpp>
  # Force light pcapng to be link fully static
  $<TARGET_OBJECTS:light_pcapng>
)

<<<<<<< HEAD
set(public_headers
    header/Device.h
    header/NetworkUtils.h
    header/PcapDevice.h
    header/PcapFileDevice.h
    header/PcapFilter.h
    header/PcapLiveDevice.h
    header/PcapLiveDeviceList.h
    header/RawSocketDevice.h
    header/StopToken.h)
=======
set(
  public_headers
  header/Device.h
  header/NetworkUtils.h
  header/PcapDevice.h
  header/PcapFileDevice.h
  header/PcapFilter.h
  header/PcapLiveDevice.h
  header/PcapLiveDeviceList.h
  header/RawSocketDevice.h
)
>>>>>>> 7898a5da

if(PCAPPP_USE_DPDK)
  list(APPEND public_headers header/DpdkDevice.h header/DpdkDeviceList.h header/MBufRawPacket.h)
endif()

if(PCAPPP_USE_DPDK_KNI)
  list(APPEND public_headers header/KniDevice.h header/KniDeviceList.h)
endif()

if(PCAPPP_USE_PF_RING)
  list(APPEND public_headers header/PfRingDevice.h header/PfRingDeviceList.h)
endif()

if(PCAPPP_USE_XDP)
  list(APPEND public_headers header/XdpDevice.h)
endif()

if(LINUX)
  list(APPEND public_headers header/LinuxNicInformationSocket.h)
endif()

if(WIN32)
  list(APPEND public_headers header/PcapRemoteDevice.h header/PcapRemoteDeviceList.h header/WinPcapLiveDevice.h)
endif()

set_property(TARGET Pcap++ PROPERTY PUBLIC_HEADER ${public_headers})

if(APPLE)
  target_link_libraries(Pcap++ PRIVATE "-framework CoreFoundation" "-framework SystemConfiguration")
elseif(WIN32)
  target_compile_definitions(Pcap++ PUBLIC -DHAVE_REMOTE)
  target_compile_definitions(Pcap++ PUBLIC -DWPCAP)
  target_link_libraries(Pcap++ PRIVATE ws2_32 iphlpapi)
  target_link_libraries(Pcap++ PUBLIC Packet::Packet)
endif()

target_include_directories(
  Pcap++
  PUBLIC $<BUILD_INTERFACE:${CMAKE_CURRENT_SOURCE_DIR}/header> $<INSTALL_INTERFACE:include/pcapplusplus>
  # Don't link with EndianPortable nor Light_PcapNG as they won't be exported
  PRIVATE
    $<TARGET_PROPERTY:EndianPortable,INTERFACE_INCLUDE_DIRECTORIES>
    $<TARGET_PROPERTY:light_pcapng,INTERFACE_INCLUDE_DIRECTORIES>
)

target_link_libraries(
  Pcap++
  PUBLIC
    Common++
    Packet++
    $<$<BOOL:${PCAPPP_USE_PF_RING}>:PF_RING::PF_RING>
    $<$<BOOL:${PCAPPP_USE_DPDK}>:DPDK::DPDK>
    $<$<BOOL:${PCAPPP_USE_XDP}>:BPF::BPF>
    PCAP::PCAP
    Threads::Threads
)

if(LIGHT_PCAPNG_ZSTD)
  target_link_libraries(Pcap++ PRIVATE light_pcapng)
endif()

if(PCAPPP_INSTALL)
  install(
    TARGETS Pcap++
    EXPORT PcapPlusPlusTargets
    ARCHIVE DESTINATION ${PCAPPP_INSTALL_LIBDIR}
    LIBRARY DESTINATION ${PCAPPP_INSTALL_LIBDIR}
    PUBLIC_HEADER DESTINATION ${PCAPPP_INSTALL_INCLUDEDIR}
    RUNTIME DESTINATION ${PCAPPP_INSTALL_BINDIR}
  )
endif()

set_property(TARGET Pcap++ PROPERTY OUTPUT_NAME "Pcap++")
set_property(TARGET Pcap++ PROPERTY VERSION ${PCAPPP_VERSION})
set_property(TARGET Pcap++ PROPERTY COMPILE_WARNING_AS_ERROR ON)<|MERGE_RESOLUTION|>--- conflicted
+++ resolved
@@ -26,18 +26,6 @@
   $<TARGET_OBJECTS:light_pcapng>
 )
 
-<<<<<<< HEAD
-set(public_headers
-    header/Device.h
-    header/NetworkUtils.h
-    header/PcapDevice.h
-    header/PcapFileDevice.h
-    header/PcapFilter.h
-    header/PcapLiveDevice.h
-    header/PcapLiveDeviceList.h
-    header/RawSocketDevice.h
-    header/StopToken.h)
-=======
 set(
   public_headers
   header/Device.h
@@ -48,8 +36,8 @@
   header/PcapLiveDevice.h
   header/PcapLiveDeviceList.h
   header/RawSocketDevice.h
+  header/StopToken.h
 )
->>>>>>> 7898a5da
 
 if(PCAPPP_USE_DPDK)
   list(APPEND public_headers header/DpdkDevice.h header/DpdkDeviceList.h header/MBufRawPacket.h)
