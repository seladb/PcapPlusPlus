--- conflicted
+++ resolved
@@ -1,463 +1,457 @@
-#define LOG_MODULE PcapLogModuleLiveDevice
-
-#include "PcapFilter.h"
-#include "Logger.h"
-#include "IPv4Layer.h"
-#include <sstream>
-#if defined(WIN32) || defined(WINx64) //for using ntohl, ntohs, etc.
-#include <winsock2.h>
-#elif LINUX
-#include <in.h>
-#endif
-#include <pcap.h>
-#include "RawPacket.h"
-
-namespace pcpp
-{
-
-bool GeneralFilter::matchPacketWithFilter(RawPacket* rawPacket)
-{
-	std::string filterStr;
-	parseToString(filterStr);
-
-	if (m_program == NULL || m_lastProgramString != filterStr)
-	{
-		freeProgram();
-
-		m_program = new bpf_program();
-
-		LOG_DEBUG("Compiling the filter '%s'", filterStr.c_str());
-		if (pcap_compile_nopcap(9000, pcpp::LINKTYPE_ETHERNET, m_program, filterStr.c_str(), 1, 0) < 0)
-		{
-			//Filter not valid so delete member
-			freeProgram();
-			return false;
-		}
-		m_lastProgramString = filterStr;
-	}
-
-	struct pcap_pkthdr pktHdr;
-	pktHdr.caplen = rawPacket->getRawDataLen();
-	pktHdr.len = rawPacket->getRawDataLen();
-	pktHdr.ts = rawPacket->getPacketTimeStamp();
-
-	return (pcap_offline_filter(m_program, &pktHdr, rawPacket->getRawData()) != 0);
-}
-
-void GeneralFilter::freeProgram()
-{
-	if (m_program)
-	{
-		pcap_freecode(m_program);
-		delete m_program;
-		m_program = NULL;
-		m_lastProgramString.clear();
-	}
-}
-
-
-void BPFStringFilter::parseToString(std::string& result)
-{
-	if (verifyFilter())
-		result = m_filterStr;
-	else
-		result.clear();
-}
-
-bool BPFStringFilter::verifyFilter()
-{
-	//If filter has been built before it must be valid
-	if (m_program)
-		return true;
-
-	m_program = new bpf_program();
-	LOG_DEBUG("Compiling the filter '%s'", m_filterStr.c_str());
-	if (pcap_compile_nopcap(9000, pcpp::LINKTYPE_ETHERNET, m_program, m_filterStr.c_str(), 1, 0) < 0)
-	{
-		//Filter not valid so delete member
-		freeProgram();
-		return false;
-	}
-	m_lastProgramString = m_filterStr;
-
-	return true;
-}
-
-void IFilterWithDirection::parseDirection(std::string& directionAsString)
-{
-	switch (m_Dir)
-	{
-	case SRC:
-		directionAsString = "src";
-		break;
-	case DST:
-		directionAsString = "dst";
-		break;
-	default: //SRC_OR_DST:
-		directionAsString = "src or dst";
-		break;
-	}
-}
-
-std::string IFilterWithOperator::parseOperator()
-{
-	switch(m_Operator)
-	{
-	case EQUALS:
-		return "=";
-	case NOT_EQUALS:
-		return "!=";
-	case GREATER_THAN:
-		return ">";
-	case GREATER_OR_EQUAL:
-		return ">=";
-	case LESS_THAN:
-		return "<";
-	case LESS_OR_EQUAL:
-		return "<=";
-	default:
-		return "";
-	}
-}
-
-void IPFilter::convertToIPAddressWithMask(std::string& ipAddrmodified, std::string& mask) const
-{
-	if (m_IPv4Mask.empty())
-		return;
-
-	// Handle the mask
-
-	// The following code lines verify both ipAddress and ipv4Mask are valid IPv4 addresses
-	// The IPv4 limitation comes from the fact libPcap/WinPcap doesn't support mask for IPv6 addresses
-
-	IPv4Address ipAddr(m_Address);
-	if (ipAddr.isUnspecified())
-	{
-		LOG_ERROR("IP filter with mask must be used with IPv4 valid address. Setting the mask to an empty value");
-		mask.clear();
-		return;
-	}
-
-	IPv4Address maskAsAddr(m_IPv4Mask);
-	if (maskAsAddr.isUnspecified())
-	{
-		LOG_ERROR("Invalid IPv4 mask. Setting the mask to an empty");
-		mask.clear();
-		return;
-	}
-
-	// If all addresses are IPv4 valid addresses, make sure ipAddress matches the mask. If it's not, mask the address with the mask
-	// The reason for doing that is libPcap/WinPcap doesn't allow filtering an IP address that doesn't match the mask
-
-	uint32_t addrAsIntAfterMask = ipAddr.toUInt() & maskAsAddr.toUInt();
-	ipAddrmodified = IPv4Address(addrAsIntAfterMask).toString();
-}
-
-void IPFilter::convertToIPAddressWithLen(std::string& ipAddrmodified, int& len) const
-{
-	if (m_Len == 0)
-		return;
-
-	// Handle the length
-
-	// The following code lines verify IP address is valid (IPv4 or IPv6)
-
-	IPAddress ipAddr(ipAddrmodified);
-	if (ipAddr.isUnspecified())
-	{
-<<<<<<< HEAD
-		LOG_ERROR("Invalid IP address '%s', setting len to zero", ipAddrmodified.c_str());
-		len = 0;
-	}
-	else if (ipAddr.isIPv4())
-	{
-		const IPv4Address& ip4Addr = ipAddr.getIPv4();
-		uint32_t addrAsInt = ip4Addr.toUInt();
-		uint32_t mask = ((uint32_t)-1) >> ((sizeof(uint32_t)*8)-m_Len);
-=======
-		IPv4Address* ip4Addr = (IPv4Address*)ipAddr.get();
-		uint32_t addrAsInt = ip4Addr->toInt();
-		uint32_t mask = ((uint32_t) - 1) >> ((sizeof(uint32_t) * 8) - m_Len);
->>>>>>> e85ff13c
-		addrAsInt &= mask;
-		ipAddrmodified = IPv4Address(addrAsInt).toString();
-	}
-	else // IPv6
-	{
-		const IPv6Address& ip6Addr = ipAddr.getIPv6();
-		uint8_t* addrAsArr; size_t addrLen;
-		ip6Addr.copyTo(&addrAsArr, addrLen);
-		uint64_t addrLowerBytes = (long)addrAsArr;
-		uint64_t addrHigherBytes = (long)(addrAsArr + 8);
-		if (len > (int)(sizeof(uint64_t) * 8))
-		{
-			addrLowerBytes = 0;
-			addrHigherBytes &= (-1 << (len - sizeof(uint64_t)));
-		}
-		else
-		{
-			addrLowerBytes &= (-1 << len);
-		}
-
-		ipAddrmodified = IPv6Address(addrAsArr).toString();
-		delete [] addrAsArr;
-	}
-}
-
-void IPFilter::parseToString(std::string& result)
-{
-	std::string dir;
-	std::string ipAddr = m_Address;
-	std::string mask = m_IPv4Mask;
-	int len = m_Len;
-	convertToIPAddressWithMask(ipAddr, mask);
-	convertToIPAddressWithLen(ipAddr, len);
-	parseDirection(dir);
-	result = "ip and " + dir + " net " + ipAddr;
-	if (m_IPv4Mask != "")
-		result += " mask " + mask;
-	else if (m_Len > 0)
-	{
-		std::ostringstream stream;
-		stream << m_Len;
-		result += '/' + stream.str();
-	}
-}
-
-void IPv4IDFilter::parseToString(std::string& result)
-{
-	std::string op = parseOperator();
-	std::ostringstream stream;
-	stream << m_IpID;
-	result = "ip[4:2] " + op + ' ' + stream.str();
-}
-
-void IPv4TotalLengthFilter::parseToString(std::string& result)
-{
-	std::string op = parseOperator();
-	std::ostringstream stream;
-	stream << m_TotalLength;
-	result = "ip[2:2] " + op + ' ' + stream.str();
-}
-
-void PortFilter::portToString(uint16_t portAsInt)
-{
-	std::ostringstream stream;
-	stream << portAsInt;
-	m_Port = stream.str();
-}
-
-PortFilter::PortFilter(uint16_t port, Direction dir) : IFilterWithDirection(dir)
-{
-	portToString(port);
-}
-
-void PortFilter::parseToString(std::string& result)
-{
-	std::string dir;
-	parseDirection(dir);
-	result = dir + " port " + m_Port;
-}
-
-void PortRangeFilter::parseToString(std::string& result)
-{
-	std::string dir;
-	parseDirection(dir);
-
-	std::ostringstream fromPortStream;
-	fromPortStream << (int)m_FromPort;
-	std::ostringstream toPortStream;
-	toPortStream << (int)m_ToPort;
-
-	result = dir + " portrange " + fromPortStream.str() + '-' + toPortStream.str();
-}
-
-void MacAddressFilter::parseToString(std::string& result)
-{
-	if (getDir() != SRC_OR_DST)
-	{
-		std::string dir;
-		parseDirection(dir);
-		result = "ether " + dir + ' ' + m_MacAddress.toString();
-	}
-	else
-		result = "ether host " + m_MacAddress.toString();
-}
-
-void EtherTypeFilter::parseToString(std::string& result)
-{
-	std::ostringstream stream;
-	stream << "0x" << std::hex << m_EtherType;
-	result = "ether proto " + stream.str();
-}
-
-AndFilter::AndFilter(std::vector<GeneralFilter*>& filters)
-{
-	for(std::vector<GeneralFilter*>::iterator it = filters.begin(); it != filters.end(); ++it)
-	{
-		m_FilterList.push_back(*it);
-	}
-}
-
-void AndFilter::setFilters(std::vector<GeneralFilter*>& filters)
-{
-	m_FilterList.clear();
-
-	for(std::vector<GeneralFilter*>::iterator it = filters.begin(); it != filters.end(); ++it)
-	{
-		m_FilterList.push_back(*it);
-	}
-}
-
-void AndFilter::parseToString(std::string& result)
-{
-	result.clear();
-	for(std::vector<GeneralFilter*>::iterator it = m_FilterList.begin(); it != m_FilterList.end(); ++it)
-	{
-		std::string innerFilter;
-		(*it)->parseToString(innerFilter);
-		result += '(' + innerFilter + ')';
-		if (m_FilterList.back() != *it)
-		{
-			result += " and ";
-		}
-	}
-}
-
-OrFilter::OrFilter(std::vector<GeneralFilter*>& filters)
-{
-	for(std::vector<GeneralFilter*>::iterator it = filters.begin(); it != filters.end(); ++it)
-	{
-		m_FilterList.push_back(*it);
-	}
-}
-
-void OrFilter::parseToString(std::string& result)
-{
-	result.clear();
-	for(std::vector<GeneralFilter*>::iterator it = m_FilterList.begin(); it != m_FilterList.end(); ++it)
-	{
-		std::string innerFilter;
-		(*it)->parseToString(innerFilter);
-		result += '(' + innerFilter + ')';
-		if (m_FilterList.back() != *it)
-		{
-			result += " or ";
-		}
-	}
-}
-
-void NotFilter::parseToString(std::string& result)
-{
-	std::string innerFilterAsString;
-	m_FilterToInverse->parseToString(innerFilterAsString);
-	result = "not (" + innerFilterAsString + ')';
-}
-
-void ProtoFilter::parseToString(std::string& result)
-{
-	std::ostringstream stream;
-
-	switch (m_Proto)
-	{
-	case TCP:
-		result = "tcp";
-		break;
-	case UDP:
-		result = "udp";
-		break;
-	case ICMP:
-		result = "icmp";
-		break;
-	case VLAN:
-		result = "vlan";
-		break;
-	case IPv4:
-		result = "ip";
-		break;
-	case IPv6:
-		result = "ip6";
-		break;
-	case ARP:
-		result = "arp";
-		break;
-	case Ethernet:
-		result = "ether";
-		break;
-	case GRE:
-		stream << "proto " << PACKETPP_IPPROTO_GRE;
-		result = stream.str();
-		break;
-	case IGMP:
-		stream << "proto " << PACKETPP_IPPROTO_IGMP;
-		result = stream.str();
-		break;
-	default:
-		break;
-	}
-}
-
-void ArpFilter::parseToString(std::string& result)
-{
-	std::ostringstream sstream;
-	sstream << "arp[7] = " << m_OpCode;
-	result += sstream.str();
-}
-
-void VlanFilter::parseToString(std::string& result)
-{
-	std::ostringstream stream;
-	stream << m_VlanID;
-	result = "vlan " + stream.str();
-}
-
-void TcpFlagsFilter::parseToString(std::string& result)
-{
-	if (m_TcpFlagsBitMask == 0)
-	{
-		result.clear();
-		return;
-	}
-
-	result = "tcp[tcpflags] & (";
-	if ((m_TcpFlagsBitMask & tcpFin) != 0)
-		result += "tcp-fin|";
-	if ((m_TcpFlagsBitMask & tcpSyn) != 0)
-		result += "tcp-syn|";
-	if ((m_TcpFlagsBitMask & tcpRst) != 0)
-		result += "tcp-rst|";
-	if ((m_TcpFlagsBitMask & tcpPush) != 0)
-		result += "tcp-push|";
-	if ((m_TcpFlagsBitMask & tcpAck) != 0)
-		result += "tcp-ack|";
-	if ((m_TcpFlagsBitMask & tcpUrg) != 0)
-		result += "tcp-urg|";
-
-	// replace the last '|' character
-	result[result.size() - 1] = ')';
-
-	if (m_MatchOption == MatchOneAtLeast)
-		result += " != 0";
-	else //m_MatchOption == MatchAll
-	{
-		std::ostringstream stream;
-		stream << (int)m_TcpFlagsBitMask;
-		result += " = " + stream.str();
-	}
-}
-
-void TcpWindowSizeFilter::parseToString(std::string& result)
-{
-	std::ostringstream stream;
-	stream << m_WindowSize;
-	result = "tcp[14:2] " + parseOperator() + ' ' + stream.str();
-}
-
-void UdpLengthFilter::parseToString(std::string& result)
-{
-	std::ostringstream stream;
-	stream << m_Length;
-	result = "udp[4:2] " + parseOperator() + ' ' + stream.str();
-}
-
-} // namespace pcpp
+#define LOG_MODULE PcapLogModuleLiveDevice
+
+#include "PcapFilter.h"
+#include "Logger.h"
+#include "IPv4Layer.h"
+#include <sstream>
+#if defined(WIN32) || defined(WINx64) //for using ntohl, ntohs, etc.
+#include <winsock2.h>
+#elif LINUX
+#include <in.h>
+#endif
+#include <pcap.h>
+#include "RawPacket.h"
+
+namespace pcpp
+{
+
+bool GeneralFilter::matchPacketWithFilter(RawPacket* rawPacket)
+{
+	std::string filterStr;
+	parseToString(filterStr);
+
+	if (m_program == NULL || m_lastProgramString != filterStr)
+	{
+		freeProgram();
+
+		m_program = new bpf_program();
+
+		LOG_DEBUG("Compiling the filter '%s'", filterStr.c_str());
+		if (pcap_compile_nopcap(9000, pcpp::LINKTYPE_ETHERNET, m_program, filterStr.c_str(), 1, 0) < 0)
+		{
+			//Filter not valid so delete member
+			freeProgram();
+			return false;
+		}
+		m_lastProgramString = filterStr;
+	}
+
+	struct pcap_pkthdr pktHdr;
+	pktHdr.caplen = rawPacket->getRawDataLen();
+	pktHdr.len = rawPacket->getRawDataLen();
+	pktHdr.ts = rawPacket->getPacketTimeStamp();
+
+	return (pcap_offline_filter(m_program, &pktHdr, rawPacket->getRawData()) != 0);
+}
+
+void GeneralFilter::freeProgram()
+{
+	if (m_program)
+	{
+		pcap_freecode(m_program);
+		delete m_program;
+		m_program = NULL;
+		m_lastProgramString.clear();
+	}
+}
+
+
+void BPFStringFilter::parseToString(std::string& result)
+{
+	if (verifyFilter())
+		result = m_filterStr;
+	else
+		result.clear();
+}
+
+bool BPFStringFilter::verifyFilter()
+{
+	//If filter has been built before it must be valid
+	if (m_program)
+		return true;
+
+	m_program = new bpf_program();
+	LOG_DEBUG("Compiling the filter '%s'", m_filterStr.c_str());
+	if (pcap_compile_nopcap(9000, pcpp::LINKTYPE_ETHERNET, m_program, m_filterStr.c_str(), 1, 0) < 0)
+	{
+		//Filter not valid so delete member
+		freeProgram();
+		return false;
+	}
+	m_lastProgramString = m_filterStr;
+
+	return true;
+}
+
+void IFilterWithDirection::parseDirection(std::string& directionAsString)
+{
+	switch (m_Dir)
+	{
+	case SRC:
+		directionAsString = "src";
+		break;
+	case DST:
+		directionAsString = "dst";
+		break;
+	default: //SRC_OR_DST:
+		directionAsString = "src or dst";
+		break;
+	}
+}
+
+std::string IFilterWithOperator::parseOperator()
+{
+	switch(m_Operator)
+	{
+	case EQUALS:
+		return "=";
+	case NOT_EQUALS:
+		return "!=";
+	case GREATER_THAN:
+		return ">";
+	case GREATER_OR_EQUAL:
+		return ">=";
+	case LESS_THAN:
+		return "<";
+	case LESS_OR_EQUAL:
+		return "<=";
+	default:
+		return "";
+	}
+}
+
+void IPFilter::convertToIPAddressWithMask(std::string& ipAddrmodified, std::string& mask) const
+{
+	if (m_IPv4Mask.empty())
+		return;
+
+	// Handle the mask
+
+	// The following code lines verify both ipAddress and ipv4Mask are valid IPv4 addresses
+	// The IPv4 limitation comes from the fact libPcap/WinPcap doesn't support mask for IPv6 addresses
+
+	IPv4Address ipAddr(m_Address);
+	if (ipAddr.isUnspecified())
+	{
+		LOG_ERROR("IP filter with mask must be used with IPv4 valid address. Setting the mask to an empty value");
+		mask.clear();
+		return;
+	}
+
+	IPv4Address maskAsAddr(m_IPv4Mask);
+	if (maskAsAddr.isUnspecified())
+	{
+		LOG_ERROR("Invalid IPv4 mask. Setting the mask to an empty");
+		mask.clear();
+		return;
+	}
+
+	// If all addresses are IPv4 valid addresses, make sure ipAddress matches the mask. If it's not, mask the address with the mask
+	// The reason for doing that is libPcap/WinPcap doesn't allow filtering an IP address that doesn't match the mask
+
+	uint32_t addrAsIntAfterMask = ipAddr.toUInt() & maskAsAddr.toUInt();
+	ipAddrmodified = IPv4Address(addrAsIntAfterMask).toString();
+}
+
+void IPFilter::convertToIPAddressWithLen(std::string& ipAddrmodified, int& len) const
+{
+	if (m_Len == 0)
+		return;
+
+	// Handle the length
+
+	// The following code lines verify IP address is valid (IPv4 or IPv6)
+
+	IPAddress ipAddr(ipAddrmodified);
+	if (ipAddr.isUnspecified())
+	{
+		LOG_ERROR("Invalid IP address '%s', setting len to zero", ipAddrmodified.c_str());
+		len = 0;
+	}
+	else if (ipAddr.isIPv4())
+	{
+		const IPv4Address& ip4Addr = ipAddr.getIPv4();
+		uint32_t addrAsInt = ip4Addr.toUInt();
+		uint32_t mask = ((uint32_t)-1) >> ((sizeof(uint32_t)*8)-m_Len);
+		addrAsInt &= mask;
+		ipAddrmodified = IPv4Address(addrAsInt).toString();
+	}
+	else // IPv6
+	{
+		const IPv6Address& ip6Addr = ipAddr.getIPv6();
+		uint8_t* addrAsArr; size_t addrLen;
+		ip6Addr.copyTo(&addrAsArr, addrLen);
+		uint64_t addrLowerBytes = (long)addrAsArr;
+		uint64_t addrHigherBytes = (long)(addrAsArr + 8);
+		if (len > (int)(sizeof(uint64_t) * 8))
+		{
+			addrLowerBytes = 0;
+			addrHigherBytes &= (-1 << (len - sizeof(uint64_t)));
+		}
+		else
+		{
+			addrLowerBytes &= (-1 << len);
+		}
+
+		ipAddrmodified = IPv6Address(addrAsArr).toString();
+		delete [] addrAsArr;
+	}
+}
+
+void IPFilter::parseToString(std::string& result)
+{
+	std::string dir;
+	std::string ipAddr = m_Address;
+	std::string mask = m_IPv4Mask;
+	int len = m_Len;
+	convertToIPAddressWithMask(ipAddr, mask);
+	convertToIPAddressWithLen(ipAddr, len);
+	parseDirection(dir);
+	result = "ip and " + dir + " net " + ipAddr;
+	if (m_IPv4Mask != "")
+		result += " mask " + mask;
+	else if (m_Len > 0)
+	{
+		std::ostringstream stream;
+		stream << m_Len;
+		result += '/' + stream.str();
+	}
+}
+
+void IPv4IDFilter::parseToString(std::string& result)
+{
+	std::string op = parseOperator();
+	std::ostringstream stream;
+	stream << m_IpID;
+	result = "ip[4:2] " + op + ' ' + stream.str();
+}
+
+void IPv4TotalLengthFilter::parseToString(std::string& result)
+{
+	std::string op = parseOperator();
+	std::ostringstream stream;
+	stream << m_TotalLength;
+	result = "ip[2:2] " + op + ' ' + stream.str();
+}
+
+void PortFilter::portToString(uint16_t portAsInt)
+{
+	std::ostringstream stream;
+	stream << portAsInt;
+	m_Port = stream.str();
+}
+
+PortFilter::PortFilter(uint16_t port, Direction dir) : IFilterWithDirection(dir)
+{
+	portToString(port);
+}
+
+void PortFilter::parseToString(std::string& result)
+{
+	std::string dir;
+	parseDirection(dir);
+	result = dir + " port " + m_Port;
+}
+
+void PortRangeFilter::parseToString(std::string& result)
+{
+	std::string dir;
+	parseDirection(dir);
+
+	std::ostringstream fromPortStream;
+	fromPortStream << (int)m_FromPort;
+	std::ostringstream toPortStream;
+	toPortStream << (int)m_ToPort;
+
+	result = dir + " portrange " + fromPortStream.str() + '-' + toPortStream.str();
+}
+
+void MacAddressFilter::parseToString(std::string& result)
+{
+	if (getDir() != SRC_OR_DST)
+	{
+		std::string dir;
+		parseDirection(dir);
+		result = "ether " + dir + ' ' + m_MacAddress.toString();
+	}
+	else
+		result = "ether host " + m_MacAddress.toString();
+}
+
+void EtherTypeFilter::parseToString(std::string& result)
+{
+	std::ostringstream stream;
+	stream << "0x" << std::hex << m_EtherType;
+	result = "ether proto " + stream.str();
+}
+
+AndFilter::AndFilter(std::vector<GeneralFilter*>& filters)
+{
+	for(std::vector<GeneralFilter*>::iterator it = filters.begin(); it != filters.end(); ++it)
+	{
+		m_FilterList.push_back(*it);
+	}
+}
+
+void AndFilter::setFilters(std::vector<GeneralFilter*>& filters)
+{
+	m_FilterList.clear();
+
+	for(std::vector<GeneralFilter*>::iterator it = filters.begin(); it != filters.end(); ++it)
+	{
+		m_FilterList.push_back(*it);
+	}
+}
+
+void AndFilter::parseToString(std::string& result)
+{
+	result.clear();
+	for(std::vector<GeneralFilter*>::iterator it = m_FilterList.begin(); it != m_FilterList.end(); ++it)
+	{
+		std::string innerFilter;
+		(*it)->parseToString(innerFilter);
+		result += '(' + innerFilter + ')';
+		if (m_FilterList.back() != *it)
+		{
+			result += " and ";
+		}
+	}
+}
+
+OrFilter::OrFilter(std::vector<GeneralFilter*>& filters)
+{
+	for(std::vector<GeneralFilter*>::iterator it = filters.begin(); it != filters.end(); ++it)
+	{
+		m_FilterList.push_back(*it);
+	}
+}
+
+void OrFilter::parseToString(std::string& result)
+{
+	result.clear();
+	for(std::vector<GeneralFilter*>::iterator it = m_FilterList.begin(); it != m_FilterList.end(); ++it)
+	{
+		std::string innerFilter;
+		(*it)->parseToString(innerFilter);
+		result += '(' + innerFilter + ')';
+		if (m_FilterList.back() != *it)
+		{
+			result += " or ";
+		}
+	}
+}
+
+void NotFilter::parseToString(std::string& result)
+{
+	std::string innerFilterAsString;
+	m_FilterToInverse->parseToString(innerFilterAsString);
+	result = "not (" + innerFilterAsString + ')';
+}
+
+void ProtoFilter::parseToString(std::string& result)
+{
+	std::ostringstream stream;
+
+	switch (m_Proto)
+	{
+	case TCP:
+		result = "tcp";
+		break;
+	case UDP:
+		result = "udp";
+		break;
+	case ICMP:
+		result = "icmp";
+		break;
+	case VLAN:
+		result = "vlan";
+		break;
+	case IPv4:
+		result = "ip";
+		break;
+	case IPv6:
+		result = "ip6";
+		break;
+	case ARP:
+		result = "arp";
+		break;
+	case Ethernet:
+		result = "ether";
+		break;
+	case GRE:
+		stream << "proto " << PACKETPP_IPPROTO_GRE;
+		result = stream.str();
+		break;
+	case IGMP:
+		stream << "proto " << PACKETPP_IPPROTO_IGMP;
+		result = stream.str();
+		break;
+	default:
+		break;
+	}
+}
+
+void ArpFilter::parseToString(std::string& result)
+{
+	std::ostringstream sstream;
+	sstream << "arp[7] = " << m_OpCode;
+	result += sstream.str();
+}
+
+void VlanFilter::parseToString(std::string& result)
+{
+	std::ostringstream stream;
+	stream << m_VlanID;
+	result = "vlan " + stream.str();
+}
+
+void TcpFlagsFilter::parseToString(std::string& result)
+{
+	if (m_TcpFlagsBitMask == 0)
+	{
+		result.clear();
+		return;
+	}
+
+	result = "tcp[tcpflags] & (";
+	if ((m_TcpFlagsBitMask & tcpFin) != 0)
+		result += "tcp-fin|";
+	if ((m_TcpFlagsBitMask & tcpSyn) != 0)
+		result += "tcp-syn|";
+	if ((m_TcpFlagsBitMask & tcpRst) != 0)
+		result += "tcp-rst|";
+	if ((m_TcpFlagsBitMask & tcpPush) != 0)
+		result += "tcp-push|";
+	if ((m_TcpFlagsBitMask & tcpAck) != 0)
+		result += "tcp-ack|";
+	if ((m_TcpFlagsBitMask & tcpUrg) != 0)
+		result += "tcp-urg|";
+
+	// replace the last '|' character
+	result[result.size() - 1] = ')';
+
+	if (m_MatchOption == MatchOneAtLeast)
+		result += " != 0";
+	else //m_MatchOption == MatchAll
+	{
+		std::ostringstream stream;
+		stream << (int)m_TcpFlagsBitMask;
+		result += " = " + stream.str();
+	}
+}
+
+void TcpWindowSizeFilter::parseToString(std::string& result)
+{
+	std::ostringstream stream;
+	stream << m_WindowSize;
+	result = "tcp[14:2] " + parseOperator() + ' ' + stream.str();
+}
+
+void UdpLengthFilter::parseToString(std::string& result)
+{
+	std::ostringstream stream;
+	stream << m_Length;
+	result = "udp[4:2] " + parseOperator() + ' ' + stream.str();
+}
+
+} // namespace pcpp