#define LOG_MODULE PcapLogModuleLiveDevice

#include "IpUtils.h"
#include "IpAddressUtils.h"
#include "PcapLiveDeviceList.h"
#include "Logger.h"
#include "PcapUtils.h"
#include "DeviceUtils.h"
#include "SystemUtils.h"
#include "pcap.h"
#include <array>
#include <sstream>
#include <algorithm>
#if defined(_WIN32)
#	include <ws2tcpip.h>
#	include <iphlpapi.h>
#	include "WinPcapLiveDevice.h"
#elif defined(__APPLE__)
#	include <systemconfiguration/scdynamicstore.h>
#elif defined(__FreeBSD__)
#	include <arpa/nameser.h>
#	include <resolv.h>
#endif

namespace pcpp
{
	namespace
	{
		void syncPointerVectors(PointerVector<PcapLiveDevice> const& mainVector,
		                        std::vector<PcapLiveDevice*>& viewVector)
		{
			viewVector.resize(mainVector.size());
			// Full update of all elements of the view vector to synchronize them with the main vector.
			std::copy(mainVector.begin(), mainVector.end(), viewVector.begin());
		}
	}  // namespace

	PcapLiveDeviceList::PcapLiveDeviceList() : Base(fetchAllLocalDevices()), m_DnsServers(fetchDnsServers())
	{
		syncPointerVectors(m_DeviceList, m_LiveDeviceListView);
	}

	PointerVector<PcapLiveDevice> PcapLiveDeviceList::fetchAllLocalDevices()
	{
		PointerVector<PcapLiveDevice> deviceList;
		std::unique_ptr<pcap_if_t, internal::PcapFreeAllDevsDeleter> interfaceList;
		try
		{
			interfaceList = internal::getAllLocalPcapDevices();
		}
		catch (const std::exception& e)
		{
			(void)e;  // Suppress the unreferenced local variable warning when PCPP_LOG_ERROR is disabled
			PCPP_LOG_ERROR(e.what());
		}

		PCPP_LOG_DEBUG("Pcap lib version info: " << IPcapDevice::getPcapLibVersionInfo());

		for (pcap_if_t* currInterface = interfaceList.get(); currInterface != nullptr;
		     currInterface = currInterface->next)
		{
#if defined(_WIN32)
			auto dev = std::unique_ptr<PcapLiveDevice>(new WinPcapLiveDevice(currInterface, true, true, true));
#else  //__linux__, __APPLE__, __FreeBSD__
			auto dev = std::unique_ptr<PcapLiveDevice>(new PcapLiveDevice(currInterface, true, true, true));
#endif
			deviceList.pushBack(std::move(dev));
		}
		return deviceList;
	}

	std::vector<IPv4Address> PcapLiveDeviceList::fetchDnsServers()
	{
		std::vector<IPv4Address> dnsServers;
#if defined(_WIN32)
		FIXED_INFO* fixedInfo;
		ULONG ulOutBufLen;
		DWORD dwRetVal;
		IP_ADDR_STRING* pIPAddr;

		std::array<uint8_t, sizeof(FIXED_INFO)> bufferOnStack;
		fixedInfo = reinterpret_cast<FIXED_INFO*>(bufferOnStack.data());
		ulOutBufLen = bufferOnStack.size();

		dwRetVal = GetNetworkParams(fixedInfo, &ulOutBufLen);
		std::vector<uint8_t> bufferOnHeap;
		if (ERROR_BUFFER_OVERFLOW == dwRetVal)
		{
			// Stack buffer was not enough. Allocating a heap buffer.
			bufferOnHeap.resize(ulOutBufLen);
			fixedInfo = reinterpret_cast<FIXED_INFO*>(bufferOnHeap.data());
			ulOutBufLen = bufferOnHeap.size();
			// Retrying to get network info.
			dwRetVal = GetNetworkParams(fixedInfo, &ulOutBufLen);
		}

		if (dwRetVal != 0)
			PCPP_LOG_ERROR("Call to GetNetworkParams failed. Return Value: " << std::hex << dwRetVal);
		else
		{
			int dnsServerCounter = 0;
			try
			{
				dnsServers.push_back(IPv4Address(fixedInfo->DnsServerList.IpAddress.String));
				PCPP_LOG_DEBUG("Default DNS server IP #" << dnsServerCounter++ << ": "
				                                         << fixedInfo->DnsServerList.IpAddress.String);
			}
			catch (const std::exception&)
			{
				PCPP_LOG_DEBUG(
				    "Failed to parse default DNS server IP address: " << fixedInfo->DnsServerList.IpAddress.String);
			}

			pIPAddr = fixedInfo->DnsServerList.Next;
			while (pIPAddr)
			{
				try
				{
					dnsServers.push_back(IPv4Address(pIPAddr->IpAddress.String));
					PCPP_LOG_DEBUG("Default DNS server IP #" << dnsServerCounter++ << ": "
					                                         << pIPAddr->IpAddress.String);
				}
				catch (const std::exception&)
				{
					PCPP_LOG_DEBUG("Failed to parse DNS server IP address: " << pIPAddr->IpAddress.String);
				}
				pIPAddr = pIPAddr->Next;
			}
		}
#elif defined(__linux__)
		// verify that nmcli exist
		std::string command = "command -v nmcli >/dev/null 2>&1 || { echo 'nmcli not installed'; }";
		std::string nmcliExists = executeShellCommand(command);
		if (nmcliExists != "")
		{
			PCPP_LOG_DEBUG("Error retrieving DNS server list: nmcli doesn't exist");
			return {};
		}

		// check nmcli major version (0 or 1)
		command = "nmcli -v | awk -F' ' '{print $NF}' | awk -F'.' '{print $1}'";
		std::string nmcliMajorVer = executeShellCommand(command);
		nmcliMajorVer.erase(std::remove(nmcliMajorVer.begin(), nmcliMajorVer.end(), '\n'), nmcliMajorVer.end());
		PCPP_LOG_DEBUG("Found nmcli. nmcli major version is: '" << nmcliMajorVer << "'");

		// build nmcli command according to its major version
		if (nmcliMajorVer == "0")
			command = "nmcli dev list | grep IP4.DNS";
		else
			command = "nmcli dev show | grep IP4.DNS";

		std::string dnsServersInfo = executeShellCommand(command);
		if (dnsServersInfo == "")
		{
			PCPP_LOG_DEBUG("Error retrieving DNS server list: call to nmcli gave no output");
			return {};
		}

		std::istringstream stream(dnsServersInfo);
		std::string line;
		int i = 1;
		while (std::getline(stream, line))
		{
			std::istringstream lineStream(line);
			std::string headline;
			std::string dnsIP;
			lineStream >> headline;
			lineStream >> dnsIP;
			IPv4Address dnsIPAddr;
			try
			{
				dnsIPAddr = IPv4Address(dnsIP);
			}
			catch (const std::exception& e)
			{
				PCPP_LOG_DEBUG("Failed to parse DNS server IP address: " << dnsIP << ": " << e.what());
				continue;
			}

			if (std::find(dnsServers.begin(), dnsServers.end(), dnsIPAddr) == dnsServers.end())
			{
				dnsServers.push_back(dnsIPAddr);
				PCPP_LOG_DEBUG("Default DNS server IP #" << i++ << ": " << dnsIPAddr);
			}
		}
#elif defined(__APPLE__)

		SCDynamicStoreRef dynRef = SCDynamicStoreCreate(kCFAllocatorSystemDefault, CFSTR("iked"), nullptr, nullptr);
		if (dynRef == nullptr)
		{
			PCPP_LOG_DEBUG("Couldn't set DNS server list: failed to retrieve SCDynamicStore");
			return {};
		}

		CFDictionaryRef dnsDict = (CFDictionaryRef)SCDynamicStoreCopyValue(dynRef, CFSTR("State:/Network/Global/DNS"));

		if (dnsDict == nullptr)
		{
			PCPP_LOG_DEBUG("Couldn't set DNS server list: failed to get DNS dictionary");
			CFRelease(dynRef);
			return {};
		}

		CFArrayRef serverAddresses = (CFArrayRef)CFDictionaryGetValue(dnsDict, CFSTR("ServerAddresses"));

		if (serverAddresses == nullptr)
		{
			PCPP_LOG_DEBUG("Couldn't set DNS server list: server addresses array is null");
			CFRelease(dynRef);
			CFRelease(dnsDict);
			return {};
		}

		CFIndex count = CFArrayGetCount(serverAddresses);
		for (CFIndex i = 0; i < count; i++)
		{
			CFStringRef serverAddress = (CFStringRef)CFArrayGetValueAtIndex(serverAddresses, i);

			if (serverAddress == nullptr)
				continue;

			uint8_t buf[20];
			char* serverAddressCString = (char*)buf;
			CFStringGetCString(serverAddress, serverAddressCString, 20, kCFStringEncodingUTF8);
			try
			{
				dnsServers.push_back(IPv4Address(serverAddressCString));
				PCPP_LOG_DEBUG("Default DNS server IP #" << (int)(i + 1) << ": " << serverAddressCString);
			}
			catch (const std::exception& e)
			{
				PCPP_LOG_DEBUG("Failed to parse DNS server IP address: " << serverAddressCString << ": " << e.what());
			}
		}

		CFRelease(dynRef);
		CFRelease(dnsDict);

#elif defined(__FreeBSD__)

		res_init();

		for (int i = 0; i < _res.nscount; i++)
		{
			sockaddr* saddr = (sockaddr*)&_res.nsaddr_list[i];
			if (saddr == nullptr)
				continue;
			in_addr* inaddr = internal::try_sockaddr2in_addr(saddr);
			if (inaddr == nullptr)
				continue;

			try
			{
				dnsServers.push_back(IPv4Address(internal::in_addr2int(*inaddr)));
			}
			catch (const std::exception& e)
			{
				PCPP_LOG_DEBUG("Failed to parse DNS server IP address: " << internal::in_addr2int(*inaddr) << ": "
				                                                         << e.what());
			}
		}

#endif
		return dnsServers;
	}

	PcapLiveDevice* PcapLiveDeviceList::getPcapLiveDeviceByIp(const IPAddress& ipAddr) const
	{
		return getDeviceByIp(ipAddr);
	}

	PcapLiveDevice* PcapLiveDeviceList::getDeviceByIp(const IPAddress& ipAddr) const
	{
		if (ipAddr.getType() == IPAddress::IPv4AddressType)
		{
			return getDeviceByIp(ipAddr.getIPv4());
		}
		else  // IPAddress::IPv6AddressType
		{
			return getDeviceByIp(ipAddr.getIPv6());
		}
	}

	PcapLiveDevice* PcapLiveDeviceList::getPcapLiveDeviceByIp(const IPv4Address& ipAddr) const
	{
<<<<<<< HEAD
		auto it = std::find_if(m_DeviceList.begin(), m_DeviceList.end(), [&ipAddr](PcapLiveDevice* const& devPtr) {
			auto devIP = devPtr->getIPv4Address();
			return devIP == ipAddr;
		});
		return it != m_DeviceList.end() ? *it : nullptr;
=======
		return getDeviceByIp(ipAddr);
	}

	PcapLiveDevice* PcapLiveDeviceList::getDeviceByIp(const IPv4Address& ipAddr) const
	{
		auto it = std::find_if(m_LiveDeviceList.begin(), m_LiveDeviceList.end(),
		                       [&ipAddr](std::unique_ptr<PcapLiveDevice> const& devPtr) {
			                       auto devIP = devPtr->getIPv4Address();
			                       return devIP == ipAddr;
		                       });
		return it != m_LiveDeviceList.end() ? it->get() : nullptr;
>>>>>>> e5f8ac69
	}

	PcapLiveDevice* PcapLiveDeviceList::getPcapLiveDeviceByIp(const IPv6Address& ip6Addr) const
	{
<<<<<<< HEAD
		auto it = std::find_if(m_DeviceList.begin(), m_DeviceList.end(), [&ip6Addr](PcapLiveDevice* devPtr) {
			auto devIP = devPtr->getIPv6Address();
			return devIP == ip6Addr;
		});
		return it != m_DeviceList.end() ? *it : nullptr;
=======
		return getDeviceByIp(ip6Addr);
	}

	PcapLiveDevice* PcapLiveDeviceList::getDeviceByIp(const IPv6Address& ip6Addr) const
	{
		auto it = std::find_if(m_LiveDeviceList.begin(), m_LiveDeviceList.end(),
		                       [&ip6Addr](std::unique_ptr<PcapLiveDevice> const& devPtr) {
			                       auto devIP = devPtr->getIPv6Address();
			                       return devIP == ip6Addr;
		                       });
		return it != m_LiveDeviceList.end() ? it->get() : nullptr;
>>>>>>> e5f8ac69
	}

	PcapLiveDevice* PcapLiveDeviceList::getPcapLiveDeviceByIp(const std::string& ipAddrAsString) const
	{
		return getDeviceByIp(ipAddrAsString);
	}

	PcapLiveDevice* PcapLiveDeviceList::getDeviceByIp(const std::string& ipAddrAsString) const
	{
		IPAddress ipAddr;
		try
		{
			ipAddr = IPAddress(ipAddrAsString);
		}
		catch (const std::exception&)
		{
			PCPP_LOG_ERROR("IP address is not valid: " + ipAddrAsString);
			return nullptr;
		}

		PcapLiveDevice* result = getDeviceByIp(ipAddr);
		return result;
	}

	PcapLiveDevice* PcapLiveDeviceList::getPcapLiveDeviceByName(const std::string& name) const
	{
		return getDeviceByName(name);
	}

	PcapLiveDevice* PcapLiveDeviceList::getDeviceByName(const std::string& name) const
	{
		PCPP_LOG_DEBUG("Searching all live devices...");
		auto devIter = std::find_if(m_DeviceList.begin(), m_DeviceList.end(),
		                            [&name](PcapLiveDevice* dev) { return dev->getName() == name; });

		if (devIter == m_DeviceList.end())
		{
			PCPP_LOG_DEBUG("Found no live device with name '" << name << "'");
			return nullptr;
		}

		return *devIter;
	}

	PcapLiveDevice* PcapLiveDeviceList::getPcapLiveDeviceByIpOrName(const std::string& ipOrName) const
	{
		return getDeviceByIpOrName(ipOrName);
	}

	PcapLiveDevice* PcapLiveDeviceList::getDeviceByIpOrName(const std::string& ipOrName) const
	{
		try
		{
			IPAddress interfaceIP = IPAddress(ipOrName);
			return getDeviceByIp(interfaceIP);
		}
		catch (std::exception&)
		{
			return getDeviceByName(ipOrName);
		}
	}

	PcapLiveDeviceList* PcapLiveDeviceList::clone()
	{
		return new PcapLiveDeviceList;
	}

	void PcapLiveDeviceList::reset()
	{
		m_LiveDeviceListView.clear();

		m_DeviceList = fetchAllLocalDevices();
		m_DnsServers = fetchDnsServers();

		syncPointerVectors(m_DeviceList, m_LiveDeviceListView);
	}

}  // namespace pcpp<|MERGE_RESOLUTION|>--- conflicted
+++ resolved
@@ -283,48 +283,30 @@
 
 	PcapLiveDevice* PcapLiveDeviceList::getPcapLiveDeviceByIp(const IPv4Address& ipAddr) const
 	{
-<<<<<<< HEAD
-		auto it = std::find_if(m_DeviceList.begin(), m_DeviceList.end(), [&ipAddr](PcapLiveDevice* const& devPtr) {
+		return getDeviceByIp(ipAddr);
+	}
+
+	PcapLiveDevice* PcapLiveDeviceList::getDeviceByIp(const IPv4Address& ipAddr) const
+	{
+		auto it = std::find_if(m_DeviceList.begin(), m_DeviceList.end(), [&ipAddr](PcapLiveDevice const* devPtr) {
 			auto devIP = devPtr->getIPv4Address();
 			return devIP == ipAddr;
 		});
 		return it != m_DeviceList.end() ? *it : nullptr;
-=======
-		return getDeviceByIp(ipAddr);
-	}
-
-	PcapLiveDevice* PcapLiveDeviceList::getDeviceByIp(const IPv4Address& ipAddr) const
-	{
-		auto it = std::find_if(m_LiveDeviceList.begin(), m_LiveDeviceList.end(),
-		                       [&ipAddr](std::unique_ptr<PcapLiveDevice> const& devPtr) {
-			                       auto devIP = devPtr->getIPv4Address();
-			                       return devIP == ipAddr;
-		                       });
-		return it != m_LiveDeviceList.end() ? it->get() : nullptr;
->>>>>>> e5f8ac69
 	}
 
 	PcapLiveDevice* PcapLiveDeviceList::getPcapLiveDeviceByIp(const IPv6Address& ip6Addr) const
 	{
-<<<<<<< HEAD
-		auto it = std::find_if(m_DeviceList.begin(), m_DeviceList.end(), [&ip6Addr](PcapLiveDevice* devPtr) {
+		return getDeviceByIp(ip6Addr);
+	}
+
+	PcapLiveDevice* PcapLiveDeviceList::getDeviceByIp(const IPv6Address& ip6Addr) const
+	{
+		auto it = std::find_if(m_DeviceList.begin(), m_DeviceList.end(), [&ip6Addr](PcapLiveDevice const* devPtr) {
 			auto devIP = devPtr->getIPv6Address();
 			return devIP == ip6Addr;
 		});
 		return it != m_DeviceList.end() ? *it : nullptr;
-=======
-		return getDeviceByIp(ip6Addr);
-	}
-
-	PcapLiveDevice* PcapLiveDeviceList::getDeviceByIp(const IPv6Address& ip6Addr) const
-	{
-		auto it = std::find_if(m_LiveDeviceList.begin(), m_LiveDeviceList.end(),
-		                       [&ip6Addr](std::unique_ptr<PcapLiveDevice> const& devPtr) {
-			                       auto devIP = devPtr->getIPv6Address();
-			                       return devIP == ip6Addr;
-		                       });
-		return it != m_LiveDeviceList.end() ? it->get() : nullptr;
->>>>>>> e5f8ac69
 	}
 
 	PcapLiveDevice* PcapLiveDeviceList::getPcapLiveDeviceByIp(const std::string& ipAddrAsString) const
