--- conflicted
+++ resolved
@@ -1,340 +1,303 @@
-#define LOG_MODULE PcapLogModuleLiveDevice
-
-#include "IpUtils.h"
-#include "PcapLiveDeviceList.h"
-#include "Logger.h"
-#include "SystemUtils.h"
-#include <string.h>
-#include <sstream>
-#include <algorithm>
-#if defined(WIN32) || defined(WINx64)
-#include <ws2tcpip.h>
-#include <iphlpapi.h>
-#elif MAC_OS_X
-#include <systemconfiguration/scdynamicstore.h>
-#endif
-
-
-namespace pcpp
-{
-
-PcapLiveDeviceList::PcapLiveDeviceList()
-{
-	init();
-}
-
-PcapLiveDeviceList::~PcapLiveDeviceList()
-{
-	for(std::vector<PcapLiveDevice*>::iterator devIter = m_LiveDeviceList.begin(); devIter != m_LiveDeviceList.end(); devIter++)
-	{
-		delete (*devIter);
-	}
-}
-
-void PcapLiveDeviceList::init()
-{
-	pcap_if_t* interfaceList;
-	char errbuf[PCAP_ERRBUF_SIZE];
-	int err = pcap_findalldevs(&interfaceList, errbuf);
-	if (err < 0)
-	{
-		LOG_ERROR("Error searching for devices: %s", errbuf);
-	}
-
-	LOG_DEBUG("Pcap lib version info: %s", IPcapDevice::getPcapLibVersionInfo().c_str());
-
-	pcap_if_t* currInterface = interfaceList;
-	while (currInterface != NULL)
-	{
-#ifdef WIN32
-		PcapLiveDevice* dev = new WinPcapLiveDevice(currInterface, true, true, true);
-#else //LINUX, MAC_OSX
-		PcapLiveDevice* dev = new PcapLiveDevice(currInterface, true, true, true);
-#endif
-		currInterface = currInterface->next;
-		m_LiveDeviceList.insert(m_LiveDeviceList.end(), dev);
-	}
-
-	setDnsServers();
-
-	LOG_DEBUG("Freeing live device data");
-	pcap_freealldevs(interfaceList);
-}
-
-void PcapLiveDeviceList::setDnsServers()
-{
-	int errorCode;
-#if defined(WIN32) || defined(WINx64)
-	FIXED_INFO * fixedInfo;
-	ULONG    ulOutBufLen;
-	DWORD    dwRetVal;
-	IP_ADDR_STRING * pIPAddr;
-
-	uint8_t buf1[sizeof(FIXED_INFO)];
-	fixedInfo = (FIXED_INFO *) buf1;
-	ulOutBufLen = sizeof( FIXED_INFO );
-
-	dwRetVal = GetNetworkParams( fixedInfo, &ulOutBufLen );
-	uint8_t* buf2 = new uint8_t[ulOutBufLen];
-	if(ERROR_BUFFER_OVERFLOW == dwRetVal)
-	{
-		fixedInfo = (FIXED_INFO *)buf2;
-	}
-
-	if ((dwRetVal = GetNetworkParams( fixedInfo, &ulOutBufLen )) != 0)
-		LOG_ERROR("Call to GetNetworkParams failed. Return Value: %08lx\n", dwRetVal);
-	else
-	{
-		m_DnsServers.push_back(pcpp::experimental::makeIPv4Address(fixedInfo->DnsServerList.IpAddress.String, errorCode));
-		int i = 1;
-		LOG_DEBUG("Default DNS server IP #%d: %s\n", i++, fixedInfo->DnsServerList.IpAddress.String );
-
-		pIPAddr = fixedInfo->DnsServerList.Next;
-		while ( pIPAddr )
-		{
-			m_DnsServers.push_back(pcpp::experimental::makeIPv4Address(pIPAddr->IpAddress.String, errorCode));
-			LOG_DEBUG("Default DNS server IP #%d: %s\n", i++, pIPAddr->IpAddress.String);
-			pIPAddr = pIPAddr -> Next;
-		}
-	}
-
-	delete[] buf2;
-#elif LINUX
-	// verify that nmcli exist
-	std::string command = "command -v nmcli >/dev/null 2>&1 || { echo 'nmcli not installed'; }";
-	std::string nmcliExists = executeShellCommand(command);
-	if (nmcliExists != "")
-	{
-		LOG_DEBUG("Error retrieving DNS server list: nmcli doesn't exist");
-		return;
-	}
-
-	// check nmcli major version (0 or 1)
-	command = "nmcli -v | awk -F' ' '{print $NF}' | awk -F'.' '{print $1}'";
-	std::string nmcliMajorVer = executeShellCommand(command);
-	nmcliMajorVer.erase(std::remove(nmcliMajorVer.begin(), nmcliMajorVer.end(), '\n'), nmcliMajorVer.end());
-	LOG_DEBUG("Found nmcli. nmcli major version is: '%s'", nmcliMajorVer.c_str());
-
-	// build nmcli command according to its major version
-	if (nmcliMajorVer == "0")
-		command = "nmcli dev list | grep IP4.DNS";
-	else
-		command = "nmcli dev show | grep IP4.DNS";
-
-	std::string dnsServersInfo = executeShellCommand(command);
-	if (dnsServersInfo == "")
-	{
-		LOG_DEBUG("Error retrieving DNS server list: call to nmcli gave no output");
-		return;
-	}
-
-	std::istringstream stream(dnsServersInfo);
-	std::string line;
-	int i = 1;
-	while(std::getline(stream, line))
-	{
-		std::istringstream lineStream(line);
-		std::string headline;
-		std::string dnsIP;
-		lineStream >> headline;
-		lineStream >> dnsIP;
-<<<<<<< HEAD
-		IPv4Address dnsIPAddr(dnsIP);
-		if (dnsIPAddr.isUnspecified())
-=======
-		pcpp::experimental::IPv4Address dnsIPAddr = pcpp::experimental::makeIPv4Address(dnsIP, errorCode);
-		if (errorCode != 0)
->>>>>>> b2751adc
-			continue;
-
-		if (std::find(m_DnsServers.begin(), m_DnsServers.end(), dnsIPAddr) == m_DnsServers.end())
-		{
-			m_DnsServers.push_back(dnsIPAddr);
-			LOG_DEBUG("Default DNS server IP #%d: %s\n", i++, dnsIPAddr.toString().c_str());
-		}
-	}
-#elif MAC_OS_X
-
-	SCDynamicStoreRef dynRef = SCDynamicStoreCreate(kCFAllocatorSystemDefault, CFSTR("iked"), NULL, NULL);
-	if (dynRef == NULL)
-	{
-		LOG_DEBUG("Couldn't set DNS server list: failed to retrieve SCDynamicStore");
-		return;
-	}
-
-	CFDictionaryRef dnsDict = (CFDictionaryRef)SCDynamicStoreCopyValue(dynRef,CFSTR("State:/Network/Global/DNS"));
-
-	if (dnsDict == NULL)
-	{
-		LOG_DEBUG("Couldn't set DNS server list: failed to get DNS dictionary");
-		CFRelease(dynRef);
-		return;
-	}
-
-	CFArrayRef serverAddresses = (CFArrayRef)CFDictionaryGetValue(dnsDict, CFSTR("ServerAddresses"));
-
-	if (serverAddresses == NULL)
-	{
-		LOG_DEBUG("Couldn't set DNS server list: server addresses array is null");
-		CFRelease(dynRef);
-		CFRelease(dnsDict);
-		return;
-	}
-
-	CFIndex count = CFArrayGetCount(serverAddresses);
-	for (CFIndex i = 0; i < count; i++)
-	{
-		CFStringRef serverAddress = (CFStringRef)CFArrayGetValueAtIndex(serverAddresses, i);
-
-		if (serverAddress == NULL)
-			continue;
-
-		uint8_t buf[20];
-		char* serverAddressCString = (char*)buf;
-		CFStringGetCString(serverAddress, serverAddressCString, 20, kCFStringEncodingUTF8);
-		m_DnsServers.push_back(pcpp::experimental::makeIPv4Address(serverAddressCString, errorCode));
-		LOG_DEBUG("Default DNS server IP #%d: %s\n", (int)(i+1), serverAddressCString);
-	}
-
-	CFRelease(dynRef);
-	CFRelease(dnsDict);
-#endif
-}
-
-<<<<<<< HEAD
-PcapLiveDevice* PcapLiveDeviceList::getPcapLiveDeviceByIp(IPAddress* ipAddr) const
-{
-	if (ipAddr->isIPv4())
-	{
-		return getPcapLiveDeviceByIp(ipAddr->getIPv4());
-	}
-	else //IPAddress::IPv6AddressType
-	{
-		return getPcapLiveDeviceByIp(ipAddr->getIPv6());
-	}
-}
-
-PcapLiveDevice* PcapLiveDeviceList::getPcapLiveDeviceByIp(IPv4Address ipAddr) const
-=======
-PcapLiveDevice* PcapLiveDeviceList::getPcapLiveDeviceByIp(const pcpp::experimental::IPv4Address& ipAddr) const
->>>>>>> b2751adc
-{
-	LOG_DEBUG("Searching all live devices...");
-	for(std::vector<PcapLiveDevice*>::const_iterator devIter = m_LiveDeviceList.begin(); devIter != m_LiveDeviceList.end(); devIter++)
-	{
-		LOG_DEBUG("Searching device '%s'. Searching all addresses...", (*devIter)->m_Name);
-		for(std::vector<pcap_addr_t>::iterator addrIter = (*devIter)->m_Addresses.begin(); addrIter != (*devIter)->m_Addresses.end(); addrIter++)
-		{
-			if (LoggerPP::getInstance().isDebugEnabled(PcapLogModuleLiveDevice) && addrIter->addr != NULL)
-			{
-				char addrAsString[INET6_ADDRSTRLEN];
-				sockaddr2string(addrIter->addr, addrAsString);
-				LOG_DEBUG("Searching address %s", addrAsString);
-			}
-
-			in_addr* currAddr = sockaddr2in_addr(addrIter->addr);
-			if (currAddr == NULL)
-			{
-				LOG_DEBUG("Address is NULL");
-				continue;
-			}
-
-<<<<<<< HEAD
-			if (memcmp(currAddr, ipAddr.toBytes(), sizeof(*currAddr)) == 0)
-=======
-			if (currAddr->s_addr == ipAddr.toUInt())
->>>>>>> b2751adc
-			{
-				LOG_DEBUG("Found matched address!");
-				return (*devIter);
-			}
-		}
-	}
-
-	return NULL;
-}
-
-PcapLiveDevice* PcapLiveDeviceList::getPcapLiveDeviceByIp(const pcpp::experimental::IPv6Address& ip6Addr) const
-{
-	LOG_DEBUG("Searching all live devices...");
-	for(std::vector<PcapLiveDevice*>::const_iterator devIter = m_LiveDeviceList.begin(); devIter != m_LiveDeviceList.end(); devIter++)
-	{
-		LOG_DEBUG("Searching device '%s'. Searching all addresses...", (*devIter)->m_Name);
-		for(std::vector<pcap_addr_t>::iterator addrIter = (*devIter)->m_Addresses.begin(); addrIter != (*devIter)->m_Addresses.end(); addrIter++)
-		{
-			if (LoggerPP::getInstance().isDebugEnabled(PcapLogModuleLiveDevice) && addrIter->addr != NULL)
-			{
-				char addrAsString[INET6_ADDRSTRLEN];
-				sockaddr2string(addrIter->addr, addrAsString);
-				LOG_DEBUG("Searching address %s", addrAsString);
-			}
-
-			in6_addr* currAddr = sockaddr2in6_addr(addrIter->addr);
-			if (currAddr == NULL)
-			{
-				LOG_DEBUG("Address is NULL");
-				continue;
-			}
-
-			if (memcmp(currAddr, ip6Addr.toBytes(), sizeof(struct in6_addr)) == 0)
-			{
-				LOG_DEBUG("Found matched address!");
-				return (*devIter);
-			}
-		}
-	}
-
-	return NULL;
-}
-
-PcapLiveDevice* PcapLiveDeviceList::getPcapLiveDeviceByIp(const char* ipAddrAsString) const
-{
-<<<<<<< HEAD
-	IPAddress apAddr(ipAddrAsString);
-	if (apAddr.isUnspecified())
-=======
-	int errorCode;
-	pcpp::experimental::IPAddress ipAddr = pcpp::experimental::makeAddress(ipAddrAsString, errorCode);
-	if (errorCode != 0)
->>>>>>> b2751adc
-	{
-		LOG_ERROR("IP address is illegal");
-		return NULL;
-	}
-
-<<<<<<< HEAD
-	PcapLiveDevice* result = PcapLiveDeviceList::getPcapLiveDeviceByIp(&apAddr);
-	return result;
-=======
-	return PcapLiveDeviceList::getPcapLiveDeviceByIp(ipAddr);
->>>>>>> b2751adc
-}
-
-
-PcapLiveDevice* PcapLiveDeviceList::getPcapLiveDeviceByName(const std::string& name) const
-{
-	LOG_DEBUG("Searching all live devices...");
-	for(std::vector<PcapLiveDevice*>::const_iterator devIter = m_LiveDeviceList.begin(); devIter != m_LiveDeviceList.end(); devIter++)
-	{
-		std::string devName((*devIter)->getName());
-		if (name == devName)
-			return (*devIter);
-	}
-
-	return NULL;
-}
-
-void PcapLiveDeviceList::reset()
-{
-	for(std::vector<PcapLiveDevice*>::iterator devIter = m_LiveDeviceList.begin(); devIter != m_LiveDeviceList.end(); devIter++)
-	{
-		delete (*devIter);
-	}
-
-	m_LiveDeviceList.clear();
-	m_DnsServers.clear();
-
-	init();
-}
-
-} // namespace pcpp
+#define LOG_MODULE PcapLogModuleLiveDevice
+
+#include "IpUtils.h"
+#include "PcapLiveDeviceList.h"
+#include "Logger.h"
+#include "SystemUtils.h"
+#include <string.h>
+#include <sstream>
+#include <algorithm>
+#if defined(WIN32) || defined(WINx64)
+#include <ws2tcpip.h>
+#include <iphlpapi.h>
+#elif MAC_OS_X
+#include <systemconfiguration/scdynamicstore.h>
+#endif
+
+
+namespace pcpp
+{
+
+PcapLiveDeviceList::PcapLiveDeviceList()
+{
+	init();
+}
+
+PcapLiveDeviceList::~PcapLiveDeviceList()
+{
+	for(std::vector<PcapLiveDevice*>::iterator devIter = m_LiveDeviceList.begin(); devIter != m_LiveDeviceList.end(); devIter++)
+	{
+		delete (*devIter);
+	}
+}
+
+void PcapLiveDeviceList::init()
+{
+	pcap_if_t* interfaceList;
+	char errbuf[PCAP_ERRBUF_SIZE];
+	int err = pcap_findalldevs(&interfaceList, errbuf);
+	if (err < 0)
+	{
+		LOG_ERROR("Error searching for devices: %s", errbuf);
+	}
+
+	LOG_DEBUG("Pcap lib version info: %s", IPcapDevice::getPcapLibVersionInfo().c_str());
+
+	pcap_if_t* currInterface = interfaceList;
+	while (currInterface != NULL)
+	{
+#ifdef WIN32
+		PcapLiveDevice* dev = new WinPcapLiveDevice(currInterface, true, true, true);
+#else //LINUX, MAC_OSX
+		PcapLiveDevice* dev = new PcapLiveDevice(currInterface, true, true, true);
+#endif
+		currInterface = currInterface->next;
+		m_LiveDeviceList.insert(m_LiveDeviceList.end(), dev);
+	}
+
+	setDnsServers();
+
+	LOG_DEBUG("Freeing live device data");
+	pcap_freealldevs(interfaceList);
+}
+
+void PcapLiveDeviceList::setDnsServers()
+{
+#if defined(WIN32) || defined(WINx64)
+	FIXED_INFO * fixedInfo;
+	ULONG    ulOutBufLen;
+	DWORD    dwRetVal;
+	IP_ADDR_STRING * pIPAddr;
+
+	uint8_t buf1[sizeof(FIXED_INFO)];
+	fixedInfo = (FIXED_INFO *) buf1;
+	ulOutBufLen = sizeof( FIXED_INFO );
+
+	dwRetVal = GetNetworkParams( fixedInfo, &ulOutBufLen );
+	uint8_t* buf2 = new uint8_t[ulOutBufLen];
+	if(ERROR_BUFFER_OVERFLOW == dwRetVal)
+	{
+		fixedInfo = (FIXED_INFO *)buf2;
+	}
+
+	if ((dwRetVal = GetNetworkParams( fixedInfo, &ulOutBufLen )) != 0)
+		LOG_ERROR("Call to GetNetworkParams failed. Return Value: %08lx\n", dwRetVal);
+	else
+	{
+		m_DnsServers.push_back(IPv4Address(fixedInfo->DnsServerList.IpAddress.String));
+		int i = 1;
+		LOG_DEBUG("Default DNS server IP #%d: %s\n", i++, fixedInfo->DnsServerList.IpAddress.String );
+
+		pIPAddr = fixedInfo->DnsServerList.Next;
+		while ( pIPAddr )
+		{
+			m_DnsServers.push_back(IPv4Address(pIPAddr->IpAddress.String));
+			LOG_DEBUG("Default DNS server IP #%d: %s\n", i++, pIPAddr->IpAddress.String);
+			pIPAddr = pIPAddr -> Next;
+		}
+	}
+
+	delete[] buf2;
+#elif LINUX
+	// verify that nmcli exist
+	std::string command = "command -v nmcli >/dev/null 2>&1 || { echo 'nmcli not installed'; }";
+	std::string nmcliExists = executeShellCommand(command);
+	if (!nmcliExists.empty())
+	{
+		LOG_DEBUG("Error retrieving DNS server list: nmcli doesn't exist");
+		return;
+	}
+
+	// check nmcli major version (0 or 1)
+	command = "nmcli -v | awk -F' ' '{print $NF}' | awk -F'.' '{print $1}'";
+	std::string nmcliMajorVer = executeShellCommand(command);
+	nmcliMajorVer.erase(std::remove(nmcliMajorVer.begin(), nmcliMajorVer.end(), '\n'), nmcliMajorVer.end());
+	LOG_DEBUG("Found nmcli. nmcli major version is: '%s'", nmcliMajorVer.c_str());
+
+	// build nmcli command according to its major version
+	if (nmcliMajorVer == "0")
+		command = "nmcli dev list | grep IP4.DNS";
+	else
+		command = "nmcli dev show | grep IP4.DNS";
+
+	std::string dnsServersInfo = executeShellCommand(command);
+	if (dnsServersInfo.empty())
+	{
+		LOG_DEBUG("Error retrieving DNS server list: call to nmcli gave no output");
+		return;
+	}
+
+	std::istringstream stream(dnsServersInfo);
+	std::string line;
+	int i = 1;
+	while(std::getline(stream, line))
+	{
+		std::istringstream lineStream(line);
+		std::string headline;
+		std::string dnsIP;
+		lineStream >> headline;
+		lineStream >> dnsIP;
+		IPv4Address dnsIPAddr(dnsIP);
+		if (dnsIPAddr.isUnspecified())
+			continue;
+
+		if (std::find(m_DnsServers.begin(), m_DnsServers.end(), dnsIPAddr) == m_DnsServers.end())
+		{
+			m_DnsServers.push_back(dnsIPAddr);
+			LOG_DEBUG("Default DNS server IP #%d: %s\n", i++, dnsIPAddr.toString().c_str());
+		}
+	}
+#elif MAC_OS_X
+
+	SCDynamicStoreRef dynRef = SCDynamicStoreCreate(kCFAllocatorSystemDefault, CFSTR("iked"), NULL, NULL);
+	if (dynRef == NULL)
+	{
+		LOG_DEBUG("Couldn't set DNS server list: failed to retrieve SCDynamicStore");
+		return;
+	}
+
+	CFDictionaryRef dnsDict = (CFDictionaryRef)SCDynamicStoreCopyValue(dynRef,CFSTR("State:/Network/Global/DNS"));
+
+	if (dnsDict == NULL)
+	{
+		LOG_DEBUG("Couldn't set DNS server list: failed to get DNS dictionary");
+		CFRelease(dynRef);
+		return;
+	}
+
+	CFArrayRef serverAddresses = (CFArrayRef)CFDictionaryGetValue(dnsDict, CFSTR("ServerAddresses"));
+
+	if (serverAddresses == NULL)
+	{
+		LOG_DEBUG("Couldn't set DNS server list: server addresses array is null");
+		CFRelease(dynRef);
+		CFRelease(dnsDict);
+		return;
+	}
+
+	CFIndex count = CFArrayGetCount(serverAddresses);
+	for (CFIndex i = 0; i < count; i++)
+	{
+		CFStringRef serverAddress = (CFStringRef)CFArrayGetValueAtIndex(serverAddresses, i);
+
+		if (serverAddress == NULL)
+			continue;
+
+		uint8_t buf[20];
+		char* serverAddressCString = (char*)buf;
+		CFStringGetCString(serverAddress, serverAddressCString, 20, kCFStringEncodingUTF8);
+		m_DnsServers.push_back(makeIPv4Address(serverAddressCString, errorCode));
+		LOG_DEBUG("Default DNS server IP #%d: %s\n", (int)(i+1), serverAddressCString);
+	}
+
+	CFRelease(dynRef);
+	CFRelease(dnsDict);
+#endif
+}
+
+PcapLiveDevice* PcapLiveDeviceList::getPcapLiveDeviceByIp(const IPv4Address& ipAddr) const
+{
+	LOG_DEBUG("Searching all live devices...");
+	for(std::vector<PcapLiveDevice*>::const_iterator devIter = m_LiveDeviceList.begin(); devIter != m_LiveDeviceList.end(); devIter++)
+	{
+		LOG_DEBUG("Searching device '%s'. Searching all addresses...", (*devIter)->m_Name);
+		for(std::vector<pcap_addr_t>::iterator addrIter = (*devIter)->m_Addresses.begin(); addrIter != (*devIter)->m_Addresses.end(); addrIter++)
+		{
+			if (LoggerPP::getInstance().isDebugEnabled(PcapLogModuleLiveDevice) && addrIter->addr != NULL)
+			{
+				char addrAsString[INET6_ADDRSTRLEN];
+				sockaddr2string(addrIter->addr, addrAsString);
+				LOG_DEBUG("Searching address %s", addrAsString);
+			}
+
+			in_addr* currAddr = sockaddr2in_addr(addrIter->addr);
+			if (currAddr == NULL)
+			{
+				LOG_DEBUG("Address is NULL");
+				continue;
+			}
+
+			if (memcmp(currAddr, ipAddr.toBytes(), sizeof(struct in_addr)) == 0)
+			{
+				LOG_DEBUG("Found matched address!");
+				return (*devIter);
+			}
+		}
+	}
+
+	return NULL;
+}
+
+PcapLiveDevice* PcapLiveDeviceList::getPcapLiveDeviceByIp(const IPv6Address& ip6Addr) const
+{
+	LOG_DEBUG("Searching all live devices...");
+	for(std::vector<PcapLiveDevice*>::const_iterator devIter = m_LiveDeviceList.begin(); devIter != m_LiveDeviceList.end(); devIter++)
+	{
+		LOG_DEBUG("Searching device '%s'. Searching all addresses...", (*devIter)->m_Name);
+		for(std::vector<pcap_addr_t>::iterator addrIter = (*devIter)->m_Addresses.begin(); addrIter != (*devIter)->m_Addresses.end(); addrIter++)
+		{
+			if (LoggerPP::getInstance().isDebugEnabled(PcapLogModuleLiveDevice) && addrIter->addr != NULL)
+			{
+				char addrAsString[INET6_ADDRSTRLEN];
+				sockaddr2string(addrIter->addr, addrAsString);
+				LOG_DEBUG("Searching address %s", addrAsString);
+			}
+
+			in6_addr* currAddr = sockaddr2in6_addr(addrIter->addr);
+			if (currAddr == NULL)
+			{
+				LOG_DEBUG("Address is NULL");
+				continue;
+			}
+
+			if (memcmp(currAddr, ip6Addr.toBytes(), sizeof(struct in6_addr)) == 0)
+			{
+				LOG_DEBUG("Found matched address!");
+				return (*devIter);
+			}
+		}
+	}
+
+	return NULL;
+}
+
+PcapLiveDevice* PcapLiveDeviceList::getPcapLiveDeviceByIp(const char* ipAddrAsString) const
+{
+	IPAddress apAddr(ipAddrAsString);
+	if (apAddr.isUnspecified())
+	{
+		LOG_ERROR("IP address is illegal");
+		return NULL;
+	}
+
+	return PcapLiveDeviceList::getPcapLiveDeviceByIp(apAddr);
+}
+
+
+PcapLiveDevice* PcapLiveDeviceList::getPcapLiveDeviceByName(const std::string& name) const
+{
+	LOG_DEBUG("Searching all live devices...");
+	for(std::vector<PcapLiveDevice*>::const_iterator devIter = m_LiveDeviceList.begin(); devIter != m_LiveDeviceList.end(); devIter++)
+	{
+		std::string devName((*devIter)->getName());
+		if (name == devName)
+			return (*devIter);
+	}
+
+	return NULL;
+}
+
+void PcapLiveDeviceList::reset()
+{
+	for(std::vector<PcapLiveDevice*>::iterator devIter = m_LiveDeviceList.begin(); devIter != m_LiveDeviceList.end(); devIter++)
+	{
+		delete (*devIter);
+	}
+
+	m_LiveDeviceList.clear();
+	m_DnsServers.clear();
+
+	init();
+}
+
+} // namespace pcpp