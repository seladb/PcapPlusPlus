--- conflicted
+++ resolved
@@ -36,30 +36,14 @@
 		}
 	}
 
-<<<<<<< HEAD
-	PcapLiveDeviceList::PcapLiveDeviceList()
-=======
-PcapLiveDeviceList::PcapLiveDeviceList() : m_LiveDeviceList(fetchAllLocalDevices()), m_DnsServers(fetchDnsServers())
-{
-	syncPointerVectors(m_LiveDeviceList, m_LiveDeviceListView);
-}
-
-std::vector<std::unique_ptr<PcapLiveDevice>> PcapLiveDeviceList::fetchAllLocalDevices()
-{
-	std::vector<std::unique_ptr<PcapLiveDevice>> deviceList;
-	std::unique_ptr<pcap_if_t, internal::PcapFreeAllDevsDeleter> interfaceList;
-	try
-	{
-		interfaceList = internal::getAllLocalPcapDevices();
-	}
-	catch (const std::exception& e)
->>>>>>> 83446075
-	{
-		init();
-	}
-
-	void PcapLiveDeviceList::init()
-	{
+	PcapLiveDeviceList::PcapLiveDeviceList() : m_LiveDeviceList(fetchAllLocalDevices()), m_DnsServers(fetchDnsServers())
+	{
+		syncPointerVectors(m_LiveDeviceList, m_LiveDeviceListView);
+	}
+
+	std::vector<std::unique_ptr<PcapLiveDevice>> PcapLiveDeviceList::fetchAllLocalDevices()
+	{
+		std::vector<std::unique_ptr<PcapLiveDevice>> deviceList;
 		std::unique_ptr<pcap_if_t, internal::PcapFreeAllDevsDeleter> interfaceList;
 		try
 		{
@@ -80,51 +64,14 @@
 #else  //__linux__, __APPLE__, __FreeBSD__
 			auto dev = std::unique_ptr<PcapLiveDevice>(new PcapLiveDevice(currInterface, true, true, true));
 #endif
-<<<<<<< HEAD
-			m_LiveDeviceList.push_back(std::move(dev));
-		}
-
-		m_LiveDeviceListView.resize(m_LiveDeviceList.size());
-		// Full update of all elements of the view vector to synchronize them with the main vector.
-		std::transform(m_LiveDeviceList.begin(), m_LiveDeviceList.end(), m_LiveDeviceListView.begin(),
-		               [](const std::unique_ptr<PcapLiveDevice>& ptr) { return ptr.get(); });
-
-		setDnsServers();
-=======
-		deviceList.push_back(std::move(dev));
-	}
-	return deviceList;
-}
-
-std::vector<IPv4Address> PcapLiveDeviceList::fetchDnsServers()
-{
-	std::vector<IPv4Address> dnsServers;
-#if defined(_WIN32)
-	FIXED_INFO* fixedInfo;
-	ULONG    ulOutBufLen;
-	DWORD    dwRetVal;
-	IP_ADDR_STRING* pIPAddr;
-
-	std::array<uint8_t, sizeof(FIXED_INFO)> bufferOnStack;
-	fixedInfo = reinterpret_cast<FIXED_INFO*>(bufferOnStack.data());
-	ulOutBufLen = bufferOnStack.size();
-
-	dwRetVal = GetNetworkParams( fixedInfo, &ulOutBufLen );
-	std::vector<uint8_t> bufferOnHeap;
-	if(ERROR_BUFFER_OVERFLOW == dwRetVal)
-	{
-		// Stack buffer was not enough. Allocating a heap buffer.
-		bufferOnHeap.resize(ulOutBufLen);
-		fixedInfo = reinterpret_cast<FIXED_INFO*>(bufferOnHeap.data());
-		ulOutBufLen = bufferOnHeap.size();
-		// Retrying to get network info.
-		dwRetVal = GetNetworkParams(fixedInfo, &ulOutBufLen);
->>>>>>> 83446075
-	}
-
-	void PcapLiveDeviceList::setDnsServers()
-	{
-<<<<<<< HEAD
+			deviceList.push_back(std::move(dev));
+		}
+		return deviceList;
+	}
+
+	std::vector<IPv4Address> PcapLiveDeviceList::fetchDnsServers()
+	{
+		std::vector<IPv4Address> dnsServers;
 #if defined(_WIN32)
 		FIXED_INFO* fixedInfo;
 		ULONG ulOutBufLen;
@@ -138,15 +85,6 @@
 		dwRetVal = GetNetworkParams(fixedInfo, &ulOutBufLen);
 		std::vector<uint8_t> bufferOnHeap;
 		if (ERROR_BUFFER_OVERFLOW == dwRetVal)
-=======
-		int dnsServerCounter = 0;
-		try
-		{
-			dnsServers.push_back(IPv4Address(fixedInfo->DnsServerList.IpAddress.String));
-			PCPP_LOG_DEBUG("Default DNS server IP #" << dnsServerCounter++ << ": " << fixedInfo->DnsServerList.IpAddress.String);
-		}
-		catch(const std::exception&)
->>>>>>> 83446075
 		{
 			// Stack buffer was not enough. Allocating a heap buffer.
 			bufferOnHeap.resize(ulOutBufLen);
@@ -163,14 +101,9 @@
 			int dnsServerCounter = 0;
 			try
 			{
-<<<<<<< HEAD
-				m_DnsServers.push_back(IPv4Address(fixedInfo->DnsServerList.IpAddress.String));
+				dnsServers.push_back(IPv4Address(fixedInfo->DnsServerList.IpAddress.String));
 				PCPP_LOG_DEBUG("Default DNS server IP #" << dnsServerCounter++ << ": "
 				                                         << fixedInfo->DnsServerList.IpAddress.String);
-=======
-				dnsServers.push_back(IPv4Address(pIPAddr->IpAddress.String));
-				PCPP_LOG_DEBUG("Default DNS server IP #" << dnsServerCounter++ << ": " << pIPAddr->IpAddress.String);
->>>>>>> 83446075
 			}
 			catch (const std::exception&)
 			{
@@ -183,7 +116,7 @@
 			{
 				try
 				{
-					m_DnsServers.push_back(IPv4Address(pIPAddr->IpAddress.String));
+					dnsServers.push_back(IPv4Address(pIPAddr->IpAddress.String));
 					PCPP_LOG_DEBUG("Default DNS server IP #" << dnsServerCounter++ << ": "
 					                                         << pIPAddr->IpAddress.String);
 				}
@@ -195,25 +128,14 @@
 			}
 		}
 #elif defined(__linux__)
-<<<<<<< HEAD
 		// verify that nmcli exist
 		std::string command = "command -v nmcli >/dev/null 2>&1 || { echo 'nmcli not installed'; }";
 		std::string nmcliExists = executeShellCommand(command);
 		if (nmcliExists != "")
 		{
 			PCPP_LOG_DEBUG("Error retrieving DNS server list: nmcli doesn't exist");
-			return;
-		}
-=======
-	// verify that nmcli exist
-	std::string command = "command -v nmcli >/dev/null 2>&1 || { echo 'nmcli not installed'; }";
-	std::string nmcliExists = executeShellCommand(command);
-	if (nmcliExists != "")
-	{
-		PCPP_LOG_DEBUG("Error retrieving DNS server list: nmcli doesn't exist");
-		return {};
-	}
->>>>>>> 83446075
+			return {};
+		}
 
 		// check nmcli major version (0 or 1)
 		command = "nmcli -v | awk -F' ' '{print $NF}' | awk -F'.' '{print $1}'";
@@ -227,21 +149,12 @@
 		else
 			command = "nmcli dev show | grep IP4.DNS";
 
-<<<<<<< HEAD
 		std::string dnsServersInfo = executeShellCommand(command);
 		if (dnsServersInfo == "")
 		{
 			PCPP_LOG_DEBUG("Error retrieving DNS server list: call to nmcli gave no output");
-			return;
-		}
-=======
-	std::string dnsServersInfo = executeShellCommand(command);
-	if (dnsServersInfo == "")
-	{
-		PCPP_LOG_DEBUG("Error retrieving DNS server list: call to nmcli gave no output");
-		return {};
-	}
->>>>>>> 83446075
+			return {};
+		}
 
 		std::istringstream stream(dnsServersInfo);
 		std::string line;
@@ -264,9 +177,9 @@
 				continue;
 			}
 
-			if (std::find(m_DnsServers.begin(), m_DnsServers.end(), dnsIPAddr) == m_DnsServers.end())
-			{
-				m_DnsServers.push_back(dnsIPAddr);
+			if (std::find(dnsServers.begin(), dnsServers.end(), dnsIPAddr) == dnsServers.end())
+			{
+				dnsServers.push_back(dnsIPAddr);
 				PCPP_LOG_DEBUG("Default DNS server IP #" << i++ << ": " << dnsIPAddr);
 			}
 		}
@@ -276,57 +189,32 @@
 		if (dynRef == nullptr)
 		{
 			PCPP_LOG_DEBUG("Couldn't set DNS server list: failed to retrieve SCDynamicStore");
-			return;
-		}
-
-<<<<<<< HEAD
+			return {};
+		}
+
 		CFDictionaryRef dnsDict = (CFDictionaryRef)SCDynamicStoreCopyValue(dynRef, CFSTR("State:/Network/Global/DNS"));
 
 		if (dnsDict == nullptr)
 		{
 			PCPP_LOG_DEBUG("Couldn't set DNS server list: failed to get DNS dictionary");
 			CFRelease(dynRef);
-			return;
-=======
-		if (std::find(dnsServers.begin(), dnsServers.end(), dnsIPAddr) == dnsServers.end())
-		{
-			dnsServers.push_back(dnsIPAddr);
-			PCPP_LOG_DEBUG("Default DNS server IP #" << i++ << ": " << dnsIPAddr);
->>>>>>> 83446075
-		}
-
-<<<<<<< HEAD
+			return {};
+		}
+
 		CFArrayRef serverAddresses = (CFArrayRef)CFDictionaryGetValue(dnsDict, CFSTR("ServerAddresses"));
-=======
-	SCDynamicStoreRef dynRef = SCDynamicStoreCreate(kCFAllocatorSystemDefault, CFSTR("iked"), nullptr, nullptr);
-	if (dynRef == nullptr)
-	{
-		PCPP_LOG_DEBUG("Couldn't set DNS server list: failed to retrieve SCDynamicStore");
-		return {};
-	}
->>>>>>> 83446075
 
 		if (serverAddresses == nullptr)
 		{
 			PCPP_LOG_DEBUG("Couldn't set DNS server list: server addresses array is null");
 			CFRelease(dynRef);
 			CFRelease(dnsDict);
-			return;
-		}
-
-<<<<<<< HEAD
+			return {};
+		}
+
 		CFIndex count = CFArrayGetCount(serverAddresses);
 		for (CFIndex i = 0; i < count; i++)
 		{
 			CFStringRef serverAddress = (CFStringRef)CFArrayGetValueAtIndex(serverAddresses, i);
-=======
-	if (dnsDict == nullptr)
-	{
-		PCPP_LOG_DEBUG("Couldn't set DNS server list: failed to get DNS dictionary");
-		CFRelease(dynRef);
-		return {};
-	}
->>>>>>> 83446075
 
 			if (serverAddress == nullptr)
 				continue;
@@ -336,7 +224,7 @@
 			CFStringGetCString(serverAddress, serverAddressCString, 20, kCFStringEncodingUTF8);
 			try
 			{
-				m_DnsServers.push_back(IPv4Address(serverAddressCString));
+				dnsServers.push_back(IPv4Address(serverAddressCString));
 				PCPP_LOG_DEBUG("Default DNS server IP #" << (int)(i + 1) << ": " << serverAddressCString);
 			}
 			catch (const std::exception& e)
@@ -347,11 +235,6 @@
 
 		CFRelease(dynRef);
 		CFRelease(dnsDict);
-<<<<<<< HEAD
-=======
-		return {};
-	}
->>>>>>> 83446075
 
 #elif defined(__FreeBSD__)
 
@@ -359,30 +242,16 @@
 
 		for (int i = 0; i < _res.nscount; i++)
 		{
-<<<<<<< HEAD
 			sockaddr* saddr = (sockaddr*)&_res.nsaddr_list[i];
 			if (saddr == nullptr)
 				continue;
 			in_addr* inaddr = internal::try_sockaddr2in_addr(saddr);
 			if (inaddr == nullptr)
 				continue;
-=======
-			dnsServers.push_back(IPv4Address(serverAddressCString));
-			PCPP_LOG_DEBUG("Default DNS server IP #" << (int)(i+1) << ": " << serverAddressCString);
-		}
-		catch(const std::exception& e)
-		{
-			PCPP_LOG_DEBUG("Failed to parse DNS server IP address: " << serverAddressCString << ": " << e.what());
-		}
-	}
-
-	CFRelease(dynRef);
-	CFRelease(dnsDict);
->>>>>>> 83446075
 
 			try
 			{
-				m_DnsServers.push_back(IPv4Address(internal::in_addr2int(*inaddr)));
+				dnsServers.push_back(IPv4Address(internal::in_addr2int(*inaddr)));
 			}
 			catch (const std::exception& e)
 			{
@@ -392,17 +261,14 @@
 		}
 
 #endif
+	return dnsServers;
 	}
 
 	PcapLiveDevice* PcapLiveDeviceList::getPcapLiveDeviceByIp(const IPAddress& ipAddr) const
 	{
 		if (ipAddr.getType() == IPAddress::IPv4AddressType)
 		{
-<<<<<<< HEAD
 			return getPcapLiveDeviceByIp(ipAddr.getIPv4());
-=======
-			dnsServers.push_back(IPv4Address(internal::in_addr2int(*inaddr)));
->>>>>>> 83446075
 		}
 		else  // IPAddress::IPv6AddressType
 		{
@@ -410,17 +276,7 @@
 		}
 	}
 
-<<<<<<< HEAD
 	PcapLiveDevice* PcapLiveDeviceList::getPcapLiveDeviceByIp(const IPv4Address& ipAddr) const
-=======
-#endif
-	return dnsServers;
-}
-
-PcapLiveDevice* PcapLiveDeviceList::getPcapLiveDeviceByIp(const IPAddress& ipAddr) const
-{
-	if (ipAddr.getType() == IPAddress::IPv4AddressType)
->>>>>>> 83446075
 	{
 		PCPP_LOG_DEBUG("Searching all live devices...");
 		for (const auto& devicePtr : m_LiveDeviceList)
@@ -537,25 +393,14 @@
 		return new PcapLiveDeviceList;
 	}
 
-<<<<<<< HEAD
 	void PcapLiveDeviceList::reset()
 	{
 		m_LiveDeviceListView.clear();
-		m_LiveDeviceList.clear();
-		m_DnsServers.clear();
-
-		init();
-	}
-=======
-void PcapLiveDeviceList::reset()
-{
-	m_LiveDeviceListView.clear();
 
 	m_LiveDeviceList = fetchAllLocalDevices();
 	m_DnsServers = fetchDnsServers();
 
 	syncPointerVectors(m_LiveDeviceList, m_LiveDeviceListView);
-}
->>>>>>> 83446075
+	}
 
 }  // namespace pcpp