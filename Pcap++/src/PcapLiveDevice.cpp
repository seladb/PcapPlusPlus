#define LOG_MODULE PcapLogModuleLiveDevice

#include "IpUtils.h"
#include "PcapLiveDevice.h"
#include "PcapLiveDeviceList.h"
#include "Packet.h"
#ifndef  _MSC_VER
#include <unistd.h>
#endif // ! _MSC_VER
#include "pcap.h"
#include <thread>
#include "Logger.h"
#include "SystemUtils.h"
#include <string.h>
#include <iostream>
#include <fstream>
#include <chrono>
#include <sstream>
#if defined(_WIN32)
// The definition of BPF_MAJOR_VERSION is required to support Npcap. In Npcap there are
// compilation errors due to struct redefinition when including both Packet32.h and pcap.h
// This define statement eliminates these errors
#ifndef BPF_MAJOR_VERSION
#define BPF_MAJOR_VERSION 1
#endif // BPF_MAJOR_VERSION
#include <ws2tcpip.h>
#include <Packet32.h>
#include <ntddndis.h>
#include <iphlpapi.h>
#else
#include <arpa/inet.h>
#include <sys/ioctl.h>
#include <net/if.h>
#include <poll.h>
#include <pcap/pcap.h>
#endif // if defined(_WIN32)
#if defined(__APPLE__) || defined(__FreeBSD__)
#include <net/if_dl.h>
#include <sys/sysctl.h>
#endif

// On Mac OS X and FreeBSD timeout of -1 causes pcap_open_live to fail so value of 1ms is set here.
// On Linux and Windows this is not the case so we keep the -1 value
#if defined(__APPLE__) || defined(__FreeBSD__)
#define LIBPCAP_OPEN_LIVE_TIMEOUT 1
#else
#define LIBPCAP_OPEN_LIVE_TIMEOUT -1
#endif

static const char *NFLOG_IFACE = "nflog";
static const int DEFAULT_SNAPLEN = 9000;

namespace pcpp
{

#ifdef HAS_SET_DIRECTION_ENABLED
static pcap_direction_t directionTypeMap(PcapLiveDevice::PcapDirection direction)
{
	switch (direction)
	{
		case PcapLiveDevice::PCPP_IN:    return PCAP_D_IN;
		case PcapLiveDevice::PCPP_OUT:   return PCAP_D_OUT;
		case PcapLiveDevice::PCPP_INOUT: return PCAP_D_INOUT;
	}
}
#endif



PcapLiveDevice::PcapLiveDevice(pcap_if_t* pInterface, bool calculateMTU, bool calculateMacAddress, bool calculateDefaultGateway) :
	IPcapDevice(), m_PcapSelectableFd(-1), m_MacAddress(""), m_DefaultGateway(IPv4Address::Zero), m_UsePoll(false)
{
	m_DeviceMtu = 0;
	m_LinkType = LINKTYPE_ETHERNET;

	m_IsLoopback = (pInterface->flags & 0x1) == PCAP_IF_LOOPBACK;

	m_Name = pInterface->name;
	if (pInterface->description != nullptr)
		m_Description = pInterface->description;
	PCPP_LOG_DEBUG("Added live device: name=" << m_Name << "; desc=" << m_Description);
	PCPP_LOG_DEBUG("   Addresses:");
	while (pInterface->addresses != nullptr)
	{
		m_Addresses.insert(m_Addresses.end(), *(pInterface->addresses));
		pInterface->addresses = pInterface->addresses->next;
		if (Logger::getInstance().isDebugEnabled(PcapLogModuleLiveDevice) && pInterface->addresses != nullptr && pInterface->addresses->addr != nullptr)
		{
			char addrAsString[INET6_ADDRSTRLEN];
			internal::sockaddr2string(pInterface->addresses->addr, addrAsString);
			PCPP_LOG_DEBUG("      " << addrAsString);
		}
	}

	if (calculateMTU)
	{
		setDeviceMtu();
		PCPP_LOG_DEBUG("   MTU: " << m_DeviceMtu);
	}

	if (calculateDefaultGateway)
	{
		setDefaultGateway();
		PCPP_LOG_DEBUG("   Default Gateway: " << m_DefaultGateway);
	}

	//init all other members
	m_CaptureThreadStarted = false;
	m_StatsThreadStarted = false;
	m_StopThread = false;
	m_CaptureThread = {};
	m_StatsThread = {};
	m_cbOnPacketArrives = nullptr;
	m_cbOnStatsUpdate = nullptr;
	m_cbOnPacketArrivesBlockingMode = nullptr;
	m_cbOnPacketArrivesBlockingModeUserCookie = nullptr;
	m_IntervalToUpdateStats = 0;
	m_cbOnPacketArrivesUserCookie = nullptr;
	m_cbOnStatsUpdateUserCookie = nullptr;
	m_CaptureCallbackMode = true;
	m_CapturedPackets = nullptr;
	if (calculateMacAddress)
	{
		setDeviceMacAddress();
		if (m_MacAddress.isValid())
			PCPP_LOG_DEBUG("   MAC addr: " << m_MacAddress);
	}
}

void PcapLiveDevice::onPacketArrives(uint8_t* user, const struct pcap_pkthdr* pkthdr, const uint8_t* packet)
{
	PcapLiveDevice* pThis = (PcapLiveDevice*)user;
	if (pThis == nullptr)
	{
		PCPP_LOG_ERROR("Unable to extract PcapLiveDevice instance");
		return;
	}

	RawPacket rawPacket(packet, pkthdr->caplen, pkthdr->ts, false, pThis->getLinkType());

	if (pThis->m_cbOnPacketArrives != nullptr)
		pThis->m_cbOnPacketArrives(&rawPacket, pThis, pThis->m_cbOnPacketArrivesUserCookie);
}

void PcapLiveDevice::onPacketArrivesNoCallback(uint8_t* user, const struct pcap_pkthdr* pkthdr, const uint8_t* packet)
{
	PcapLiveDevice* pThis = (PcapLiveDevice*)user;
	if (pThis == nullptr)
	{
		PCPP_LOG_ERROR("Unable to extract PcapLiveDevice instance");
		return;
	}

	uint8_t* packetData = new uint8_t[pkthdr->caplen];
	memcpy(packetData, packet, pkthdr->caplen);
	RawPacket* rawPacketPtr = new RawPacket(packetData, pkthdr->caplen, pkthdr->ts, true, pThis->getLinkType());
	pThis->m_CapturedPackets->pushBack(rawPacketPtr);
}

void PcapLiveDevice::onPacketArrivesBlockingMode(uint8_t* user, const struct pcap_pkthdr* pkthdr, const uint8_t* packet)
{
	PcapLiveDevice* pThis = (PcapLiveDevice*)user;
	if (pThis == nullptr)
	{
		PCPP_LOG_ERROR("Unable to extract PcapLiveDevice instance");
		return;
	}

	RawPacket rawPacket(packet, pkthdr->caplen, pkthdr->ts, false, pThis->getLinkType());

	if (pThis->m_cbOnPacketArrivesBlockingMode != nullptr)
		if (pThis->m_cbOnPacketArrivesBlockingMode(&rawPacket, pThis, pThis->m_cbOnPacketArrivesBlockingModeUserCookie))
			pThis->m_StopThread = true;
}

void PcapLiveDevice::captureThreadMain()
{
	PCPP_LOG_DEBUG("Started capture thread for device '" << m_Name << "'");
	if (m_CaptureCallbackMode)
	{
		while (!m_StopThread)
		{
<<<<<<< HEAD
			if(pcap_dispatch(m_PcapDescriptor, -1, onPacketArrives, (uint8_t*)this) < 0)
			{
				PCPP_LOG_ERROR(std::string("Error in pcap_dispatch: ") + pcap_geterr(m_PcapDescriptor));
=======
			if (pcap_dispatch(m_PcapDescriptor, -1, onPacketArrives, reinterpret_cast<uint8_t*>(this)) == -1)
			{
				PCPP_LOG_ERROR("pcap_dispatch returned an error: " << pcap_geterr(m_PcapDescriptor));
				m_StopThread = true;
>>>>>>> d08fdb8d
			}
		}
	}
	else
	{
		while (!m_StopThread)
		{
<<<<<<< HEAD
			if(pcap_dispatch(m_PcapDescriptor, 100, onPacketArrivesNoCallback, (uint8_t*)this) < 0)
			{
				PCPP_LOG_ERROR(std::string("Error in pcap_dispatch: ") + pcap_geterr(m_PcapDescriptor));
=======
			if (pcap_dispatch(m_PcapDescriptor, 100, onPacketArrivesNoCallback, reinterpret_cast<uint8_t*>(this)) == -1)
			{
				PCPP_LOG_ERROR("pcap_dispatch returned an error: " << pcap_geterr(m_PcapDescriptor));
				m_StopThread = true;
>>>>>>> d08fdb8d
			}
		}
	}
	PCPP_LOG_DEBUG("Ended capture thread for device '" << m_Name << "'");
}

void PcapLiveDevice::statsThreadMain()
{
	PCPP_LOG_DEBUG("Started stats thread for device '" << m_Name << "'");
	while (!m_StopThread)
	{
		PcapStats stats;
		getStatistics(stats);
		m_cbOnStatsUpdate(stats, m_cbOnStatsUpdateUserCookie);
		multiPlatformSleep(m_IntervalToUpdateStats);
	}
	PCPP_LOG_DEBUG("Ended stats thread for device '" << m_Name << "'");
}

pcap_t* PcapLiveDevice::doOpen(const DeviceConfiguration& config)
{
	char errbuf[PCAP_ERRBUF_SIZE] = {'\0'};
	std::string device_name = m_Name;

	if (device_name == NFLOG_IFACE)
	{
		device_name += ":" + std::to_string(config.nflogGroup & 0xffff);
	}

	pcap_t* pcap = pcap_create(device_name.c_str(), errbuf);
	if (!pcap)
	{
		PCPP_LOG_ERROR(errbuf);
		return pcap;
	}
	int ret = pcap_set_snaplen(pcap, config.snapshotLength <= 0 ? DEFAULT_SNAPLEN : config.snapshotLength);
	if (ret != 0)
	{
		PCPP_LOG_ERROR(pcap_geterr(pcap));
	}
	ret = pcap_set_promisc(pcap, config.mode);
	if (ret != 0)
	{
		PCPP_LOG_ERROR(pcap_geterr(pcap));
	}

	int timeout = (config.packetBufferTimeoutMs <= 0 ? LIBPCAP_OPEN_LIVE_TIMEOUT : config.packetBufferTimeoutMs);
	ret = pcap_set_timeout(pcap, timeout);
	if (ret != 0)
	{
		PCPP_LOG_ERROR(pcap_geterr(pcap));
	}

	if (config.packetBufferSize >= 100)
	{
		ret = pcap_set_buffer_size(pcap, config.packetBufferSize);
		if (ret != 0)
		{
			PCPP_LOG_ERROR(pcap_geterr(pcap));
		}
	}

#ifdef HAS_PCAP_IMMEDIATE_MODE
	ret = pcap_set_immediate_mode(pcap, 1);
	if (ret == 0)
	{
		PCPP_LOG_DEBUG("Immediate mode is activated");
	}
	else
	{
		PCPP_LOG_ERROR("Failed to activate immediate mode, error code: '" << ret << "', error message: '" << pcap_geterr(pcap) << "'");
	}
#endif

	ret = pcap_activate(pcap);
	if (ret != 0)
	{
		PCPP_LOG_ERROR(pcap_geterr(pcap));
		pcap_close(pcap);
		return nullptr;
	}

#ifdef HAS_SET_DIRECTION_ENABLED
	pcap_direction_t directionToSet = directionTypeMap(config.direction);
	ret = pcap_setdirection(pcap, directionToSet);
	if (ret == 0)
	{
		if (config.direction == PCPP_IN)
		{
			PCPP_LOG_DEBUG("Only incoming traffics will be captured");
		}
		else if (config.direction == PCPP_OUT)
		{
			PCPP_LOG_DEBUG("Only outgoing traffics will be captured");
		}
		else
		{
			PCPP_LOG_DEBUG("Both incoming and outgoing traffics will be captured");
		}
	}
	else
	{
		PCPP_LOG_ERROR("Failed to set direction for capturing packets, error code: '" << ret << "', error message: '" << pcap_geterr(pcap) << "'");
	}
#endif

	if (pcap)
	{
		int dlt = pcap_datalink(pcap);
		const char* dlt_name = pcap_datalink_val_to_name(dlt);
		if (dlt_name)
		{
			PCPP_LOG_DEBUG("link-type " << dlt << ": " << dlt_name << " (" << pcap_datalink_val_to_description(dlt) << ")");
		}
		else
		{
			PCPP_LOG_DEBUG("link-type " << dlt);
		}

		m_LinkType = static_cast<LinkLayerType>(dlt);
	}
	return pcap;
}

bool PcapLiveDevice::open(const DeviceConfiguration& config)
{
	if (m_DeviceOpened)
	{
		PCPP_LOG_DEBUG("Device '" << m_Name << "' already opened");
		return true;
	}

	m_PcapDescriptor = doOpen(config);

	// It's not possible to have two open instances of the same NFLOG device:group
	if (m_Name == NFLOG_IFACE)
	{
		m_PcapSendDescriptor = nullptr;
	}
	else
	{
		m_PcapSendDescriptor = doOpen(config);
	}

	if (m_PcapDescriptor == nullptr || (m_Name != NFLOG_IFACE && m_PcapSendDescriptor == nullptr))
	{
		m_DeviceOpened = false;
		return false;
	}

	PCPP_LOG_DEBUG("Device '" << m_Name << "' opened");

	m_DeviceOpened = true;

	if(!config.usePoll)
	{
		m_UsePoll = false;
		m_PcapSelectableFd = -1;
	}
	else
	{
#if !defined(_WIN32)
		m_UsePoll = true;
		m_PcapSelectableFd = pcap_get_selectable_fd(m_PcapSendDescriptor);
#else
		PCPP_LOG_ERROR("Windows doesn't support poll(), ignoring the `usePoll` parameter");
#endif
	}

	return true;
}

bool PcapLiveDevice::open()
{
	DeviceConfiguration defaultConfig;
	return open(defaultConfig);
}

void PcapLiveDevice::close()
{
	if (m_PcapDescriptor == nullptr && m_PcapSendDescriptor == nullptr)
	{
		PCPP_LOG_DEBUG("Device '" << m_Name << "' already closed");
		return;
	}

	bool sameDescriptor = (m_PcapDescriptor == m_PcapSendDescriptor);
	pcap_close(m_PcapDescriptor);
	PCPP_LOG_DEBUG("Receive pcap descriptor closed");
	if (!sameDescriptor)
	{
		pcap_close(m_PcapSendDescriptor);
		PCPP_LOG_DEBUG("Send pcap descriptor closed");
	}

	m_DeviceOpened = false;
	PCPP_LOG_DEBUG("Device '" << m_Name << "' closed");
}

PcapLiveDevice* PcapLiveDevice::clone()
{
	PcapLiveDevice *retval = nullptr;

	pcap_if_t *interfaceList;
	char errbuf[PCAP_ERRBUF_SIZE];
	int err = pcap_findalldevs(&interfaceList, errbuf);
	if (err < 0)
	{
		PCPP_LOG_ERROR("Error searching for devices: " << errbuf);
		return nullptr;
	}

	pcap_if_t* currInterface = interfaceList;
	while (currInterface != nullptr)
	{
		if(!strcmp(currInterface->name, getName().c_str()))
			break;
		currInterface = currInterface->next;
	}

	if(currInterface)
		retval = new PcapLiveDevice(currInterface, true, true, true);
	else
		PCPP_LOG_ERROR("Can't find interface " << getName().c_str());

	pcap_freealldevs(interfaceList);
	return retval;
}

bool PcapLiveDevice::startCapture(OnPacketArrivesCallback onPacketArrives, void* onPacketArrivesUserCookie)
{
	return startCapture(onPacketArrives, onPacketArrivesUserCookie, 0, nullptr, nullptr);
}

bool PcapLiveDevice::startCapture(int intervalInSecondsToUpdateStats, OnStatsUpdateCallback onStatsUpdate, void* onStatsUpdateUserCookie)
{
	return startCapture(nullptr, nullptr, intervalInSecondsToUpdateStats, onStatsUpdate, onStatsUpdateUserCookie);
}

bool PcapLiveDevice::startCapture(OnPacketArrivesCallback onPacketArrives, void* onPacketArrivesUserCookie, int intervalInSecondsToUpdateStats, OnStatsUpdateCallback onStatsUpdate, void* onStatsUpdateUserCookie)
{
	if (!m_DeviceOpened || m_PcapDescriptor == nullptr)
	{
		PCPP_LOG_ERROR("Device '" << m_Name << "' not opened");
		return false;
	}

	if (m_CaptureThreadStarted)
	{
		PCPP_LOG_ERROR("Device '" << m_Name << "' already capturing traffic");
		return false;
	}

	m_IntervalToUpdateStats = intervalInSecondsToUpdateStats;

	m_CaptureCallbackMode = true;
	m_cbOnPacketArrives = onPacketArrives;
	m_cbOnPacketArrivesUserCookie = onPacketArrivesUserCookie;

	m_CaptureThread = std::thread(&pcpp::PcapLiveDevice::captureThreadMain, this);
	m_CaptureThreadStarted = true;
	PCPP_LOG_DEBUG("Successfully created capture thread for device '" << m_Name << "'. Thread id: " << m_CaptureThread.get_id());

	if (onStatsUpdate != nullptr && intervalInSecondsToUpdateStats > 0)
	{
		m_cbOnStatsUpdate = onStatsUpdate;
		m_cbOnStatsUpdateUserCookie = onStatsUpdateUserCookie;
		m_StatsThread = std::thread(&pcpp::PcapLiveDevice::statsThreadMain, this);
		m_StatsThreadStarted = true;
		PCPP_LOG_DEBUG("Successfully created stats thread for device '" << m_Name << "'. Thread id: " << m_StatsThread.get_id());
	}

	return true;
}

bool PcapLiveDevice::startCapture(RawPacketVector& capturedPacketsVector)
{
	if (!m_DeviceOpened || m_PcapDescriptor == nullptr)
	{
		PCPP_LOG_ERROR("Device '" << m_Name << "' not opened");
		return false;
	}

	if (m_CaptureThreadStarted)
	{
		PCPP_LOG_ERROR("Device '" << m_Name << "' already capturing traffic");
		return false;
	}

	m_CapturedPackets = &capturedPacketsVector;
	m_CapturedPackets->clear();

	m_CaptureCallbackMode = false;
	m_CaptureThread = std::thread(&pcpp::PcapLiveDevice::captureThreadMain, this);
	m_CaptureThreadStarted = true;
	PCPP_LOG_DEBUG("Successfully created capture thread for device '" << m_Name << "'. Thread id: " << m_CaptureThread.get_id());

	return true;
}


int PcapLiveDevice::startCaptureBlockingMode(OnPacketArrivesStopBlocking onPacketArrives, void* userCookie, const double timeout)
{
	if (!m_DeviceOpened || m_PcapDescriptor == nullptr)
	{
		PCPP_LOG_ERROR("Device '" << m_Name << "' not opened");
		return 0;
	}

	if (m_CaptureThreadStarted)
	{
		PCPP_LOG_ERROR("Device '" << m_Name << "' already capturing traffic");
		return 0;
	}

	m_cbOnPacketArrives = nullptr;
	m_cbOnStatsUpdate = nullptr;
	m_cbOnPacketArrivesUserCookie = nullptr;
	m_cbOnStatsUpdateUserCookie = nullptr;

	m_cbOnPacketArrivesBlockingMode = onPacketArrives;
	m_cbOnPacketArrivesBlockingModeUserCookie = userCookie;

	m_CaptureThreadStarted = true;
	m_StopThread = false;

<<<<<<< HEAD
	const int64_t timeoutMs = timeout * 1000; // timeout unit is seconds, let's change it to milliseconds
	auto startTime = std::chrono::steady_clock::now();
	auto currentTime = startTime;

#if !defined(_WIN32)
	struct pollfd pcapPollFd;
	memset(&pcapPollFd, 0, sizeof(pcapPollFd));
	pcapPollFd.fd = m_PcapSelectableFd;
	pcapPollFd.events = POLLIN;
#endif

	if(timeoutMs <= 0)
	{
		while (!m_StopThread)
		{
			if(pcap_dispatch(m_PcapDescriptor, -1, onPacketArrivesBlockingMode, (uint8_t*)this) < 0)
			{
				PCPP_LOG_ERROR(std::string("Error in pcap_dispatch: ") + pcap_geterr(m_PcapDescriptor));
=======
	bool pcapDispatchError = false;

	if (timeout <= 0)
	{
		while (!m_StopThread)
		{
			if (pcap_dispatch(m_PcapDescriptor, -1, onPacketArrivesBlockingMode, reinterpret_cast<uint8_t*>(this)) == -1)
			{
				PCPP_LOG_ERROR("pcap_dispatch returned an error: " << pcap_geterr(m_PcapDescriptor));
				pcapDispatchError = true;
				m_StopThread = true;
>>>>>>> d08fdb8d
			}
		}
	}
	else
	{
		while (!m_StopThread && std::chrono::duration_cast<std::chrono::milliseconds>(currentTime  - startTime).count() < timeoutMs )
		{
<<<<<<< HEAD
			if(m_UsePoll)
			{
#if !defined(_WIN32)
				int64_t pollTimeoutMs = timeoutMs - std::chrono::duration_cast<std::chrono::milliseconds>(currentTime  - startTime).count();
				pollTimeoutMs = std::max(pollTimeoutMs, (int64_t)0); // poll will be in blocking mode if negative value

				int ready = poll(&pcapPollFd, 1, pollTimeoutMs); // wait the packets until timeout

				if(ready > 0)
				{
					if(pcap_dispatch(m_PcapDescriptor, -1, onPacketArrivesBlockingMode, (uint8_t*)this) < 0)
					{
						PCPP_LOG_ERROR(std::string("Error in pcap_dispatch: ") + pcap_geterr(m_PcapDescriptor));
					}
				}
				else if(ready < 0)
				{
					PCPP_LOG_ERROR("poll() got error '" <<  strerror(errno) << "'");
					return -1;
				}
#else
				PCPP_LOG_ERROR("Windows doesn't support poll()");
				return 0;
#endif
			}
			else
			{
				if(pcap_dispatch(m_PcapDescriptor, -1, onPacketArrivesBlockingMode, (uint8_t*)this) < 0)
				{
					PCPP_LOG_ERROR(std::string("Error in pcap_dispatch: ") + pcap_geterr(m_PcapDescriptor));
				}
			}
			currentTime = std::chrono::steady_clock::now();
=======
			long curTimeNSec = 0;
			if (pcap_dispatch(m_PcapDescriptor, -1, onPacketArrivesBlockingMode, reinterpret_cast<uint8_t*>(this)) == -1)
			{
				PCPP_LOG_ERROR("pcap_dispatch returned an error: " << pcap_geterr(m_PcapDescriptor));
				pcapDispatchError = true;
				m_StopThread = true;
			}
			clockGetTime(curTimeSec, curTimeNSec);
>>>>>>> d08fdb8d
		}
	}

	m_CaptureThreadStarted = false;
	m_StopThread = false;
	m_cbOnPacketArrivesBlockingMode = nullptr;
	m_cbOnPacketArrivesBlockingModeUserCookie = nullptr;

<<<<<<< HEAD
	if (std::chrono::duration_cast<std::chrono::milliseconds>(currentTime  - startTime).count() >= timeoutMs )
	{
=======
	if (pcapDispatchError)
	{
		return 0;
	}

	if (curTimeSec > (startTimeSec + timeout))
>>>>>>> d08fdb8d
		return -1;
	}
	return 1;
}

void PcapLiveDevice::stopCapture()
{
	// in blocking mode stop capture isn't relevant
	if (m_cbOnPacketArrivesBlockingMode != nullptr)
		return;

	m_StopThread = true;
	if (m_CaptureThreadStarted)
	{
		pcap_breakloop(m_PcapDescriptor);
		PCPP_LOG_DEBUG("Stopping capture thread, waiting for it to join...");
		m_CaptureThread.join();
		m_CaptureThreadStarted = false;
		PCPP_LOG_DEBUG("Capture thread stopped for device '" << m_Name << "'");
	}
	PCPP_LOG_DEBUG("Capture thread stopped for device '" << m_Name << "'");
	if (m_StatsThreadStarted)
	{
		PCPP_LOG_DEBUG("Stopping stats thread, waiting for it to join...");
		m_StatsThread.join();
		m_StatsThreadStarted = false;
		PCPP_LOG_DEBUG("Stats thread stopped for device '" << m_Name << "'");
	}

	m_StopThread = false;
}

bool PcapLiveDevice::captureActive()
{
	return m_CaptureThreadStarted;
}

void PcapLiveDevice::getStatistics(PcapStats& stats) const
{
	pcap_stat pcapStats;
	if (pcap_stats(m_PcapDescriptor, &pcapStats) < 0)
	{
		PCPP_LOG_ERROR("Error getting statistics from live device '" << m_Name << "'");
	}

	stats.packetsRecv = pcapStats.ps_recv;
	stats.packetsDrop = pcapStats.ps_drop;
	stats.packetsDropByInterface = pcapStats.ps_ifdrop;
}

bool PcapLiveDevice::doMtuCheck(int packetPayloadLength)
{
	if (packetPayloadLength > (int)m_DeviceMtu)
	{
		PCPP_LOG_ERROR("Payload length [" << packetPayloadLength << "] is larger than device MTU [" << m_DeviceMtu << "]");
		return false;
	}
	return true;
}

bool PcapLiveDevice::sendPacket(RawPacket const& rawPacket, bool checkMtu)
{
	if (checkMtu)
	{
		RawPacket *rPacket = (RawPacket *)&rawPacket;
		Packet parsedPacket = Packet(rPacket, OsiModelDataLinkLayer);
		return sendPacket(&parsedPacket, true);
	}
	// Send packet without Mtu check
	return sendPacket(((RawPacket&)rawPacket).getRawData(), ((RawPacket&)rawPacket).getRawDataLen());
}

bool PcapLiveDevice::sendPacket(const uint8_t* packetData, int packetDataLength, int packetPayloadLength)
{
	return doMtuCheck(packetPayloadLength) && sendPacket(packetData, packetDataLength);
}

bool PcapLiveDevice::sendPacket(const uint8_t* packetData, int packetDataLength, bool checkMtu, pcpp::LinkLayerType linkType)
{
	if (checkMtu)
	{
		timeval time;
		gettimeofday(&time, nullptr);
		pcpp::RawPacket rawPacket(packetData, packetDataLength, time, false, linkType);
		Packet parsedPacket = Packet(&rawPacket, pcpp::OsiModelDataLinkLayer);
		return sendPacket(&parsedPacket, true);
	}

	if (!m_DeviceOpened)
	{
		PCPP_LOG_ERROR("Device '" << m_Name << "' not opened!");
		return false;
	}

	if (packetDataLength == 0)
	{
		PCPP_LOG_ERROR("Trying to send a packet with length 0");
		return false;
	}

	if (pcap_sendpacket(m_PcapSendDescriptor, packetData, packetDataLength) == -1)
	{
		PCPP_LOG_ERROR("Error sending packet: " << pcap_geterr(m_PcapSendDescriptor));
		return false;
	}

	PCPP_LOG_DEBUG("Packet sent successfully. Packet length: " << packetDataLength);
	return true;
}

bool PcapLiveDevice::sendPacket(Packet* packet, bool checkMtu)
{
	RawPacket* rawPacket = packet->getRawPacket();
	if (checkMtu)
	{
		int packetPayloadLength = 0;
		switch (packet->getFirstLayer()->getOsiModelLayer())
		{
			case (pcpp::OsiModelDataLinkLayer):
				packetPayloadLength = (int)packet->getFirstLayer()->getLayerPayloadSize();
				break;
			case (pcpp::OsiModelNetworkLayer):
				packetPayloadLength = (int)packet->getFirstLayer()->getDataLen();
				break;
			default:
				// if packet layer is not known, do not perform MTU check.
				return sendPacket(*rawPacket, false);
		}
		return doMtuCheck(packetPayloadLength) && sendPacket(*rawPacket, false);
	}
	return sendPacket(*rawPacket, false);
}

int PcapLiveDevice::sendPackets(RawPacket* rawPacketsArr, int arrLength, bool checkMtu)
{
	int packetsSent = 0;
	for (int i = 0; i < arrLength; i++)
	{
		if (sendPacket(rawPacketsArr[i], checkMtu))
			packetsSent++;
	}

	PCPP_LOG_DEBUG(packetsSent << " packets sent successfully. " << arrLength-packetsSent << " packets not sent");
	return packetsSent;
}

int PcapLiveDevice::sendPackets(Packet** packetsArr, int arrLength, bool checkMtu)
{
	int packetsSent = 0;
	for (int i = 0; i < arrLength; i++)
	{
		if (sendPacket(packetsArr[i], checkMtu))
			packetsSent++;
	}

	PCPP_LOG_DEBUG(packetsSent << " packets sent successfully. " << arrLength-packetsSent << " packets not sent");
	return packetsSent;
}

int PcapLiveDevice::sendPackets(const RawPacketVector& rawPackets, bool checkMtu)
{
	int packetsSent = 0;
	for (RawPacketVector::ConstVectorIterator iter = rawPackets.begin(); iter != rawPackets.end(); iter++)
	{
		if (sendPacket(**iter, checkMtu))
			packetsSent++;
	}

	PCPP_LOG_DEBUG(packetsSent << " packets sent successfully. " << (rawPackets.size()-packetsSent) << " packets not sent");
	return packetsSent;
}

void PcapLiveDevice::setDeviceMtu()
{
#if defined(_WIN32)

	if (m_IsLoopback)
	{
		PCPP_LOG_DEBUG("Npcap Loopback Adapter - MTU is insignificant, setting MTU to max value (0xffffffff)");
		m_DeviceMtu = 0xffffffff;
		return;
	}

	uint32_t mtuValue = 0;
	LPADAPTER adapter = PacketOpenAdapter((char*)m_Name.c_str());
	if (adapter == NULL)
	{
		PCPP_LOG_ERROR("Error in retrieving MTU: Adapter is NULL");
		return;
	}

	uint8_t buffer[512];
	PACKET_OID_DATA* oidData = (PACKET_OID_DATA*)buffer;
	oidData->Oid = OID_GEN_MAXIMUM_TOTAL_SIZE;
	oidData->Length = sizeof(uint32_t);
	memcpy(oidData->Data, &mtuValue, sizeof(uint32_t));
	if (PacketRequest(adapter, false, oidData))
	{
		if (oidData->Length <= sizeof(uint32_t))
		{
			/* copy value from driver */
			memcpy(&mtuValue, oidData->Data, oidData->Length);
			// Sometimes the query gives a wrong number that includes the link header size
			// A very common value is 1514 - if identify this value just reduce to 1500.
			// TODO: think of a better way to always get the right value
			if (mtuValue == 1514)
			{
				mtuValue = 1500;
			}
			m_DeviceMtu = mtuValue;
		}
		else
		{
			/* the driver returned a value that is longer than expected (and longer than the given buffer) */
			PCPP_LOG_ERROR("Error in retrieving MTU: Size of Oid larger than uint32_t, OidLen: " << oidData->Length);
			return;
		}
	}
	else
	{
		PCPP_LOG_ERROR("Error in retrieving MTU: PacketRequest failed");
	}

#else
	struct ifreq ifr;

	memset(&ifr, 0, sizeof(ifr));
	strncpy(ifr.ifr_name, m_Name.c_str(), sizeof(ifr.ifr_name) - 1);

	int socketfd = socket(AF_INET, SOCK_DGRAM, IPPROTO_IP);
	if (ioctl(socketfd, SIOCGIFMTU, &ifr) == -1)
	{
		PCPP_LOG_DEBUG("Error in retrieving MTU: ioctl() returned -1");
		m_DeviceMtu = 0;
		return;
	}

	m_DeviceMtu = ifr.ifr_mtu;
#endif
}

void PcapLiveDevice::setDeviceMacAddress()
{
#if defined(_WIN32)

	LPADAPTER adapter = PacketOpenAdapter((char*)m_Name.c_str());
	if (adapter == NULL)
	{
		PCPP_LOG_ERROR("Error in retrieving MAC address: Adapter is NULL");
		return;
	}

	uint8_t buffer[512];
	PACKET_OID_DATA* oidData = (PACKET_OID_DATA*)buffer;
	oidData->Oid = OID_802_3_CURRENT_ADDRESS;
	oidData->Length = 6;
	oidData->Data[0] = 0;
	if (PacketRequest(adapter, false, oidData))
	{
		if (oidData->Length == 6)
		{
#pragma GCC diagnostic push
#pragma GCC diagnostic ignored "-Warray-bounds"
			/* copy value from driver */
			m_MacAddress = MacAddress(oidData->Data[0], oidData->Data[1], oidData->Data[2], oidData->Data[3], oidData->Data[4], oidData->Data[5]);
#pragma GCC diagnostic pop
			PCPP_LOG_DEBUG("   MAC address: " << m_MacAddress);
		}
		else
		{
			/* the driver returned a value that is longer than expected (and longer than the given buffer) */
			PCPP_LOG_DEBUG("Error in retrieving MAC address: Size of Oid larger than 6, OidLen: " << oidData->Length);
			return;
		}
	}
	else
	{
		PCPP_LOG_DEBUG("Error in retrieving MAC address: PacketRequest failed");
	}
#elif defined(__linux__)
	struct ifreq ifr;

	memset(&ifr, 0, sizeof(ifr));
	strncpy(ifr.ifr_name, m_Name.c_str(), sizeof(ifr.ifr_name) - 1);

	int socketfd = socket(AF_INET, SOCK_DGRAM, IPPROTO_IP);
	if (ioctl(socketfd, SIOCGIFHWADDR, &ifr) == -1)
	{
		PCPP_LOG_DEBUG("Error in retrieving MAC address: ioctl() returned -1");
		return;
	}

	m_MacAddress = MacAddress(ifr.ifr_hwaddr.sa_data[0], ifr.ifr_hwaddr.sa_data[1], ifr.ifr_hwaddr.sa_data[2], ifr.ifr_hwaddr.sa_data[3], ifr.ifr_hwaddr.sa_data[4], ifr.ifr_hwaddr.sa_data[5]);
#elif defined(__APPLE__) || defined(__FreeBSD__)
	int	mib[6];
	size_t len;

	mib[0] = CTL_NET;
	mib[1] = AF_ROUTE;
	mib[2] = 0;
	mib[3] = AF_LINK;
	mib[4] = NET_RT_IFLIST;
	mib[5] = if_nametoindex(m_Name.c_str());

	if (mib[5] == 0){
		PCPP_LOG_DEBUG("Error in retrieving MAC address: if_nametoindex error");
		return;
	}

	if (sysctl(mib, 6, nullptr, &len, nullptr, 0) < 0)
	{
		PCPP_LOG_DEBUG("Error in retrieving MAC address: sysctl 1 error");
		return;
	}

	uint8_t buf[len];

	if (sysctl(mib, 6, buf, &len, nullptr, 0) < 0)
	{
		PCPP_LOG_DEBUG("Error in retrieving MAC address: sysctl 2 error");
		return;
	}

	struct if_msghdr*ifm = (struct if_msghdr *)buf;
	struct sockaddr_dl* sdl = (struct sockaddr_dl *)(ifm + 1);
	uint8_t* ptr = (uint8_t*)LLADDR(sdl);
	m_MacAddress = MacAddress(ptr[0], ptr[1], ptr[2], ptr[3], ptr[4], ptr[5]);
#endif
}

void PcapLiveDevice::setDefaultGateway()
{
#if defined(_WIN32)
	ULONG outBufLen = sizeof (IP_ADAPTER_INFO);
	uint8_t* buffer = new uint8_t[outBufLen];
	PIP_ADAPTER_INFO adapterInfo = (IP_ADAPTER_INFO*)buffer;
	DWORD retVal = 0;

	retVal = GetAdaptersInfo(adapterInfo, &outBufLen);
	uint8_t* buffer2 = new uint8_t[outBufLen];
	if (retVal == ERROR_BUFFER_OVERFLOW)
		adapterInfo = (IP_ADAPTER_INFO *)buffer2;

	retVal = GetAdaptersInfo(adapterInfo, &outBufLen);

	if (retVal == NO_ERROR)
	{
		PIP_ADAPTER_INFO curAdapterInfo = adapterInfo;
		while (curAdapterInfo != NULL)
		{
			if (m_Name.find(curAdapterInfo->AdapterName) != std::string::npos)
				m_DefaultGateway = IPv4Address(curAdapterInfo->GatewayList.IpAddress.String);

			curAdapterInfo = curAdapterInfo->Next;
		}
	}
	else
	{
		PCPP_LOG_ERROR("Error retrieving default gateway address");
	}

	delete[] buffer;
	// cppcheck-suppress uninitdata
	delete[] buffer2;
#elif defined(__linux__)
	std::ifstream routeFile("/proc/net/route");
	std::string line;
	while (std::getline(routeFile, line))
	{
		std::stringstream lineStream(line);
		std::string interfaceName;
		std::getline(lineStream, interfaceName, '\t');
		if (interfaceName != m_Name)
			continue;

		std::string interfaceDest;
		std::getline(lineStream, interfaceDest, '\t');
		if (interfaceDest != "00000000")
			continue;

		std::string interfaceGateway;
		std::getline(lineStream, interfaceGateway, '\t');

		uint32_t interfaceGatewayIPInt;
		std::stringstream interfaceGatewayStream;
		interfaceGatewayStream << std::hex << interfaceGateway;
		interfaceGatewayStream >> interfaceGatewayIPInt;
		m_DefaultGateway = IPv4Address(interfaceGatewayIPInt);
	}
#elif defined(__APPLE__) || defined(__FreeBSD__)
	std::string command = "netstat -nr | grep default | grep " + m_Name;
	std::string ifaceInfo = executeShellCommand(command);
	if (ifaceInfo == "")
	{
		PCPP_LOG_DEBUG("Error retrieving default gateway address: couldn't get netstat output");
		return;
	}

	// remove the word "default"
	ifaceInfo.erase(0, 7);

	// remove spaces
	while (ifaceInfo.at(0) == ' ')
		ifaceInfo.erase(0,1);

	// erase string after gateway IP address
	ifaceInfo.resize(ifaceInfo.find(' ', 0));

	m_DefaultGateway = IPv4Address(ifaceInfo);
#endif
}

IPv4Address PcapLiveDevice::getIPv4Address() const
{
	for(std::vector<pcap_addr_t>::const_iterator addrIter = m_Addresses.begin(); addrIter != m_Addresses.end(); addrIter++)
	{
		if (Logger::getInstance().isDebugEnabled(PcapLogModuleLiveDevice) && addrIter->addr != nullptr)
		{
			char addrAsString[INET6_ADDRSTRLEN];
			internal::sockaddr2string(addrIter->addr, addrAsString);
			PCPP_LOG_DEBUG("Searching address " << addrAsString);
		}

		in_addr* currAddr = internal::sockaddr2in_addr(addrIter->addr);
		if (currAddr == nullptr)
		{
			PCPP_LOG_DEBUG("Address is NULL");
			continue;
		}

		return IPv4Address(currAddr->s_addr);
	}

	return IPv4Address::Zero;
}

IPv6Address PcapLiveDevice::getIPv6Address() const
{
	for (std::vector<pcap_addr_t>::const_iterator addrIter = m_Addresses.begin(); addrIter != m_Addresses.end();
		 addrIter++)
	{
		if (Logger::getInstance().isDebugEnabled(PcapLogModuleLiveDevice) && addrIter->addr != nullptr)
		{
			char addrAsString[INET6_ADDRSTRLEN];
			internal::sockaddr2string(addrIter->addr, addrAsString);
			PCPP_LOG_DEBUG("Searching address " << addrAsString);
		}
		in6_addr *currAddr = internal::sockaddr2in6_addr(addrIter->addr);
		if (currAddr == nullptr)
		{
			PCPP_LOG_DEBUG("Address is NULL");
			continue;
		}
		return IPv6Address(currAddr->s6_addr);
	}
	return IPv6Address::Zero;
}

IPv4Address PcapLiveDevice::getDefaultGateway() const
{
	return m_DefaultGateway;
}

const std::vector<IPv4Address>& PcapLiveDevice::getDnsServers() const
{
	return PcapLiveDeviceList::getInstance().getDnsServers();
}

PcapLiveDevice::~PcapLiveDevice()
{
}

} // namespace pcpp<|MERGE_RESOLUTION|>--- conflicted
+++ resolved
@@ -180,16 +180,10 @@
 	{
 		while (!m_StopThread)
 		{
-<<<<<<< HEAD
-			if(pcap_dispatch(m_PcapDescriptor, -1, onPacketArrives, (uint8_t*)this) < 0)
-			{
-				PCPP_LOG_ERROR(std::string("Error in pcap_dispatch: ") + pcap_geterr(m_PcapDescriptor));
-=======
 			if (pcap_dispatch(m_PcapDescriptor, -1, onPacketArrives, reinterpret_cast<uint8_t*>(this)) == -1)
 			{
 				PCPP_LOG_ERROR("pcap_dispatch returned an error: " << pcap_geterr(m_PcapDescriptor));
 				m_StopThread = true;
->>>>>>> d08fdb8d
 			}
 		}
 	}
@@ -197,16 +191,10 @@
 	{
 		while (!m_StopThread)
 		{
-<<<<<<< HEAD
-			if(pcap_dispatch(m_PcapDescriptor, 100, onPacketArrivesNoCallback, (uint8_t*)this) < 0)
-			{
-				PCPP_LOG_ERROR(std::string("Error in pcap_dispatch: ") + pcap_geterr(m_PcapDescriptor));
-=======
 			if (pcap_dispatch(m_PcapDescriptor, 100, onPacketArrivesNoCallback, reinterpret_cast<uint8_t*>(this)) == -1)
 			{
 				PCPP_LOG_ERROR("pcap_dispatch returned an error: " << pcap_geterr(m_PcapDescriptor));
 				m_StopThread = true;
->>>>>>> d08fdb8d
 			}
 		}
 	}
@@ -533,7 +521,6 @@
 	m_CaptureThreadStarted = true;
 	m_StopThread = false;
 
-<<<<<<< HEAD
 	const int64_t timeoutMs = timeout * 1000; // timeout unit is seconds, let's change it to milliseconds
 	auto startTime = std::chrono::steady_clock::now();
 	auto currentTime = startTime;
@@ -545,26 +532,17 @@
 	pcapPollFd.events = POLLIN;
 #endif
 
+	bool pcapDispatchError = false;
+
 	if(timeoutMs <= 0)
 	{
 		while (!m_StopThread)
 		{
 			if(pcap_dispatch(m_PcapDescriptor, -1, onPacketArrivesBlockingMode, (uint8_t*)this) < 0)
-			{
-				PCPP_LOG_ERROR(std::string("Error in pcap_dispatch: ") + pcap_geterr(m_PcapDescriptor));
-=======
-	bool pcapDispatchError = false;
-
-	if (timeout <= 0)
-	{
-		while (!m_StopThread)
-		{
-			if (pcap_dispatch(m_PcapDescriptor, -1, onPacketArrivesBlockingMode, reinterpret_cast<uint8_t*>(this)) == -1)
 			{
 				PCPP_LOG_ERROR("pcap_dispatch returned an error: " << pcap_geterr(m_PcapDescriptor));
 				pcapDispatchError = true;
 				m_StopThread = true;
->>>>>>> d08fdb8d
 			}
 		}
 	}
@@ -572,7 +550,6 @@
 	{
 		while (!m_StopThread && std::chrono::duration_cast<std::chrono::milliseconds>(currentTime  - startTime).count() < timeoutMs )
 		{
-<<<<<<< HEAD
 			if(m_UsePoll)
 			{
 #if !defined(_WIN32)
@@ -585,7 +562,9 @@
 				{
 					if(pcap_dispatch(m_PcapDescriptor, -1, onPacketArrivesBlockingMode, (uint8_t*)this) < 0)
 					{
-						PCPP_LOG_ERROR(std::string("Error in pcap_dispatch: ") + pcap_geterr(m_PcapDescriptor));
+						PCPP_LOG_ERROR("pcap_dispatch returned an error: " << pcap_geterr(m_PcapDescriptor));
+						pcapDispatchError = true;
+						m_StopThread = true;
 					}
 				}
 				else if(ready < 0)
@@ -602,20 +581,12 @@
 			{
 				if(pcap_dispatch(m_PcapDescriptor, -1, onPacketArrivesBlockingMode, (uint8_t*)this) < 0)
 				{
-					PCPP_LOG_ERROR(std::string("Error in pcap_dispatch: ") + pcap_geterr(m_PcapDescriptor));
+					PCPP_LOG_ERROR("pcap_dispatch returned an error: " << pcap_geterr(m_PcapDescriptor));
+					pcapDispatchError = true;
+					m_StopThread = true;
 				}
 			}
 			currentTime = std::chrono::steady_clock::now();
-=======
-			long curTimeNSec = 0;
-			if (pcap_dispatch(m_PcapDescriptor, -1, onPacketArrivesBlockingMode, reinterpret_cast<uint8_t*>(this)) == -1)
-			{
-				PCPP_LOG_ERROR("pcap_dispatch returned an error: " << pcap_geterr(m_PcapDescriptor));
-				pcapDispatchError = true;
-				m_StopThread = true;
-			}
-			clockGetTime(curTimeSec, curTimeNSec);
->>>>>>> d08fdb8d
 		}
 	}
 
@@ -624,17 +595,13 @@
 	m_cbOnPacketArrivesBlockingMode = nullptr;
 	m_cbOnPacketArrivesBlockingModeUserCookie = nullptr;
 
-<<<<<<< HEAD
+	if (pcapDispatchError)
+	{
+		return 0;
+	}
+
 	if (std::chrono::duration_cast<std::chrono::milliseconds>(currentTime  - startTime).count() >= timeoutMs )
 	{
-=======
-	if (pcapDispatchError)
-	{
-		return 0;
-	}
-
-	if (curTimeSec > (startTimeSec + timeout))
->>>>>>> d08fdb8d
 		return -1;
 	}
 	return 1;
