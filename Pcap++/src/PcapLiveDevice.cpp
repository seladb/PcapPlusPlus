--- conflicted
+++ resolved
@@ -404,23 +404,12 @@
 	PCPP_LOG_DEBUG("Device '" << m_Name << "' closed");
 }
 
-<<<<<<< HEAD
 PcapLiveDevice* PcapLiveDevice::clone() const { return clone(SmartPtrApi).release(); }
 
 std::unique_ptr<PcapLiveDevice> PcapLiveDevice::clone(SmartPtrApiTag apiTag) const
 {
 	std::unique_ptr<pcap_if_t, internal::PcapFreeAllDevsDeleter> interfaceList;
 	try
-=======
-PcapLiveDevice* PcapLiveDevice::clone() const
-{
-	PcapLiveDevice* retval = nullptr;
-
-	pcap_if_t* interfaceList;
-	char errbuf[PCAP_ERRBUF_SIZE];
-	int err = pcap_findalldevs(&interfaceList, errbuf);
-	if (err < 0)
->>>>>>> e4f83287
 	{
 		interfaceList = internal::getAllLocalPcapDevices();
 	}
@@ -434,22 +423,11 @@
 	{
 		if (!strcmp(currInterface->name, getName().c_str()))
 		{
-			return std::unique_ptr<PcapLiveDevice>(new PcapLiveDevice(currInterface, true, true, true));
-		}
-	}
-<<<<<<< HEAD
+			return std::unique_ptr<PcapLiveDevice>(cloneInternal(*currInterface));
+		}
+	}
 	PCPP_LOG_ERROR("Can't find interface " << getName().c_str());
 	return nullptr;
-=======
-
-	if(currInterface)
-		retval = cloneInternal(*currInterface);
-	else
-		PCPP_LOG_ERROR("Can't find interface " << getName().c_str());
-
-	pcap_freealldevs(interfaceList);
-	return retval;
->>>>>>> e4f83287
 }
 
 PcapLiveDevice* PcapLiveDevice::cloneInternal(pcap_if_t& devInterface) const
