--- conflicted
+++ resolved
@@ -892,7 +892,7 @@
 
 	bool PcapLiveDevice::sendPacket(Packet const& packet, bool checkMtu)
 	{
-		RawPacket* rawPacket = packet.getRawPacket();
+		RawPacket const* rawPacket = packet.getRawPacketReadOnly();
 		if (checkMtu)
 		{
 			int packetPayloadLength = 0;
@@ -917,18 +917,12 @@
 	{
 		if (!checkMtu)
 		{
-<<<<<<< HEAD
-			RawPacket* rPacket = const_cast<RawPacket*>(&rawPacket);
-			Packet parsedPacket = Packet(rPacket, OsiModelDataLinkLayer);
-			return sendPacket(parsedPacket, true);
-=======
 			return sendPacketDirect(rawPacket.getRawData(), rawPacket.getRawDataLen());
->>>>>>> 51c9af39
 		}
 
 		RawPacket* rPacket = const_cast<RawPacket*>(&rawPacket);
 		Packet parsedPacket = Packet(rPacket, OsiModelDataLinkLayer);
-		return sendPacket(&parsedPacket, true);
+		return sendPacket(parsedPacket, true);
 	}
 
 	bool PcapLiveDevice::sendPacket(const uint8_t* packetData, int packetDataLength, int packetPayloadLength)
@@ -948,40 +942,7 @@
 		gettimeofday(&time, nullptr);
 		pcpp::RawPacket rawPacket(packetData, packetDataLength, time, false, linkType);
 		Packet parsedPacket = Packet(&rawPacket, pcpp::OsiModelDataLinkLayer);
-		return sendPacket(&parsedPacket, true);
-	}
-
-	bool PcapLiveDevice::sendPacket(Packet* packet, bool checkMtu)
-	{
-		RawPacket const* rawPacket = packet->getRawPacketReadOnly();
-
-		if (!checkMtu)
-		{
-			return sendPacket(*rawPacket, false);
-		}
-
-		int packetPayloadLength = 0;
-		switch (packet->getFirstLayer()->getOsiModelLayer())
-		{
-<<<<<<< HEAD
-			timeval time;
-			gettimeofday(&time, nullptr);
-			pcpp::RawPacket rawPacket(packetData, packetDataLength, time, false, linkType);
-			Packet parsedPacket = Packet(&rawPacket, pcpp::OsiModelDataLinkLayer);
-			return sendPacket(parsedPacket, true);
-=======
-		case (pcpp::OsiModelDataLinkLayer):
-			packetPayloadLength = static_cast<int>(packet->getFirstLayer()->getLayerPayloadSize());
-			break;
-		case (pcpp::OsiModelNetworkLayer):
-			packetPayloadLength = static_cast<int>(packet->getFirstLayer()->getDataLen());
-			break;
-		default:
-			// if packet layer is not known, do not perform MTU check.
-			return sendPacket(*rawPacket, false);
->>>>>>> 51c9af39
-		}
-		return doMtuCheck(packetPayloadLength) && sendPacket(*rawPacket, false);
+		return sendPacket(parsedPacket, true);
 	}
 
 	bool PcapLiveDevice::sendPacketDirect(uint8_t const* packetData, int packetDataLength)
