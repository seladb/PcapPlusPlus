#define LOG_MODULE PcapLogModuleLiveDevice

#include "IpUtils.h"
#include "PcapLiveDevice.h"
#include "PcapLiveDeviceList.h"
#include "Packet.h"
#ifndef  _MSC_VER
#include <unistd.h>
#endif // ! _MSC_VER
#include "pcap.h"
#include <thread>
#include "Logger.h"
#include "SystemUtils.h"
#include <string.h>
#include <iostream>
#include <fstream>
#include <chrono>
#include <sstream>
#include <vector>
#if defined(_WIN32)
// The definition of BPF_MAJOR_VERSION is required to support Npcap. In Npcap there are
// compilation errors due to struct redefinition when including both Packet32.h and pcap.h
// This define statement eliminates these errors
#ifndef BPF_MAJOR_VERSION
#define BPF_MAJOR_VERSION 1
#endif // BPF_MAJOR_VERSION
#include <ws2tcpip.h>
#include <Packet32.h>
#include <ntddndis.h>
#include <iphlpapi.h>
#else
#include <arpa/inet.h>
#include <sys/ioctl.h>
#include <net/if.h>
#include <poll.h>
#include <pcap/pcap.h>
#endif // if defined(_WIN32)
#if defined(__APPLE__) || defined(__FreeBSD__)
#include <net/if_dl.h>
#include <sys/sysctl.h>
#endif

// TODO: FIX FreeBSD
// On Mac OS X and FreeBSD timeout of -1 causes pcap_open_live to fail.
// A value of 1ms first solve the issue but since Jan. 2024 an issue
// seems to make pcap_breakloop() to not properly break pcap_dispatch()
// After multiple test a 10ms is the minimum to fix pcap_breakloop().
// On Linux and Windows this is not the case so we keep the -1 value
#if defined(__FreeBSD__)
#define LIBPCAP_OPEN_LIVE_TIMEOUT 10
#elif defined(__APPLE__)
#define LIBPCAP_OPEN_LIVE_TIMEOUT 1
#else
#define LIBPCAP_OPEN_LIVE_TIMEOUT -1
#endif

static const char *NFLOG_IFACE = "nflog";
static const int DEFAULT_SNAPLEN = 9000;

namespace pcpp
{

#ifdef HAS_SET_DIRECTION_ENABLED
static pcap_direction_t directionTypeMap(PcapLiveDevice::PcapDirection direction)
{
	switch (direction)
	{
		case PcapLiveDevice::PCPP_IN:    return PCAP_D_IN;
		case PcapLiveDevice::PCPP_OUT:   return PCAP_D_OUT;
		case PcapLiveDevice::PCPP_INOUT: return PCAP_D_INOUT;
	}
}
#endif



PcapLiveDevice::PcapLiveDevice(pcap_if_t* pInterface, bool calculateMTU, bool calculateMacAddress, bool calculateDefaultGateway) :
	IPcapDevice(), m_PcapSelectableFd(-1), m_DefaultGateway(IPv4Address::Zero), m_UsePoll(false)
{
	m_DeviceMtu = 0;
	m_LinkType = LINKTYPE_ETHERNET;

	m_IsLoopback = (pInterface->flags & 0x1) == PCAP_IF_LOOPBACK;

	m_Name = pInterface->name;
	if (pInterface->description != nullptr)
		m_Description = pInterface->description;
	PCPP_LOG_DEBUG("Added live device: name=" << m_Name << "; desc=" << m_Description);
	PCPP_LOG_DEBUG("   Addresses:");
	while (pInterface->addresses != nullptr)
	{
		m_Addresses.insert(m_Addresses.end(), *(pInterface->addresses));
		pInterface->addresses = pInterface->addresses->next;
		if (Logger::getInstance().isDebugEnabled(PcapLogModuleLiveDevice) && pInterface->addresses != nullptr && pInterface->addresses->addr != nullptr)
		{
			char addrAsString[INET6_ADDRSTRLEN];
			internal::sockaddr2string(pInterface->addresses->addr, addrAsString);
			PCPP_LOG_DEBUG("      " << addrAsString);
		}
	}

	if (calculateMTU)
	{
		setDeviceMtu();
		PCPP_LOG_DEBUG("   MTU: " << m_DeviceMtu);
	}

	if (calculateDefaultGateway)
	{
		setDefaultGateway();
		PCPP_LOG_DEBUG("   Default Gateway: " << m_DefaultGateway);
	}

	//init all other members
	m_CaptureThreadStarted = false;
	m_StatsThreadStarted = false;
	m_StopThread = false;
	m_CaptureThread = {};
	m_StatsThread = {};
	m_cbOnPacketArrives = nullptr;
	m_cbOnStatsUpdate = nullptr;
	m_cbOnPacketArrivesBlockingMode = nullptr;
	m_cbOnPacketArrivesBlockingModeUserCookie = nullptr;
	m_IntervalToUpdateStats = 0;
	m_cbOnPacketArrivesUserCookie = nullptr;
	m_cbOnStatsUpdateUserCookie = nullptr;
	m_CaptureCallbackMode = true;
	m_CapturedPackets = nullptr;
	if (calculateMacAddress)
	{
		setDeviceMacAddress();
		PCPP_LOG_DEBUG("   MAC addr: " << m_MacAddress);
	}
}

void PcapLiveDevice::onPacketArrives(uint8_t* user, const struct pcap_pkthdr* pkthdr, const uint8_t* packet)
{
	PcapLiveDevice* pThis = reinterpret_cast<PcapLiveDevice*>(user);
	if (pThis == nullptr)
	{
		PCPP_LOG_ERROR("Unable to extract PcapLiveDevice instance");
		return;
	}

	RawPacket rawPacket(packet, pkthdr->caplen, pkthdr->ts, false, pThis->getLinkType());

	if (pThis->m_cbOnPacketArrives != nullptr)
		pThis->m_cbOnPacketArrives(&rawPacket, pThis, pThis->m_cbOnPacketArrivesUserCookie);
}

void PcapLiveDevice::onPacketArrivesNoCallback(uint8_t* user, const struct pcap_pkthdr* pkthdr, const uint8_t* packet)
{
	PcapLiveDevice* pThis = reinterpret_cast<PcapLiveDevice*>(user);
	if (pThis == nullptr)
	{
		PCPP_LOG_ERROR("Unable to extract PcapLiveDevice instance");
		return;
	}

	uint8_t* packetData = new uint8_t[pkthdr->caplen];
	memcpy(packetData, packet, pkthdr->caplen);
	RawPacket* rawPacketPtr = new RawPacket(packetData, pkthdr->caplen, pkthdr->ts, true, pThis->getLinkType());
	pThis->m_CapturedPackets->pushBack(rawPacketPtr);
}

void PcapLiveDevice::onPacketArrivesBlockingMode(uint8_t* user, const struct pcap_pkthdr* pkthdr, const uint8_t* packet)
{
	PcapLiveDevice* pThis = reinterpret_cast<PcapLiveDevice*>(user);
	if (pThis == nullptr)
	{
		PCPP_LOG_ERROR("Unable to extract PcapLiveDevice instance");
		return;
	}

	RawPacket rawPacket(packet, pkthdr->caplen, pkthdr->ts, false, pThis->getLinkType());

	if (pThis->m_cbOnPacketArrivesBlockingMode != nullptr)
		if (pThis->m_cbOnPacketArrivesBlockingMode(&rawPacket, pThis, pThis->m_cbOnPacketArrivesBlockingModeUserCookie))
			pThis->m_StopThread = true;
}

void PcapLiveDevice::captureThreadMain()
{
	PCPP_LOG_DEBUG("Started capture thread for device '" << m_Name << "'");
	m_CaptureThreadStarted = true;

	if (m_CaptureCallbackMode)
	{
		while (!m_StopThread)
		{
			if (pcap_dispatch(m_PcapDescriptor, -1, onPacketArrives, reinterpret_cast<uint8_t*>(this)) == -1)
			{
				PCPP_LOG_ERROR("pcap_dispatch returned an error: " << pcap_geterr(m_PcapDescriptor));
				m_StopThread = true;
			}
		}
	}
	else
	{
		while (!m_StopThread)
		{
			if (pcap_dispatch(m_PcapDescriptor, 100, onPacketArrivesNoCallback, reinterpret_cast<uint8_t*>(this)) == -1)
			{
				PCPP_LOG_ERROR("pcap_dispatch returned an error: " << pcap_geterr(m_PcapDescriptor));
				m_StopThread = true;
			}
		}
	}
	PCPP_LOG_DEBUG("Ended capture thread for device '" << m_Name << "'");
}

void PcapLiveDevice::statsThreadMain()
{
	PCPP_LOG_DEBUG("Started stats thread for device '" << m_Name << "'");
	while (!m_StopThread)
	{
		PcapStats stats;
		getStatistics(stats);
		m_cbOnStatsUpdate(stats, m_cbOnStatsUpdateUserCookie);
		multiPlatformSleep(m_IntervalToUpdateStats);
	}
	PCPP_LOG_DEBUG("Ended stats thread for device '" << m_Name << "'");
}

pcap_t* PcapLiveDevice::doOpen(const DeviceConfiguration& config)
{
	char errbuf[PCAP_ERRBUF_SIZE] = {'\0'};
	std::string device_name = m_Name;

	if (device_name == NFLOG_IFACE)
	{
		device_name += ":" + std::to_string(config.nflogGroup & 0xffff);
	}

	pcap_t* pcap = pcap_create(device_name.c_str(), errbuf);
	if (!pcap)
	{
		PCPP_LOG_ERROR(errbuf);
		return pcap;
	}
	int ret = pcap_set_snaplen(pcap, config.snapshotLength <= 0 ? DEFAULT_SNAPLEN : config.snapshotLength);
	if (ret != 0)
	{
		PCPP_LOG_ERROR(pcap_geterr(pcap));
	}
	ret = pcap_set_promisc(pcap, config.mode);
	if (ret != 0)
	{
		PCPP_LOG_ERROR(pcap_geterr(pcap));
	}

	int timeout = (config.packetBufferTimeoutMs <= 0 ? LIBPCAP_OPEN_LIVE_TIMEOUT : config.packetBufferTimeoutMs);
	ret = pcap_set_timeout(pcap, timeout);
	if (ret != 0)
	{
		PCPP_LOG_ERROR(pcap_geterr(pcap));
	}

	if (config.packetBufferSize >= 100)
	{
		ret = pcap_set_buffer_size(pcap, config.packetBufferSize);
		if (ret != 0)
		{
			PCPP_LOG_ERROR(pcap_geterr(pcap));
		}
	}

#ifdef HAS_PCAP_IMMEDIATE_MODE
	ret = pcap_set_immediate_mode(pcap, 1);
	if (ret == 0)
	{
		PCPP_LOG_DEBUG("Immediate mode is activated");
	}
	else
	{
		PCPP_LOG_ERROR("Failed to activate immediate mode, error code: '" << ret << "', error message: '" << pcap_geterr(pcap) << "'");
	}
#endif

	ret = pcap_activate(pcap);
	if (ret != 0)
	{
		PCPP_LOG_ERROR(pcap_geterr(pcap));
		pcap_close(pcap);
		return nullptr;
	}

#ifdef HAS_SET_DIRECTION_ENABLED
	pcap_direction_t directionToSet = directionTypeMap(config.direction);
	ret = pcap_setdirection(pcap, directionToSet);
	if (ret == 0)
	{
		if (config.direction == PCPP_IN)
		{
			PCPP_LOG_DEBUG("Only incoming traffics will be captured");
		}
		else if (config.direction == PCPP_OUT)
		{
			PCPP_LOG_DEBUG("Only outgoing traffics will be captured");
		}
		else
		{
			PCPP_LOG_DEBUG("Both incoming and outgoing traffics will be captured");
		}
	}
	else
	{
		PCPP_LOG_ERROR("Failed to set direction for capturing packets, error code: '" << ret << "', error message: '" << pcap_geterr(pcap) << "'");
	}
#endif

	if (pcap)
	{
		int dlt = pcap_datalink(pcap);
		const char* dlt_name = pcap_datalink_val_to_name(dlt);
		if (dlt_name)
		{
			PCPP_LOG_DEBUG("link-type " << dlt << ": " << dlt_name << " (" << pcap_datalink_val_to_description(dlt) << ")");
		}
		else
		{
			PCPP_LOG_DEBUG("link-type " << dlt);
		}

		m_LinkType = static_cast<LinkLayerType>(dlt);
	}
	return pcap;
}

bool PcapLiveDevice::open(const DeviceConfiguration& config)
{
	if (m_DeviceOpened)
	{
		PCPP_LOG_DEBUG("Device '" << m_Name << "' already opened");
		return true;
	}

	m_PcapDescriptor = doOpen(config);

	// It's not possible to have two open instances of the same NFLOG device:group
	if (m_Name == NFLOG_IFACE)
	{
		m_PcapSendDescriptor = nullptr;
	}
	else
	{
		m_PcapSendDescriptor = doOpen(config);
	}

	if (m_PcapDescriptor == nullptr || (m_Name != NFLOG_IFACE && m_PcapSendDescriptor == nullptr))
	{
		m_DeviceOpened = false;
		return false;
	}

	PCPP_LOG_DEBUG("Device '" << m_Name << "' opened");

	m_DeviceOpened = true;

	if(!config.usePoll)
	{
		m_UsePoll = false;
		m_PcapSelectableFd = -1;
	}
	else
	{
#if !defined(_WIN32)
		m_UsePoll = true;
		m_PcapSelectableFd = pcap_get_selectable_fd(m_PcapSendDescriptor);
#else
		PCPP_LOG_ERROR("Windows doesn't support poll(), ignoring the `usePoll` parameter");
#endif
	}

	return true;
}

bool PcapLiveDevice::open()
{
	DeviceConfiguration defaultConfig;
	return open(defaultConfig);
}

void PcapLiveDevice::close()
{
	if (m_PcapDescriptor == nullptr && m_PcapSendDescriptor == nullptr)
	{
		PCPP_LOG_DEBUG("Device '" << m_Name << "' already closed");
		return;
	}

	bool sameDescriptor = (m_PcapDescriptor == m_PcapSendDescriptor);
	pcap_close(m_PcapDescriptor);
	PCPP_LOG_DEBUG("Receive pcap descriptor closed");
	if (!sameDescriptor)
	{
		pcap_close(m_PcapSendDescriptor);
		PCPP_LOG_DEBUG("Send pcap descriptor closed");
	}

	m_DeviceOpened = false;
	PCPP_LOG_DEBUG("Device '" << m_Name << "' closed");
}

PcapLiveDevice* PcapLiveDevice::clone()
{
	PcapLiveDevice *retval = nullptr;

	pcap_if_t *interfaceList;
	char errbuf[PCAP_ERRBUF_SIZE];
	int err = pcap_findalldevs(&interfaceList, errbuf);
	if (err < 0)
	{
		PCPP_LOG_ERROR("Error searching for devices: " << errbuf);
		return nullptr;
	}

	pcap_if_t* currInterface = interfaceList;
	while (currInterface != nullptr)
	{
		if(!strcmp(currInterface->name, getName().c_str()))
			break;
		currInterface = currInterface->next;
	}

	if(currInterface)
		retval = new PcapLiveDevice(currInterface, true, true, true);
	else
		PCPP_LOG_ERROR("Can't find interface " << getName().c_str());

	pcap_freealldevs(interfaceList);
	return retval;
}

bool PcapLiveDevice::startCapture(OnPacketArrivesCallback onPacketArrives, void* onPacketArrivesUserCookie)
{
	return startCapture(std::move(onPacketArrives), onPacketArrivesUserCookie, 0, nullptr, nullptr);
}

bool PcapLiveDevice::startCapture(int intervalInSecondsToUpdateStats, OnStatsUpdateCallback onStatsUpdate, void* onStatsUpdateUserCookie)
{
	return startCapture(nullptr, nullptr, intervalInSecondsToUpdateStats, std::move(onStatsUpdate), onStatsUpdateUserCookie);
}

bool PcapLiveDevice::startCapture(OnPacketArrivesCallback onPacketArrives, void* onPacketArrivesUserCookie, int intervalInSecondsToUpdateStats, OnStatsUpdateCallback onStatsUpdate, void* onStatsUpdateUserCookie)
{
	if (!m_DeviceOpened || m_PcapDescriptor == nullptr)
	{
		PCPP_LOG_ERROR("Device '" << m_Name << "' not opened");
		return false;
	}

	if (m_CaptureThreadStarted)
	{
		PCPP_LOG_ERROR("Device '" << m_Name << "' already capturing traffic");
		return false;
	}

	m_IntervalToUpdateStats = intervalInSecondsToUpdateStats;

	m_CaptureCallbackMode = true;
	m_cbOnPacketArrives = std::move(onPacketArrives);
	m_cbOnPacketArrivesUserCookie = onPacketArrivesUserCookie;

	m_CaptureThread = std::thread(&pcpp::PcapLiveDevice::captureThreadMain, this);

	// Wait thread to be start
	// C++20 = m_CaptureThreadStarted.wait(true);
	while (m_CaptureThreadStarted != true) {
		std::this_thread::yield();
	}
	PCPP_LOG_DEBUG("Successfully created capture thread for device '" << m_Name << "'. Thread id: " << m_CaptureThread.get_id());

	if (onStatsUpdate != nullptr && intervalInSecondsToUpdateStats > 0)
	{
		m_cbOnStatsUpdate = std::move(onStatsUpdate);
		m_cbOnStatsUpdateUserCookie = onStatsUpdateUserCookie;
		m_StatsThread = std::thread(&pcpp::PcapLiveDevice::statsThreadMain, this);
		m_StatsThreadStarted = true;
		PCPP_LOG_DEBUG("Successfully created stats thread for device '" << m_Name << "'. Thread id: " << m_StatsThread.get_id());
	}

	return true;
}

bool PcapLiveDevice::startCapture(RawPacketVector& capturedPacketsVector)
{
	if (!m_DeviceOpened || m_PcapDescriptor == nullptr)
	{
		PCPP_LOG_ERROR("Device '" << m_Name << "' not opened");
		return false;
	}

	if (captureActive())
	{
		PCPP_LOG_ERROR("Device '" << m_Name << "' already capturing traffic");
		return false;
	}

	m_CapturedPackets = &capturedPacketsVector;
	m_CapturedPackets->clear();

	m_CaptureCallbackMode = false;
	m_CaptureThread = std::thread(&pcpp::PcapLiveDevice::captureThreadMain, this);
	// Wait thread to be start
	// C++20 = m_CaptureThreadStarted.wait(true);
	while (m_CaptureThreadStarted != true) {
		std::this_thread::yield();
	}

	PCPP_LOG_DEBUG("Successfully created capture thread for device '" << m_Name << "'. Thread id: " << m_CaptureThread.get_id());

	return true;
}


int PcapLiveDevice::startCaptureBlockingMode(OnPacketArrivesStopBlocking onPacketArrives, void* userCookie, const double timeout)
{
	if (!m_DeviceOpened || m_PcapDescriptor == nullptr)
	{
		PCPP_LOG_ERROR("Device '" << m_Name << "' not opened");
		return 0;
	}

	if (captureActive())
	{
		PCPP_LOG_ERROR("Device '" << m_Name << "' already capturing traffic");
		return 0;
	}

	m_cbOnPacketArrives = nullptr;
	m_cbOnStatsUpdate = nullptr;
	m_cbOnPacketArrivesUserCookie = nullptr;
	m_cbOnStatsUpdateUserCookie = nullptr;

	m_cbOnPacketArrivesBlockingMode = std::move(onPacketArrives);
	m_cbOnPacketArrivesBlockingModeUserCookie = userCookie;

	m_CaptureThreadStarted = true;
	m_StopThread = false;

	const int64_t timeoutMs = timeout * 1000; // timeout unit is seconds, let's change it to milliseconds
	auto startTime = std::chrono::steady_clock::now();
	auto currentTime = startTime;

#if !defined(_WIN32)
	struct pollfd pcapPollFd;
	memset(&pcapPollFd, 0, sizeof(pcapPollFd));
	pcapPollFd.fd = m_PcapSelectableFd;
	pcapPollFd.events = POLLIN;
#endif

	bool shouldReturnError = false;

	if(timeoutMs <= 0)
	{
		while (!m_StopThread)
		{
			if(pcap_dispatch(m_PcapDescriptor, -1, onPacketArrivesBlockingMode, reinterpret_cast<uint8_t*>(this)) == -1)
			{
				PCPP_LOG_ERROR("pcap_dispatch returned an error: " << pcap_geterr(m_PcapDescriptor));
				shouldReturnError = true;
				m_StopThread = true;
			}
		}
	}
	else
	{
		while (!m_StopThread && std::chrono::duration_cast<std::chrono::milliseconds>(currentTime  - startTime).count() < timeoutMs )
		{
			if(m_UsePoll)
			{
#if !defined(_WIN32)
				int64_t pollTimeoutMs = timeoutMs - std::chrono::duration_cast<std::chrono::milliseconds>(currentTime  - startTime).count();
				pollTimeoutMs = std::max(pollTimeoutMs, (int64_t)0); // poll will be in blocking mode if negative value

				int ready = poll(&pcapPollFd, 1, pollTimeoutMs); // wait the packets until timeout

				if(ready > 0)
				{
					if(pcap_dispatch(m_PcapDescriptor, -1, onPacketArrivesBlockingMode, reinterpret_cast<uint8_t*>(this)) == -1)
					{
						PCPP_LOG_ERROR("pcap_dispatch returned an error: " << pcap_geterr(m_PcapDescriptor));
						shouldReturnError = true;
						m_StopThread = true;
					}
				}
				else if(ready < 0)
				{
					PCPP_LOG_ERROR("poll() got error '" <<  strerror(errno) << "'");
					shouldReturnError = true;
					m_StopThread = true;
				}
#else
				PCPP_LOG_ERROR("Windows doesn't support poll()");
				shouldReturnError = true;
				m_StopThread = true;
#endif
			}
			else
			{
				if(pcap_dispatch(m_PcapDescriptor, -1, onPacketArrivesBlockingMode, reinterpret_cast<uint8_t*>(this)) == -1)
				{
					PCPP_LOG_ERROR("pcap_dispatch returned an error: " << pcap_geterr(m_PcapDescriptor));
					shouldReturnError = true;
					m_StopThread = true;
				}
			}
			currentTime = std::chrono::steady_clock::now();
		}
	}

	m_CaptureThreadStarted = false;
	m_StopThread = false;
	m_cbOnPacketArrivesBlockingMode = nullptr;
	m_cbOnPacketArrivesBlockingModeUserCookie = nullptr;

	if (shouldReturnError)
	{
		return 0;
	}

	if (std::chrono::duration_cast<std::chrono::milliseconds>(currentTime  - startTime).count() >= timeoutMs )
	{
		return -1;
	}
	return 1;
}

void PcapLiveDevice::stopCapture()
{
	// in blocking mode stop capture isn't relevant
	if (m_cbOnPacketArrivesBlockingMode != nullptr)
		return;

	m_StopThread = true;
	if (m_CaptureThreadStarted)
	{
		pcap_breakloop(m_PcapDescriptor);
		PCPP_LOG_DEBUG("Stopping capture thread, waiting for it to join...");
		m_CaptureThread.join();
		m_CaptureThreadStarted = false;
		PCPP_LOG_DEBUG("Capture thread stopped for device '" << m_Name << "'");
	}
	PCPP_LOG_DEBUG("Capture thread stopped for device '" << m_Name << "'");
	if (m_StatsThreadStarted)
	{
		PCPP_LOG_DEBUG("Stopping stats thread, waiting for it to join...");
		m_StatsThread.join();
		m_StatsThreadStarted = false;
		PCPP_LOG_DEBUG("Stats thread stopped for device '" << m_Name << "'");
	}

	m_StopThread = false;
}

bool PcapLiveDevice::captureActive()
{
	return m_CaptureThreadStarted;
}

void PcapLiveDevice::getStatistics(PcapStats& stats) const
{
	pcap_stat pcapStats;
	if (pcap_stats(m_PcapDescriptor, &pcapStats) < 0)
	{
		PCPP_LOG_ERROR("Error getting statistics from live device '" << m_Name << "'");
	}

	stats.packetsRecv = pcapStats.ps_recv;
	stats.packetsDrop = pcapStats.ps_drop;
	stats.packetsDropByInterface = pcapStats.ps_ifdrop;
}

bool PcapLiveDevice::doMtuCheck(int packetPayloadLength)
{
	if (packetPayloadLength > static_cast<int>(m_DeviceMtu))
	{
		PCPP_LOG_ERROR("Payload length [" << packetPayloadLength << "] is larger than device MTU [" << m_DeviceMtu << "]");
		return false;
	}
	return true;
}

bool PcapLiveDevice::sendPacket(RawPacket const& rawPacket, bool checkMtu)
{
	if (checkMtu)
	{
		RawPacket* rPacket = const_cast<RawPacket*>(&rawPacket);
		Packet parsedPacket = Packet(rPacket, OsiModelDataLinkLayer);
		return sendPacket(&parsedPacket, true);
	}
	// Send packet without Mtu check
	return sendPacket(rawPacket.getRawData(), rawPacket.getRawDataLen());
}

bool PcapLiveDevice::sendPacket(const uint8_t* packetData, int packetDataLength, int packetPayloadLength)
{
	return doMtuCheck(packetPayloadLength) && sendPacket(packetData, packetDataLength);
}

bool PcapLiveDevice::sendPacket(const uint8_t* packetData, int packetDataLength, bool checkMtu, pcpp::LinkLayerType linkType)
{
	if (checkMtu)
	{
		timeval time;
		gettimeofday(&time, nullptr);
		pcpp::RawPacket rawPacket(packetData, packetDataLength, time, false, linkType);
		Packet parsedPacket = Packet(&rawPacket, pcpp::OsiModelDataLinkLayer);
		return sendPacket(&parsedPacket, true);
	}

	if (!m_DeviceOpened)
	{
		PCPP_LOG_ERROR("Device '" << m_Name << "' not opened!");
		return false;
	}

	if (packetDataLength == 0)
	{
		PCPP_LOG_ERROR("Trying to send a packet with length 0");
		return false;
	}

	if (pcap_sendpacket(m_PcapSendDescriptor, packetData, packetDataLength) == -1)
	{
		PCPP_LOG_ERROR("Error sending packet: " << pcap_geterr(m_PcapSendDescriptor));
		return false;
	}

	PCPP_LOG_DEBUG("Packet sent successfully. Packet length: " << packetDataLength);
	return true;
}

bool PcapLiveDevice::sendPacket(Packet* packet, bool checkMtu)
{
	RawPacket* rawPacket = packet->getRawPacket();
	if (checkMtu)
	{
		int packetPayloadLength = 0;
		switch (packet->getFirstLayer()->getOsiModelLayer())
		{
			case (pcpp::OsiModelDataLinkLayer):
				packetPayloadLength = static_cast<int>(packet->getFirstLayer()->getLayerPayloadSize());
				break;
			case (pcpp::OsiModelNetworkLayer):
				packetPayloadLength = static_cast<int>(packet->getFirstLayer()->getDataLen());
				break;
			default:
				// if packet layer is not known, do not perform MTU check.
				return sendPacket(*rawPacket, false);
		}
		return doMtuCheck(packetPayloadLength) && sendPacket(*rawPacket, false);
	}
	return sendPacket(*rawPacket, false);
}

int PcapLiveDevice::sendPackets(RawPacket* rawPacketsArr, int arrLength, bool checkMtu)
{
	int packetsSent = 0;
	for (int i = 0; i < arrLength; i++)
	{
		if (sendPacket(rawPacketsArr[i], checkMtu))
			packetsSent++;
	}

	PCPP_LOG_DEBUG(packetsSent << " packets sent successfully. " << arrLength-packetsSent << " packets not sent");
	return packetsSent;
}

int PcapLiveDevice::sendPackets(Packet** packetsArr, int arrLength, bool checkMtu)
{
	int packetsSent = 0;
	for (int i = 0; i < arrLength; i++)
	{
		if (sendPacket(packetsArr[i], checkMtu))
			packetsSent++;
	}

	PCPP_LOG_DEBUG(packetsSent << " packets sent successfully. " << arrLength-packetsSent << " packets not sent");
	return packetsSent;
}

int PcapLiveDevice::sendPackets(const RawPacketVector& rawPackets, bool checkMtu)
{
	int packetsSent = 0;
	for (RawPacketVector::ConstVectorIterator iter = rawPackets.begin(); iter != rawPackets.end(); iter++)
	{
		if (sendPacket(**iter, checkMtu))
			packetsSent++;
	}

	PCPP_LOG_DEBUG(packetsSent << " packets sent successfully. " << (rawPackets.size()-packetsSent) << " packets not sent");
	return packetsSent;
}

void PcapLiveDevice::setDeviceMtu()
{
#if defined(_WIN32)

	if (m_IsLoopback)
	{
		PCPP_LOG_DEBUG("Npcap Loopback Adapter - MTU is insignificant, setting MTU to max value (0xffffffff)");
		m_DeviceMtu = 0xffffffff;
		return;
	}

	uint32_t mtuValue = 0;
	LPADAPTER adapter = PacketOpenAdapter(const_cast<char*>(m_Name.c_str()));
	if (adapter == NULL)
	{
		PCPP_LOG_ERROR("Error in retrieving MTU: Adapter is NULL");
		return;
	}

	uint8_t buffer[512];
	PACKET_OID_DATA* oidData = reinterpret_cast<PACKET_OID_DATA*>(buffer);
	oidData->Oid = OID_GEN_MAXIMUM_TOTAL_SIZE;
	oidData->Length = sizeof(uint32_t);
	memcpy(oidData->Data, &mtuValue, sizeof(uint32_t));
	if (PacketRequest(adapter, false, oidData))
	{
		if (oidData->Length <= sizeof(uint32_t))
		{
			/* copy value from driver */
			memcpy(&mtuValue, oidData->Data, oidData->Length);
			// Sometimes the query gives a wrong number that includes the link header size
			// A very common value is 1514 - if identify this value just reduce to 1500.
			// TODO: think of a better way to always get the right value
			if (mtuValue == 1514)
			{
				mtuValue = 1500;
			}
			m_DeviceMtu = mtuValue;
		}
		else
		{
			/* the driver returned a value that is longer than expected (and longer than the given buffer) */
			PCPP_LOG_ERROR("Error in retrieving MTU: Size of Oid larger than uint32_t, OidLen: " << oidData->Length);
			return;
		}
	}
	else
	{
		PCPP_LOG_ERROR("Error in retrieving MTU: PacketRequest failed");
	}

#else
	struct ifreq ifr;

	memset(&ifr, 0, sizeof(ifr));
	strncpy(ifr.ifr_name, m_Name.c_str(), sizeof(ifr.ifr_name) - 1);

	int socketfd = -1;
	try
	{
		socketfd = socket(AF_INET, SOCK_DGRAM, IPPROTO_IP);
		if (ioctl(socketfd, SIOCGIFMTU, &ifr) == -1)
		{
			PCPP_LOG_DEBUG("Error in retrieving MTU: ioctl() returned -1");
			m_DeviceMtu = 0;
			return;
		}
		m_DeviceMtu = ifr.ifr_mtu;
	}
	catch(const std::exception& e)
	{
		PCPP_LOG_ERROR("Error in retrieving MTU: " << e.what());
		m_DeviceMtu = 0;
	}

	if(socketfd != -1)
	{
		::close(socketfd);
	}
#endif
}

void PcapLiveDevice::setDeviceMacAddress()
{
#if defined(_WIN32)

	LPADAPTER adapter = PacketOpenAdapter(const_cast<char*>(m_Name.c_str()));
	if (adapter == NULL)
	{
		PCPP_LOG_ERROR("Error in retrieving MAC address: Adapter is NULL");
		return;
	}

	uint8_t buffer[512];
	PACKET_OID_DATA* oidData = reinterpret_cast<PACKET_OID_DATA*>(buffer);
	oidData->Oid = OID_802_3_CURRENT_ADDRESS;
	oidData->Length = 6;
	oidData->Data[0] = 0;
	if (PacketRequest(adapter, false, oidData))
	{
		if (oidData->Length == 6)
		{
#pragma GCC diagnostic push
#pragma GCC diagnostic ignored "-Warray-bounds"
			/* copy value from driver */
			m_MacAddress = MacAddress(oidData->Data[0], oidData->Data[1], oidData->Data[2], oidData->Data[3], oidData->Data[4], oidData->Data[5]);
#pragma GCC diagnostic pop
			PCPP_LOG_DEBUG("   MAC address: " << m_MacAddress);
		}
		else
		{
			/* the driver returned a value that is longer than expected (and longer than the given buffer) */
			PCPP_LOG_DEBUG("Error in retrieving MAC address: Size of Oid larger than 6, OidLen: " << oidData->Length);
			return;
		}
	}
	else
	{
		PCPP_LOG_DEBUG("Error in retrieving MAC address: PacketRequest failed");
	}
#elif defined(__linux__)
	struct ifreq ifr;

	memset(&ifr, 0, sizeof(ifr));
	strncpy(ifr.ifr_name, m_Name.c_str(), sizeof(ifr.ifr_name) - 1);


	int socketfd = -1;
	try
	{
		socketfd = socket(AF_INET, SOCK_DGRAM, IPPROTO_IP);
		if (ioctl(socketfd, SIOCGIFHWADDR, &ifr) == -1)
		{
			PCPP_LOG_DEBUG("Error in retrieving MAC address: ioctl() returned -1");
			return;
		}

		m_MacAddress = MacAddress(ifr.ifr_hwaddr.sa_data[0], ifr.ifr_hwaddr.sa_data[1], ifr.ifr_hwaddr.sa_data[2], ifr.ifr_hwaddr.sa_data[3], ifr.ifr_hwaddr.sa_data[4], ifr.ifr_hwaddr.sa_data[5]);
	}
	catch(const std::exception& e)
	{
		PCPP_LOG_ERROR("Error in retrieving MAC address: " << e.what());
	}

	if(socketfd != -1)
	{
		::close(socketfd);
	}
#elif defined(__APPLE__) || defined(__FreeBSD__)
	int	mib[6];
	size_t len;

	mib[0] = CTL_NET;
	mib[1] = AF_ROUTE;
	mib[2] = 0;
	mib[3] = AF_LINK;
	mib[4] = NET_RT_IFLIST;
	mib[5] = if_nametoindex(m_Name.c_str());

	if (mib[5] == 0){
		PCPP_LOG_DEBUG("Error in retrieving MAC address: if_nametoindex error");
		return;
	}

	if (sysctl(mib, 6, nullptr, &len, nullptr, 0) < 0)
	{
		PCPP_LOG_DEBUG("Error in retrieving MAC address: sysctl 1 error");
		return;
	}

	uint8_t buf[len];

	if (sysctl(mib, 6, buf, &len, nullptr, 0) < 0)
	{
		PCPP_LOG_DEBUG("Error in retrieving MAC address: sysctl 2 error");
		return;
	}

	struct if_msghdr*ifm = (struct if_msghdr *)buf;
	struct sockaddr_dl* sdl = (struct sockaddr_dl *)(ifm + 1);
	uint8_t* ptr = (uint8_t*)LLADDR(sdl);
	m_MacAddress = MacAddress(ptr[0], ptr[1], ptr[2], ptr[3], ptr[4], ptr[5]);
#endif
}

void PcapLiveDevice::setDefaultGateway()
{
#if defined(_WIN32)
	ULONG outBufLen = sizeof (IP_ADAPTER_INFO);
<<<<<<< HEAD
	std::vector<uint8_t> buffer(outBufLen);
	PIP_ADAPTER_INFO adapterInfo = reinterpret_cast<IP_ADAPTER_INFO*>(buffer.data());
=======
	uint8_t* buffer = new uint8_t[outBufLen];
	PIP_ADAPTER_INFO adapterInfo = reinterpret_cast<IP_ADAPTER_INFO*>(buffer);
>>>>>>> cde80898
	DWORD retVal = 0;

	retVal = GetAdaptersInfo(adapterInfo, &outBufLen);
	if (retVal == ERROR_BUFFER_OVERFLOW)
<<<<<<< HEAD
	{
		buffer.resize(outBufLen);
		// Repins the adapter info pointer to the vector data pointer as the vector might be reallocated during the resize.
		adapterInfo = reinterpret_cast<IP_ADAPTER_INFO*>(buffer.data());;
		retVal = GetAdaptersInfo(adapterInfo, &outBufLen);
	}
=======
		adapterInfo = reinterpret_cast<IP_ADAPTER_INFO*>(buffer2);

	retVal = GetAdaptersInfo(adapterInfo, &outBufLen);
>>>>>>> cde80898

	if (retVal == NO_ERROR)
	{
		PIP_ADAPTER_INFO curAdapterInfo = adapterInfo;
		while (curAdapterInfo != NULL)
		{
			if (m_Name.find(curAdapterInfo->AdapterName) != std::string::npos)
			{
				try
				{
					m_DefaultGateway = IPv4Address(curAdapterInfo->GatewayList.IpAddress.String);
				}
				catch(const std::exception& e)
				{
					PCPP_LOG_ERROR("Error retrieving default gateway address: " << e.what());
				}
				break;
			}

			curAdapterInfo = curAdapterInfo->Next;
		}
	}
	else
	{
		PCPP_LOG_ERROR("Error retrieving default gateway address");
	}
#elif defined(__linux__)
	std::ifstream routeFile("/proc/net/route");
	std::string line;
	while (std::getline(routeFile, line))
	{
		std::stringstream lineStream(line);
		std::string interfaceName;
		std::getline(lineStream, interfaceName, '\t');
		if (interfaceName != m_Name)
			continue;

		std::string interfaceDest;
		std::getline(lineStream, interfaceDest, '\t');
		if (interfaceDest != "00000000")
			continue;

		std::string interfaceGateway;
		std::getline(lineStream, interfaceGateway, '\t');

		uint32_t interfaceGatewayIPInt;
		std::stringstream interfaceGatewayStream;
		interfaceGatewayStream << std::hex << interfaceGateway;
		interfaceGatewayStream >> interfaceGatewayIPInt;
		try
		{
			m_DefaultGateway = IPv4Address(interfaceGatewayIPInt);
		}
		catch(const std::exception& e)
		{
			PCPP_LOG_ERROR("Error retrieving default gateway address: " << e.what());
		}
	}
#elif defined(__APPLE__) || defined(__FreeBSD__)
	std::string command = "netstat -nr | grep default | grep " + m_Name;
	std::string ifaceInfo = executeShellCommand(command);
	if (ifaceInfo == "")
	{
		PCPP_LOG_DEBUG("Error retrieving default gateway address: couldn't get netstat output");
		return;
	}

	// remove the word "default"
	ifaceInfo.erase(0, 7);

	// remove spaces
	while (ifaceInfo.at(0) == ' ')
		ifaceInfo.erase(0,1);

	// erase string after gateway IP address
	ifaceInfo.resize(ifaceInfo.find(' ', 0));

	try
	{
		m_DefaultGateway = IPv4Address(ifaceInfo);
	}
	catch(const std::exception& e)
	{
		PCPP_LOG_ERROR("Error retrieving default gateway address: "<< ifaceInfo << ": " << e.what());
	}
#endif
}

IPv4Address PcapLiveDevice::getIPv4Address() const
{
	for(const auto& addrIter : m_Addresses)
	{
		if (Logger::getInstance().isDebugEnabled(PcapLogModuleLiveDevice) && addrIter.addr != nullptr)
		{
			char addrAsString[INET6_ADDRSTRLEN];
			internal::sockaddr2string(addrIter.addr, addrAsString);
			PCPP_LOG_DEBUG("Searching address " << addrAsString);
		}

		in_addr* currAddr = internal::sockaddr2in_addr(addrIter.addr);
		if (currAddr == nullptr)
		{
			PCPP_LOG_DEBUG("Address is NULL");
			continue;
		}

		try
		{
			return IPv4Address(currAddr->s_addr);
		}
		catch (const std::exception&)
		{
			continue;
		}
	}

	return IPv4Address::Zero;
}

IPv6Address PcapLiveDevice::getIPv6Address() const
{
	for (const auto& addrIter : m_Addresses)
	{
		if (Logger::getInstance().isDebugEnabled(PcapLogModuleLiveDevice) && addrIter.addr != nullptr)
		{
			char addrAsString[INET6_ADDRSTRLEN];
			internal::sockaddr2string(addrIter.addr, addrAsString);
			PCPP_LOG_DEBUG("Searching address " << addrAsString);
		}
		in6_addr *currAddr = internal::sockaddr2in6_addr(addrIter.addr);
		if (currAddr == nullptr)
		{
			PCPP_LOG_DEBUG("Address is NULL");
			continue;
		}
		return IPv6Address(currAddr->s6_addr);
	}
	return IPv6Address::Zero;
}

IPv4Address PcapLiveDevice::getDefaultGateway() const
{
	return m_DefaultGateway;
}

const std::vector<IPv4Address>& PcapLiveDevice::getDnsServers() const
{
	return PcapLiveDeviceList::getInstance().getDnsServers();
}

PcapLiveDevice::~PcapLiveDevice()
{
}

} // namespace pcpp<|MERGE_RESOLUTION|>--- conflicted
+++ resolved
@@ -983,29 +983,18 @@
 {
 #if defined(_WIN32)
 	ULONG outBufLen = sizeof (IP_ADAPTER_INFO);
-<<<<<<< HEAD
 	std::vector<uint8_t> buffer(outBufLen);
 	PIP_ADAPTER_INFO adapterInfo = reinterpret_cast<IP_ADAPTER_INFO*>(buffer.data());
-=======
-	uint8_t* buffer = new uint8_t[outBufLen];
-	PIP_ADAPTER_INFO adapterInfo = reinterpret_cast<IP_ADAPTER_INFO*>(buffer);
->>>>>>> cde80898
 	DWORD retVal = 0;
 
 	retVal = GetAdaptersInfo(adapterInfo, &outBufLen);
 	if (retVal == ERROR_BUFFER_OVERFLOW)
-<<<<<<< HEAD
 	{
 		buffer.resize(outBufLen);
 		// Repins the adapter info pointer to the vector data pointer as the vector might be reallocated during the resize.
 		adapterInfo = reinterpret_cast<IP_ADAPTER_INFO*>(buffer.data());;
 		retVal = GetAdaptersInfo(adapterInfo, &outBufLen);
 	}
-=======
-		adapterInfo = reinterpret_cast<IP_ADAPTER_INFO*>(buffer2);
-
-	retVal = GetAdaptersInfo(adapterInfo, &outBufLen);
->>>>>>> cde80898
 
 	if (retVal == NO_ERROR)
 	{
