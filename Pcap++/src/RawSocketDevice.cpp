#include "RawSocketDevice.h"
#include "EndianPortable.h"
#include <chrono>
#ifdef __linux__
#	include <fcntl.h>
#	include <errno.h>
#	include <unistd.h>
#	include <netinet/if_ether.h>
#	include <netpacket/packet.h>
#	include <ifaddrs.h>
#	include <net/if.h>
#endif
#include <string.h>
#include "Logger.h"
#include "IpUtils.h"
#include "SystemUtils.h"
#include "Packet.h"
#include "EthLayer.h"

namespace pcpp
{

#define RAW_SOCKET_BUFFER_LEN 65536

#if defined(_WIN32)

#	ifndef SIO_RCVALL
/* SIO_RCVALL defined on w2k and later. Not defined in Mingw32 */
/* 0x98000001 = _WSAIOW(IOC_VENDOR,1)       */
#		define SIO_RCVALL 0x98000001
#	endif  // SIO_RCVALL

	class WinSockInitializer
	{
	private:
		static bool m_IsInitialized;

	public:
		static void initialize()
		{
			if (m_IsInitialized)
				return;

			// Load Winsock
			WSADATA wsaData;
			int res = WSAStartup(MAKEWORD(2, 2), &wsaData);
			if (res != 0)
			{
				PCPP_LOG_ERROR("WSAStartup failed with error code: " << res);
				m_IsInitialized = false;
			}

			m_IsInitialized = true;
		}
	};

	bool WinSockInitializer::m_IsInitialized = false;

#endif  // defined(_WIN32)

	struct SocketContainer
	{
#if defined(_WIN32)
		SOCKET fd;
#elif defined(__linux__)
		int fd;
		int interfaceIndex;
		std::string interfaceName;
#endif
	};

	RawSocketDevice::RawSocketDevice(const IPAddress& interfaceIP) : IDevice(), m_Socket(nullptr)
	{
#if defined(_WIN32)

		WinSockInitializer::initialize();
		m_InterfaceIP = interfaceIP;
		m_SockFamily = (m_InterfaceIP.getType() == IPAddress::IPv4AddressType ? IPv4 : IPv6);

#elif defined(__linux__)

		m_InterfaceIP = interfaceIP;
		m_SockFamily = Ethernet;

#else

		m_SockFamily = Ethernet;

#endif
	}

	RawSocketDevice::~RawSocketDevice()
	{
		close();
	}

<<<<<<< HEAD
	RawSocketDevice::RecvPacketResult RawSocketDevice::receivePacket(RawPacket& rawPacket, bool blocking, int timeout)
	{
=======
RawSocketDevice::RecvPacketResult RawSocketDevice::receivePacket(RawPacket& rawPacket, bool blocking, double timeout)
{
>>>>>>> 0a843116
#if defined(_WIN32)

		if (!isOpened())
		{
			PCPP_LOG_ERROR("Device is not open");
			return RecvError;
		}

		SOCKET fd = ((SocketContainer*)m_Socket)->fd;
		char* buffer = new char[RAW_SOCKET_BUFFER_LEN];
		memset(buffer, 0, RAW_SOCKET_BUFFER_LEN);

		// value of 0 timeout means disabling timeout
		if (timeout < 0)
			timeout = 0;

		u_long blockingMode = (blocking ? 0 : 1);
		ioctlsocket(fd, FIONBIO, &blockingMode);

<<<<<<< HEAD
		DWORD timeoutVal = timeout * 1000;
		setsockopt(fd, SOL_SOCKET, SO_RCVTIMEO, (const char*)&timeoutVal, sizeof(timeoutVal));
=======
	DWORD timeoutVal = timeout * 1000; // convert to milliseconds
	setsockopt(fd, SOL_SOCKET, SO_RCVTIMEO, (const char*)&timeoutVal, sizeof(timeoutVal));
>>>>>>> 0a843116

		// recvfrom(fd, buffer, RAW_SOCKET_BUFFER_LEN, 0, (struct sockaddr*)&sockAddr,(socklen_t*)&sockAddrLen);
		int bufferLen = recv(fd, buffer, RAW_SOCKET_BUFFER_LEN, 0);
		if (bufferLen < 0)
		{
			delete[] buffer;
			int errorCode = 0;
			RecvPacketResult error = getError(errorCode);

			if (error == RecvError)
				PCPP_LOG_ERROR("Error reading from recvfrom. Error code is " << errorCode);

			return error;
		}

		if (bufferLen > 0)
		{
			timeval time;
			gettimeofday(&time, NULL);
			rawPacket.setRawData((const uint8_t*)buffer, bufferLen, time, LINKTYPE_DLT_RAW1);
			return RecvSuccess;
		}

		PCPP_LOG_ERROR("Buffer length is zero");
		delete[] buffer;
		return RecvError;

#elif defined(__linux__)

		if (!isOpened())
		{
			PCPP_LOG_ERROR("Device is not open");
			return RecvError;
		}

		int fd = ((SocketContainer*)m_Socket)->fd;
		char* buffer = new char[RAW_SOCKET_BUFFER_LEN];
		memset(buffer, 0, RAW_SOCKET_BUFFER_LEN);

		// value of 0 timeout means disabling timeout
		if (timeout < 0)
			timeout = 0;

		// set blocking or non-blocking flag
		int flags = fcntl(fd, F_GETFL, 0);
		if (flags == -1)
		{
			delete[] buffer;
			PCPP_LOG_ERROR("Cannot get socket flags");
			return RecvError;
		}
		flags = (blocking ? (flags & ~O_NONBLOCK) : (flags | O_NONBLOCK));
		if (fcntl(fd, F_SETFL, flags) != 0)
		{
			delete[] buffer;
			PCPP_LOG_ERROR("Cannot set socket non-blocking flag");
			return RecvError;
		}

<<<<<<< HEAD
		// set timeout on socket
		struct timeval timeoutVal;
		timeoutVal.tv_sec = timeout;
		timeoutVal.tv_usec = 0;
		setsockopt(fd, SOL_SOCKET, SO_RCVTIMEO, (const char*)&timeoutVal, sizeof(timeoutVal));
=======
	// set timeout on socket
	struct timeval timeoutVal;
	timeoutVal.tv_sec = static_cast<int>(timeout);
	timeoutVal.tv_usec = static_cast<long int>((timeout - timeoutVal.tv_sec) * 1000000);
	setsockopt(fd, SOL_SOCKET, SO_RCVTIMEO, (const char*)&timeoutVal, sizeof(timeoutVal));
>>>>>>> 0a843116

		int bufferLen = recv(fd, buffer, RAW_SOCKET_BUFFER_LEN, 0);
		if (bufferLen < 0)
		{
			delete[] buffer;
			int errorCode = errno;
			RecvPacketResult error = getError(errorCode);

			if (error == RecvError)
				PCPP_LOG_ERROR("Error reading from recvfrom. Error code is " << errorCode);

			return error;
		}

		if (bufferLen > 0)
		{
			timeval time;
			gettimeofday(&time, NULL);
			rawPacket.setRawData((const uint8_t*)buffer, bufferLen, time, LINKTYPE_ETHERNET);
			return RecvSuccess;
		}

		PCPP_LOG_ERROR("Buffer length is zero");
		delete[] buffer;
		return RecvError;

#else

		PCPP_LOG_ERROR("Raw socket are not supported on this platform");
		return RecvError;

#endif
	}

<<<<<<< HEAD
	int RawSocketDevice::receivePackets(RawPacketVector& packetVec, int timeout, int& failedRecv)
=======
int RawSocketDevice::receivePackets(RawPacketVector& packetVec, double timeout, int& failedRecv)
{
	if (!isOpened())
>>>>>>> 0a843116
	{
		if (!isOpened())
		{
			PCPP_LOG_ERROR("Device is not open");
			return 0;
		}

<<<<<<< HEAD
		long curSec, curNsec;
		clockGetTime(curSec, curNsec);
=======
	int64_t timeoutMilli = timeout * 1000;
>>>>>>> 0a843116

		int packetCount = 0;
		failedRecv = 0;

<<<<<<< HEAD
		long timeoutSec = curSec + timeout;

		while (curSec < timeoutSec)
=======
	auto start = std::chrono::steady_clock::now();

	while (true)
	{
		auto now = std::chrono::steady_clock::now();
		auto elapsedMilli = std::chrono::duration_cast<std::chrono::milliseconds>(now - start).count();
		double elapsedSec = static_cast<double>(elapsedMilli) / 1000;

		if (elapsedMilli >= timeoutMilli)
		{
			break;
		}

		RawPacket* rawPacket = new RawPacket();
		if (receivePacket(*rawPacket, true, elapsedSec) == RecvSuccess)
		{
			packetVec.pushBack(rawPacket);
			packetCount++;
		}
		else
>>>>>>> 0a843116
		{
			RawPacket* rawPacket = new RawPacket();
			if (receivePacket(*rawPacket, true, timeoutSec - curSec) == RecvSuccess)
			{
				packetVec.pushBack(rawPacket);
				packetCount++;
			}
			else
			{
				failedRecv++;
				delete rawPacket;
			}

			clockGetTime(curSec, curNsec);
		}
<<<<<<< HEAD

		return packetCount;
=======
>>>>>>> 0a843116
	}

	bool RawSocketDevice::sendPacket(const RawPacket* rawPacket)
	{
#if defined(_WIN32)

		PCPP_LOG_ERROR("Sending packets with raw socket are not supported on Windows");
		return 0;

#elif defined(__linux__)

		if (!isOpened())
		{
			PCPP_LOG_ERROR("Device is not open");
			return false;
		}

		Packet packet((RawPacket*)rawPacket, OsiModelDataLinkLayer);
		if (!packet.isPacketOfType(pcpp::Ethernet))
		{
			PCPP_LOG_ERROR("Can't send non-Ethernet packets");
			return false;
		}

		int fd = ((SocketContainer*)m_Socket)->fd;

		sockaddr_ll addr;
		memset(&addr, 0, sizeof(struct sockaddr_ll));
		addr.sll_family = htobe16(PF_PACKET);
		addr.sll_protocol = htobe16(ETH_P_ALL);
		addr.sll_halen = 6;
		addr.sll_ifindex = ((SocketContainer*)m_Socket)->interfaceIndex;

		EthLayer* ethLayer = packet.getLayerOfType<EthLayer>();
		MacAddress dstMac = ethLayer->getDestMac();
		dstMac.copyTo((uint8_t*)&(addr.sll_addr));

		if (::sendto(fd, ((RawPacket*)rawPacket)->getRawData(), ((RawPacket*)rawPacket)->getRawDataLen(), 0,
		             (struct sockaddr*)&addr, sizeof(addr)) == -1)
		{
			PCPP_LOG_ERROR("Failed to send packet. Error was: '" << strerror(errno) << "'");
			return false;
		}

		return true;

#else

		PCPP_LOG_ERROR("Raw socket are not supported on this platform");
		return 0;

#endif
	}

	int RawSocketDevice::sendPackets(const RawPacketVector& packetVec)
	{
#if defined(_WIN32)

		PCPP_LOG_ERROR("Sending packets with raw socket are not supported on Windows");
		return false;

#elif defined(__linux__)

		if (!isOpened())
		{
			PCPP_LOG_ERROR("Device is not open");
			return 0;
		}

		int fd = ((SocketContainer*)m_Socket)->fd;

		sockaddr_ll addr;
		memset(&addr, 0, sizeof(struct sockaddr_ll));
		addr.sll_family = htobe16(PF_PACKET);
		addr.sll_protocol = htobe16(ETH_P_ALL);
		addr.sll_halen = 6;
		addr.sll_ifindex = ((SocketContainer*)m_Socket)->interfaceIndex;

		int sendCount = 0;

		for (RawPacketVector::ConstVectorIterator iter = packetVec.begin(); iter != packetVec.end(); iter++)
		{
			Packet packet(*iter, OsiModelDataLinkLayer);
			if (!packet.isPacketOfType(pcpp::Ethernet))
			{
				PCPP_LOG_DEBUG("Can't send non-Ethernet packets");
				continue;
			}

			EthLayer* ethLayer = packet.getLayerOfType<EthLayer>();
			MacAddress dstMac = ethLayer->getDestMac();
			dstMac.copyTo((uint8_t*)&(addr.sll_addr));

			if (::sendto(fd, (*iter)->getRawData(), (*iter)->getRawDataLen(), 0, (struct sockaddr*)&addr,
			             sizeof(addr)) == -1)
			{
				PCPP_LOG_DEBUG("Failed to send packet. Error was: '" << strerror(errno) << "'");
				continue;
			}

			sendCount++;
		}

		return sendCount;

#else

		PCPP_LOG_ERROR("Raw socket are not supported on this platform");
		return false;

#endif
	}

	bool RawSocketDevice::open()
	{
#if defined(_WIN32)

		int family = (m_SockFamily == IPv4 ? AF_INET : AF_INET6);
		SOCKET fd = socket(family, SOCK_RAW, IPPROTO_IP);
		if ((int)fd == SOCKET_ERROR)
		{
			int error = WSAGetLastError();
			std::string additionalMessage = "";
			if (error == WSAEACCES)
				additionalMessage =
				    ", you may not be running with administrative privileges which is required for opening raw sockets on Windows";
			PCPP_LOG_ERROR("Failed to create raw socket. Error code was " << error << " " << additionalMessage);
			return false;
		}

		void* localAddr = NULL;
		struct sockaddr_in localAddrIPv4;
		struct sockaddr_in6 localAddrIPv6;
		size_t localAddrSize = 0;

		if (m_SockFamily == IPv4)
		{
			localAddrIPv4.sin_family = family;
			int res = inet_pton(family, m_InterfaceIP.toString().c_str(), &localAddrIPv4.sin_addr.s_addr);
			if (res <= 0)
			{
				PCPP_LOG_ERROR("inet_pton failed, probably IP address provided is in bad format");
				closesocket(fd);
				return false;
			}
			localAddrIPv4.sin_port = 0;  // Any local port will do
			localAddr = &localAddrIPv4;
			localAddrSize = sizeof(localAddrIPv4);
		}
		else
		{
			localAddrIPv6.sin6_family = family;
			int res = inet_pton(AF_INET6, m_InterfaceIP.toString().c_str(), &localAddrIPv6.sin6_addr.s6_addr);
			if (res <= 0)
			{
				PCPP_LOG_ERROR("inet_pton failed, probably IP address provided is in bad format");
				closesocket(fd);
				return false;
			}
			localAddrIPv6.sin6_port = 0;  // Any local port will do
			localAddrIPv6.sin6_scope_id = 0;
			localAddr = &localAddrIPv6;
			localAddrSize = sizeof(localAddrIPv6);
		}

		if (bind(fd, (struct sockaddr*)localAddr, localAddrSize) == SOCKET_ERROR)
		{
			PCPP_LOG_ERROR("Failed to bind to interface. Error code was '" << WSAGetLastError() << "'");
			closesocket(fd);
			return false;
		}

		int n = 1;
		DWORD dwBytesRet;
		if (WSAIoctl(fd, SIO_RCVALL, &n, sizeof(n), NULL, 0, &dwBytesRet, NULL, NULL) == SOCKET_ERROR)
		{
			PCPP_LOG_ERROR("Call to WSAIotcl(" << std::hex << SIO_RCVALL << ") failed with error code "
			                                   << WSAGetLastError());
			closesocket(fd);
			return false;
		}

		m_Socket = new SocketContainer();
		((SocketContainer*)m_Socket)->fd = fd;

		m_DeviceOpened = true;

		return true;

#elif defined(__linux__)

#	if defined(__ANDROID_API__) && __ANDROID_API__ < 24
		PCPP_LOG_ERROR("Raw sockets aren't supported in Android API < 24");
		return false;
#	else

		int fd = socket(AF_PACKET, SOCK_RAW, htobe16(ETH_P_ALL));
		if (fd < 0)
		{
			PCPP_LOG_ERROR("Failed to create raw socket. Error code was " << errno);
			return false;
		}

		// find interface name and index from IP address
		struct ifaddrs* addrs;
		getifaddrs(&addrs);
		std::string ifaceName = "";
		int ifaceIndex = -1;
		for (struct ifaddrs* curAddr = addrs; curAddr != NULL; curAddr = curAddr->ifa_next)
		{
			if (curAddr->ifa_addr && (curAddr->ifa_flags & IFF_UP))
			{
				if (curAddr->ifa_addr->sa_family == AF_INET)
				{
					struct sockaddr_in* sockAddr = (struct sockaddr_in*)(curAddr->ifa_addr);
					char addrAsCharArr[32];
					inet_ntop(curAddr->ifa_addr->sa_family, (void*)&(sockAddr->sin_addr), addrAsCharArr,
					          sizeof(addrAsCharArr));
					if (!strcmp(m_InterfaceIP.toString().c_str(), addrAsCharArr))
					{
						ifaceName = curAddr->ifa_name;
						ifaceIndex = if_nametoindex(curAddr->ifa_name);
					}
				}
				else if (curAddr->ifa_addr->sa_family == AF_INET6)
				{
					struct sockaddr_in6* sockAddr = (struct sockaddr_in6*)(curAddr->ifa_addr);
					char addrAsCharArr[40];
					inet_ntop(curAddr->ifa_addr->sa_family, (void*)&(sockAddr->sin6_addr), addrAsCharArr,
					          sizeof(addrAsCharArr));
					if (!strcmp(m_InterfaceIP.toString().c_str(), addrAsCharArr))
					{
						ifaceName = curAddr->ifa_name;
						ifaceIndex = if_nametoindex(curAddr->ifa_name);
					}
				}
			}
		}
		freeifaddrs(addrs);

		if (ifaceName == "" || ifaceIndex < 0)
		{
			PCPP_LOG_ERROR("Cannot detect interface name or index from IP address");
			::close(fd);
			return false;
		}

		// bind raw socket to interface
		struct ifreq ifr;
		memset(&ifr, 0, sizeof(ifr));
		snprintf(ifr.ifr_name, sizeof(ifr.ifr_name), "%s", ifaceName.c_str());
		if (setsockopt(fd, SOL_SOCKET, SO_BINDTODEVICE, (void*)&ifr, sizeof(ifr)) == -1)
		{
			PCPP_LOG_ERROR("Cannot bind raw socket to interface '" << ifaceName << "'");
			::close(fd);
			return false;
		}

		m_Socket = new SocketContainer();
		((SocketContainer*)m_Socket)->fd = fd;
		((SocketContainer*)m_Socket)->interfaceIndex = ifaceIndex;
		((SocketContainer*)m_Socket)->interfaceName = ifaceName;

		m_DeviceOpened = true;

		return true;
#	endif  // __ANDROID_API__

#else

		PCPP_LOG_ERROR("Raw socket are not supported on this platform");
		return false;

#endif
	}

	void RawSocketDevice::close()
	{
		if (m_Socket != nullptr && isOpened())
		{
			SocketContainer* sockContainer = (SocketContainer*)m_Socket;
#if defined(_WIN32)
			closesocket(sockContainer->fd);
#elif defined(__linux__)
			::close(sockContainer->fd);
#endif
			delete sockContainer;
			m_Socket = nullptr;
			m_DeviceOpened = false;
		}
	}

	RawSocketDevice::RecvPacketResult RawSocketDevice::getError(int& errorCode) const
	{
#if defined(_WIN32)
		errorCode = WSAGetLastError();
		if (errorCode == WSAEWOULDBLOCK)
			return RecvWouldBlock;
		if (errorCode == WSAETIMEDOUT)
			return RecvTimeout;

		return RecvError;
#elif defined(__linux__)
		if ((errorCode == EAGAIN) || (errorCode == EWOULDBLOCK))
			return RecvWouldBlock;

		return RecvError;
#else
		return RecvError;
#endif
	}

}  // namespace pcpp<|MERGE_RESOLUTION|>--- conflicted
+++ resolved
@@ -94,13 +94,8 @@
 		close();
 	}
 
-<<<<<<< HEAD
-	RawSocketDevice::RecvPacketResult RawSocketDevice::receivePacket(RawPacket& rawPacket, bool blocking, int timeout)
-	{
-=======
-RawSocketDevice::RecvPacketResult RawSocketDevice::receivePacket(RawPacket& rawPacket, bool blocking, double timeout)
-{
->>>>>>> 0a843116
+	RawSocketDevice::RecvPacketResult RawSocketDevice::receivePacket(RawPacket& rawPacket, bool blocking, double timeout)
+	{
 #if defined(_WIN32)
 
 		if (!isOpened())
@@ -120,13 +115,8 @@
 		u_long blockingMode = (blocking ? 0 : 1);
 		ioctlsocket(fd, FIONBIO, &blockingMode);
 
-<<<<<<< HEAD
-		DWORD timeoutVal = timeout * 1000;
+		DWORD timeoutVal = timeout * 1000; // convert to milliseconds
 		setsockopt(fd, SOL_SOCKET, SO_RCVTIMEO, (const char*)&timeoutVal, sizeof(timeoutVal));
-=======
-	DWORD timeoutVal = timeout * 1000; // convert to milliseconds
-	setsockopt(fd, SOL_SOCKET, SO_RCVTIMEO, (const char*)&timeoutVal, sizeof(timeoutVal));
->>>>>>> 0a843116
 
 		// recvfrom(fd, buffer, RAW_SOCKET_BUFFER_LEN, 0, (struct sockaddr*)&sockAddr,(socklen_t*)&sockAddrLen);
 		int bufferLen = recv(fd, buffer, RAW_SOCKET_BUFFER_LEN, 0);
@@ -186,19 +176,11 @@
 			return RecvError;
 		}
 
-<<<<<<< HEAD
 		// set timeout on socket
 		struct timeval timeoutVal;
-		timeoutVal.tv_sec = timeout;
-		timeoutVal.tv_usec = 0;
+		timeoutVal.tv_sec = static_cast<int>(timeout);
+		timeoutVal.tv_usec = static_cast<long int>((timeout - timeoutVal.tv_sec) * 1000000);
 		setsockopt(fd, SOL_SOCKET, SO_RCVTIMEO, (const char*)&timeoutVal, sizeof(timeoutVal));
-=======
-	// set timeout on socket
-	struct timeval timeoutVal;
-	timeoutVal.tv_sec = static_cast<int>(timeout);
-	timeoutVal.tv_usec = static_cast<long int>((timeout - timeoutVal.tv_sec) * 1000000);
-	setsockopt(fd, SOL_SOCKET, SO_RCVTIMEO, (const char*)&timeoutVal, sizeof(timeoutVal));
->>>>>>> 0a843116
 
 		int bufferLen = recv(fd, buffer, RAW_SOCKET_BUFFER_LEN, 0);
 		if (bufferLen < 0)
@@ -233,13 +215,7 @@
 #endif
 	}
 
-<<<<<<< HEAD
-	int RawSocketDevice::receivePackets(RawPacketVector& packetVec, int timeout, int& failedRecv)
-=======
-int RawSocketDevice::receivePackets(RawPacketVector& packetVec, double timeout, int& failedRecv)
-{
-	if (!isOpened())
->>>>>>> 0a843116
+	int RawSocketDevice::receivePackets(RawPacketVector& packetVec, double timeout, int& failedRecv)
 	{
 		if (!isOpened())
 		{
@@ -247,45 +223,26 @@
 			return 0;
 		}
 
-<<<<<<< HEAD
-		long curSec, curNsec;
-		clockGetTime(curSec, curNsec);
-=======
-	int64_t timeoutMilli = timeout * 1000;
->>>>>>> 0a843116
+		int64_t timeoutMilli = timeout * 1000;
 
 		int packetCount = 0;
 		failedRecv = 0;
 
-<<<<<<< HEAD
-		long timeoutSec = curSec + timeout;
-
-		while (curSec < timeoutSec)
-=======
-	auto start = std::chrono::steady_clock::now();
-
-	while (true)
-	{
-		auto now = std::chrono::steady_clock::now();
-		auto elapsedMilli = std::chrono::duration_cast<std::chrono::milliseconds>(now - start).count();
-		double elapsedSec = static_cast<double>(elapsedMilli) / 1000;
-
-		if (elapsedMilli >= timeoutMilli)
-		{
-			break;
-		}
-
-		RawPacket* rawPacket = new RawPacket();
-		if (receivePacket(*rawPacket, true, elapsedSec) == RecvSuccess)
-		{
-			packetVec.pushBack(rawPacket);
-			packetCount++;
-		}
-		else
->>>>>>> 0a843116
-		{
+		auto start = std::chrono::steady_clock::now();
+
+		while (true)
+		{
+			auto now = std::chrono::steady_clock::now();
+			auto elapsedMilli = std::chrono::duration_cast<std::chrono::milliseconds>(now - start).count();
+			double elapsedSec = static_cast<double>(elapsedMilli) / 1000;
+
+			if (elapsedMilli >= timeoutMilli)
+			{
+				break;
+			}
+
 			RawPacket* rawPacket = new RawPacket();
-			if (receivePacket(*rawPacket, true, timeoutSec - curSec) == RecvSuccess)
+			if (receivePacket(*rawPacket, true, elapsedSec) == RecvSuccess)
 			{
 				packetVec.pushBack(rawPacket);
 				packetCount++;
@@ -295,14 +252,9 @@
 				failedRecv++;
 				delete rawPacket;
 			}
-
-			clockGetTime(curSec, curNsec);
-		}
-<<<<<<< HEAD
+		}
 
 		return packetCount;
-=======
->>>>>>> 0a843116
 	}
 
 	bool RawSocketDevice::sendPacket(const RawPacket* rawPacket)
