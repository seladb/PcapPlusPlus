--- conflicted
+++ resolved
@@ -72,11 +72,7 @@
 
 void* PcapRemoteDevice::remoteDeviceCaptureThreadMain(void* ptr)
 {
-<<<<<<< HEAD
 	PcapRemoteDevice* pThis = static_cast<PcapRemoteDevice*>(ptr);
-=======
-	PcapRemoteDevice* pThis = (PcapRemoteDevice*)ptr;
->>>>>>> 60032cdf
 	if (pThis == nullptr)
 	{
 		PCPP_LOG_ERROR("Capture thread: Unable to extract PcapLiveDevice instance");
