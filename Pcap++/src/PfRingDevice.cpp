// GCOVR_EXCL_START

#define LOG_MODULE PcapLogModulePfRingDevice

#include "PfRingDevice.h"
#include "EthLayer.h"
#include "VlanLayer.h"
#include "Logger.h"
#include <errno.h>
#include <pfring.h>
#include <pthread.h>
#include <chrono>
<<<<<<< HEAD
#include <vector>
=======
#include <algorithm>
>>>>>>> 7bbe77f8

#define DEFAULT_PF_RING_SNAPLEN 1600

namespace pcpp
{
	namespace
	{
		void setThreadCoreAffinity(std::thread& thread, int coreId)
		{
			if (thread.get_id() == std::thread::id{})
			{
				throw std::invalid_argument("Can't set core affinity for a non-joinable thread");
			}

			cpu_set_t cpuset;
			CPU_ZERO(&cpuset);
			CPU_SET(coreId, &cpuset);
			int err = pthread_setaffinity_np(thread.native_handle(), sizeof(cpu_set_t), &cpuset);
			if (err != 0)
			{
				throw std::runtime_error("Error while binding thread to core " + std::to_string(coreId) +
				                         ": errno=" + std::to_string(err));
			}
		}
	}  // namespace

	PfRingDevice::PfRingDevice(const char* deviceName) : m_MacAddress(MacAddress::Zero)
	{
		m_NumOfOpenedRxChannels = 0;
		m_DeviceOpened = false;
		m_DeviceName = std::string(deviceName);
		m_InterfaceIndex = -1;
		m_StopThread = true;
		m_OnPacketsArriveCallback = nullptr;
		m_OnPacketsArriveUserCookie = nullptr;
		m_ReentrantMode = false;
		m_HwClockEnabled = false;
		m_DeviceMTU = 0;
		m_IsFilterCurrentlySet = false;

		m_PfRingDescriptors = new pfring*[MAX_NUM_RX_CHANNELS];
	}

	PfRingDevice::~PfRingDevice()
	{
		close();
		delete[] m_PfRingDescriptors;
	}

	bool PfRingDevice::open()
	{
		if (m_DeviceOpened)
		{
			PCPP_LOG_ERROR("Device already opened");
			return false;
		}

		m_NumOfOpenedRxChannels = 0;

		PCPP_LOG_DEBUG("Trying to open device [" << m_DeviceName << "]");
		int res = openSingleRxChannel(m_DeviceName.c_str(), &m_PfRingDescriptors[0]);
		if (res == 0)
		{
			PCPP_LOG_DEBUG("Succeeded opening device [" << m_DeviceName << "]");
			m_NumOfOpenedRxChannels = 1;
			m_DeviceOpened = true;
			return true;
		}
		else if (res == 1)
			PCPP_LOG_ERROR("Couldn't open a ring on device [" << m_DeviceName << "]");
		else if (res == 2)
			PCPP_LOG_ERROR("Unable to enable ring for device [" << m_DeviceName << "]");

		return false;
	}

	bool PfRingDevice::openSingleRxChannel(uint8_t channelId)
	{
		uint8_t channelIds[1] = { channelId };
		return openMultiRxChannels(channelIds, 1);
	}

	int PfRingDevice::openSingleRxChannel(const char* deviceName, pfring** ring)
	{
		if (m_DeviceOpened)
		{
			PCPP_LOG_ERROR("Device already opened");
			return false;
		}

		uint32_t flags = PF_RING_PROMISC | PF_RING_HW_TIMESTAMP | PF_RING_DNA_SYMMETRIC_RSS;
		*ring = pfring_open(deviceName, DEFAULT_PF_RING_SNAPLEN, flags);

		if (*ring == nullptr)
		{
			return 1;
		}
		PCPP_LOG_DEBUG("pfring_open Succeeded for device [" << m_DeviceName << "]");

		if (getIsHwClockEnable())
		{
			setPfRingDeviceClock(*ring);
			PCPP_LOG_DEBUG("H/W clock set for device [" << m_DeviceName << "]");
		}

		if (pfring_enable_rss_rehash(*ring) < 0 || pfring_enable_ring(*ring) < 0)
		{
			pfring_close(*ring);
			return 2;
		}

		PCPP_LOG_DEBUG("pfring enabled for device [" << m_DeviceName << "]");

		return 0;
	}

	bool PfRingDevice::setPfRingDeviceClock(pfring* ring)
	{
		struct timespec ltime;
		if (clock_gettime(CLOCK_REALTIME, &ltime) != 0)
		{
			PCPP_LOG_ERROR("Could not set pfring devices clock, clock_gettime failed");
			return false;
		}

		if (pfring_set_device_clock(ring, &ltime) < 0)
		{
			PCPP_LOG_DEBUG("Could not set pfring devices clock, pfring_set_device_clock failed");
			return false;
		}

		return true;
	}

	bool PfRingDevice::openMultiRxChannels(const uint8_t* channelIds, int numOfChannelIds)
	{
		if (m_DeviceOpened)
		{
			PCPP_LOG_ERROR("Device already opened");
			return false;
		}

		// I needed to add this verification because PF_RING doesn't provide it.
		// It allows opening the device on a channel that doesn't exist, but of course no packets will be captured
		uint8_t totalChannels = getTotalNumOfRxChannels();
		for (int i = 0; i < numOfChannelIds; i++)
		{
			uint8_t channelId = channelIds[i];
			if (channelId >= totalChannels)
			{
				PCPP_LOG_ERROR("Trying to open the device with a RX channel that doesn't exist. Total RX channels are ["
				               << (int)totalChannels << "], tried to open channel [" << (int)channelId << "]");
				return false;
			}
		}

		m_NumOfOpenedRxChannels = 0;

		for (int i = 0; i < numOfChannelIds; i++)
		{
			uint8_t channelId = channelIds[i];
			std::ostringstream ringNameStream;
			ringNameStream << m_DeviceName << "@" << (int)channelId;
			std::string ringName = ringNameStream.str();
			PCPP_LOG_DEBUG("Trying to open device [" << m_DeviceName << "] on channel [" << channelId
			                                         << "]. Channel name [" << ringName << "]");
			int res = openSingleRxChannel(ringName.c_str(), &m_PfRingDescriptors[i]);
			if (res == 0)
			{
				PCPP_LOG_DEBUG("Succeeded opening device [" << m_DeviceName << "] on channel [" << channelId
				                                            << "]. Channel name [" << ringName << "]");
				m_NumOfOpenedRxChannels++;
				continue;
			}
			else if (res == 1)
				PCPP_LOG_ERROR("Couldn't open a ring on channel [" << (int)channelId << "] for device [" << m_DeviceName
				                                                   << "]");
			else if (res == 2)
				PCPP_LOG_ERROR("Unable to enable ring on channel [" << (int)channelId << "] for device ["
				                                                    << m_DeviceName << "]");

			break;
		}

		if (m_NumOfOpenedRxChannels < numOfChannelIds)
		{
			// if an error occurred, close all rings from index=0 to index=m_NumOfOpenedRxChannels-1
			// there's no need to close m_PfRingDescriptors[m_NumOfOpenedRxChannels] because it has already been
			// closed by openSingleRxChannel
			for (int i = 0; i < m_NumOfOpenedRxChannels - 1; i++)
			{
				pfring_close(m_PfRingDescriptors[i]);
			}

			m_NumOfOpenedRxChannels = 0;
			return false;
		}

		m_DeviceOpened = true;

		return true;
	}

	bool PfRingDevice::openMultiRxChannels(uint8_t numOfRxChannelsToOpen, ChannelDistribution dist)
	{
		if (m_DeviceOpened)
		{
			PCPP_LOG_ERROR("Device already opened");
			return false;
		}

		m_NumOfOpenedRxChannels = 0;

		if (numOfRxChannelsToOpen > MAX_NUM_RX_CHANNELS)
		{
			PCPP_LOG_ERROR("Cannot open more than [" << MAX_NUM_RX_CHANNELS << "] channels");
			return false;
		}

		uint32_t flags = PF_RING_PROMISC | PF_RING_REENTRANT | PF_RING_HW_TIMESTAMP | PF_RING_DNA_SYMMETRIC_RSS;

		uint8_t numOfRxChannelsOnNIC = getTotalNumOfRxChannels();
		PCPP_LOG_DEBUG("NIC has " << (int)numOfRxChannelsOnNIC << " RX channels");

		uint8_t numOfRingsPerRxChannel = numOfRxChannelsToOpen / numOfRxChannelsOnNIC;
		uint8_t remainderRings = numOfRxChannelsToOpen % numOfRxChannelsOnNIC;

		cluster_type clusterType = (dist == RoundRobin) ? cluster_round_robin : cluster_per_flow;

		int ringsOpen = 0;
		for (uint8_t channelId = 0; channelId < numOfRxChannelsOnNIC; channelId++)
		{
			// no more channels to open
			if (numOfRingsPerRxChannel == 0 && remainderRings == 0)
				break;

			std::ostringstream ringName;
			ringName << m_DeviceName << "@" << (int)channelId;

			// open numOfRingsPerRxChannel rings per RX channel
			for (uint8_t ringId = 0; ringId < numOfRingsPerRxChannel; ringId++)
			{
				m_PfRingDescriptors[ringsOpen] = pfring_open(ringName.str().c_str(), DEFAULT_PF_RING_SNAPLEN, flags);
				if (m_PfRingDescriptors[ringsOpen] == nullptr)
				{
					PCPP_LOG_ERROR("Couldn't open a ring on channel [" << (int)channelId << "]");
					break;
				}

				// setting a cluster for all rings in the same channel to enable hashing between them
				if (pfring_set_cluster(m_PfRingDescriptors[ringsOpen], channelId + 1, clusterType) < 0)
				{
					PCPP_LOG_ERROR("Couldn't set ring [" << (int)ringId << "] in channel [" << (int)channelId
					                                     << "] to the cluster [" << (int)(channelId + 1) << "]");
					break;
				}

				ringsOpen++;
			}

			// open one more ring if remainder > 0
			if (remainderRings > 0)
			{
				m_PfRingDescriptors[ringsOpen] = pfring_open(ringName.str().c_str(), DEFAULT_PF_RING_SNAPLEN, flags);
				if (m_PfRingDescriptors[ringsOpen] == nullptr)
				{
					PCPP_LOG_ERROR("Couldn't open a ring on channel [" << (int)channelId << "]");
					break;
				}

				// setting a cluster for all rings in the same channel to enable hashing between them
				if (pfring_set_cluster(m_PfRingDescriptors[ringsOpen], channelId + 1, clusterType) < 0)
				{
					PCPP_LOG_ERROR("Couldn't set ring [" << (int)(numOfRingsPerRxChannel + 1) << "] in channel ["
					                                     << (int)channelId << "] to the cluster ["
					                                     << (int)(channelId + 1) << "]");
					break;
				}

				ringsOpen++;
				remainderRings--;
				PCPP_LOG_DEBUG("Opened " << (int)(numOfRingsPerRxChannel + 1) << " rings on channel [" << (int)channelId
				                         << "]");
			}
			else
				PCPP_LOG_DEBUG("Opened " << (int)numOfRingsPerRxChannel << " rings on channel [" << (int)channelId
				                         << "]");
		}

		if (ringsOpen < numOfRxChannelsToOpen)
		{
			for (uint8_t i = 0; i < ringsOpen; i++)
				pfring_close(m_PfRingDescriptors[i]);
			return false;
		}

		if (getIsHwClockEnable())
		{
			for (int i = 0; i < ringsOpen; i++)
			{
				if (setPfRingDeviceClock(m_PfRingDescriptors[i]))
					PCPP_LOG_DEBUG("H/W clock set for device [" << m_DeviceName << "]");
			}
		}

		// enable all rings
		for (int i = 0; i < ringsOpen; i++)
		{
			if (pfring_enable_rss_rehash(m_PfRingDescriptors[i]) < 0 || pfring_enable_ring(m_PfRingDescriptors[i]) < 0)
			{
				PCPP_LOG_ERROR("Unable to enable ring [" << i << "] for device [" << m_DeviceName << "]");
				// close all pfring's that were enabled until now
				for (int j = 0; j < ringsOpen; j++)
					pfring_close(m_PfRingDescriptors[j]);
				return false;
			}
		}

		m_NumOfOpenedRxChannels = ringsOpen;

		m_DeviceOpened = true;
		return true;
	}

	uint8_t PfRingDevice::getTotalNumOfRxChannels() const
	{
		if (m_NumOfOpenedRxChannels > 0)
		{
			uint8_t res = pfring_get_num_rx_channels(m_PfRingDescriptors[0]);
			return res;
		}
		else
		{
			uint32_t flags = PF_RING_PROMISC | PF_RING_REENTRANT | PF_RING_HW_TIMESTAMP | PF_RING_DNA_SYMMETRIC_RSS;
			pfring* ring = pfring_open(m_DeviceName.c_str(), DEFAULT_PF_RING_SNAPLEN, flags);
			uint8_t res = pfring_get_num_rx_channels(ring);
			pfring_close(ring);
			return res;
		}
	}

	SystemCore PfRingDevice::getCurrentCoreId() const
	{
		return SystemCores::IdToSystemCore[sched_getcpu()];
	}

	bool PfRingDevice::setFilter(std::string filterAsString)
	{
		if (!m_DeviceOpened)
		{
			PCPP_LOG_ERROR("Device not opened");
			return false;
		}

		for (int i = 0; i < m_NumOfOpenedRxChannels; i++)
		{
			int res = pfring_set_bpf_filter(m_PfRingDescriptors[i], (char*)filterAsString.c_str());
			if (res < 0)
			{
				if (res == PF_RING_ERROR_NOT_SUPPORTED)
					PCPP_LOG_ERROR(
					    "BPF filtering isn't supported on current PF_RING version. Please re-compile PF_RING with the --enable-bpf flag");
				else
					PCPP_LOG_ERROR("Couldn't set filter '" << filterAsString << "'");
				return false;
			}
		}

		m_IsFilterCurrentlySet = true;

		PCPP_LOG_DEBUG("Successfully set filter '" << filterAsString << "'");
		return true;
	}

	bool PfRingDevice::clearFilter()
	{
		if (!m_IsFilterCurrentlySet)
			return true;

		for (int i = 0; i < m_NumOfOpenedRxChannels; i++)
		{
			int res = pfring_remove_bpf_filter(m_PfRingDescriptors[i]);
			if (res < 0)
			{
				PCPP_LOG_ERROR("Couldn't remove filter");
				return false;
			}
		}

		m_IsFilterCurrentlySet = false;

		PCPP_LOG_DEBUG("Successfully removed filter from all open RX channels");
		return true;
	}

	bool PfRingDevice::isFilterCurrentlySet() const
	{
		return m_IsFilterCurrentlySet;
	}

	void PfRingDevice::close()
	{
		for (int i = 0; i < m_NumOfOpenedRxChannels; i++)
			pfring_close(m_PfRingDescriptors[i]);
		m_DeviceOpened = false;
		clearCoreConfiguration();
		m_NumOfOpenedRxChannels = 0;
		m_IsFilterCurrentlySet = false;
		PCPP_LOG_DEBUG("Device [" << m_DeviceName << "] closed");
	}

	bool PfRingDevice::initCoreConfigurationByCoreMask(CoreMask coreMask)
	{
		int i = 0;
		int numOfCores = getNumOfCores();
		clearCoreConfiguration();
		while ((coreMask != 0) && (i < numOfCores))
		{
			if (coreMask & 1)
			{
				m_CoreConfiguration[i].IsInUse = true;
			}

			coreMask = coreMask >> 1;
			i++;
		}

		if (coreMask != 0)  // this mean coreMask contains a core that doesn't exist
		{
			PCPP_LOG_ERROR("Trying to use a core [" << i << "] that doesn't exist while machine has " << numOfCores
			                                        << " cores");
			clearCoreConfiguration();
			return false;
		}

		return true;
	}

	bool PfRingDevice::startCaptureMultiThread(OnPfRingPacketsArriveCallback onPacketsArrive,
	                                           void* onPacketsArriveUserCookie, CoreMask coreMask)
	{
		if (!m_StopThread)
		{
			PCPP_LOG_ERROR("Device already capturing. Cannot start 2 capture sessions at the same time");
			return false;
		}

		if (!initCoreConfigurationByCoreMask(coreMask))
			return false;

		if (m_NumOfOpenedRxChannels != getCoresInUseCount())
		{
			PCPP_LOG_ERROR("Cannot use a different number of channels and cores. Opened "
			               << m_NumOfOpenedRxChannels << " channels but set " << getCoresInUseCount()
			               << " cores in core mask");
			clearCoreConfiguration();
			return false;
		}

		std::shared_ptr<StartupBlock> startupBlock = std::make_shared<StartupBlock>();

		m_StopThread = false;
		int rxChannel = 0;
		for (int coreId = 0; coreId < MAX_NUM_OF_CORES; coreId++)
		{
			if (!m_CoreConfiguration[coreId].IsInUse)
				continue;

			m_ReentrantMode = true;

			m_OnPacketsArriveCallback = onPacketsArrive;
			m_OnPacketsArriveUserCookie = onPacketsArriveUserCookie;

			// create a new thread
			m_CoreConfiguration[coreId].Channel = m_PfRingDescriptors[rxChannel++];
			m_CoreConfiguration[coreId].RxThread =
			    std::thread(&pcpp::PfRingDevice::captureThreadMain, this, startupBlock);

			try
			{
				setThreadCoreAffinity(m_CoreConfiguration[coreId].RxThread, coreId);
			}
			catch (const std::exception& e)
			{
				{
					std::unique_lock<std::mutex> lock(startupBlock->Mutex);
					startupBlock->State = 1;
				}
				startupBlock->Cond.notify_all();
				clearCoreConfiguration();
				PCPP_LOG_ERROR(e.what());
				return false;
			}
		}

		{
			std::unique_lock<std::mutex> lock(startupBlock->Mutex);
			startupBlock->State = 2;
		}
		startupBlock->Cond.notify_all();

		return true;
	}

	bool PfRingDevice::startCaptureSingleThread(OnPfRingPacketsArriveCallback onPacketsArrive,
	                                            void* onPacketsArriveUserCookie)
	{
		if (!m_StopThread)
		{
			PCPP_LOG_ERROR("Device already capturing. Cannot start 2 capture sessions at the same time");
			return false;
		}

		if (m_NumOfOpenedRxChannels != 1)
		{
			PCPP_LOG_ERROR("Cannot start capturing on a single thread when more than 1 RX channel is opened");
			return false;
		}

		PCPP_LOG_DEBUG("Trying to start capturing on a single thread for device [" << m_DeviceName << "]");

		clearCoreConfiguration();

		m_OnPacketsArriveCallback = onPacketsArrive;
		m_OnPacketsArriveUserCookie = onPacketsArriveUserCookie;

		m_StopThread = false;

		m_ReentrantMode = false;

		std::shared_ptr<StartupBlock> startupBlock = std::make_shared<StartupBlock>();

		m_CoreConfiguration[0].IsInUse = true;
		m_CoreConfiguration[0].Channel = m_PfRingDescriptors[0];
		m_CoreConfiguration[0].RxThread = std::thread(&pcpp::PfRingDevice::captureThreadMain, this, startupBlock);
		m_CoreConfiguration[0].IsAffinitySet = false;

		try
		{
			setThreadCoreAffinity(m_CoreConfiguration[0].RxThread, 0);
		}
		catch (const std::exception& e)
		{
			{
				std::unique_lock<std::mutex> lock(startupBlock->Mutex);
				startupBlock->State = 1;
			}
			startupBlock->Cond.notify_all();
			m_CoreConfiguration[0].RxThread.join();
			clearCoreConfiguration();
			PCPP_LOG_ERROR(e.what());
			return false;
		}

		{
			std::unique_lock<std::mutex> lock(startupBlock->Mutex);
			startupBlock->State = 2;
		}
		startupBlock->Cond.notify_all();

		PCPP_LOG_DEBUG("Capturing started for device [" << m_DeviceName << "]");
		return true;
	}

	void PfRingDevice::stopCapture()
	{
		PCPP_LOG_DEBUG("Trying to stop capturing on device [" << m_DeviceName << "]");
		m_StopThread = true;
		for (int coreId = 0; coreId < MAX_NUM_OF_CORES; coreId++)
		{
			if (!m_CoreConfiguration[coreId].IsInUse)
				continue;
			m_CoreConfiguration[coreId].RxThread.join();
			PCPP_LOG_DEBUG("Thread on core [" << coreId << "] stopped");
		}

		PCPP_LOG_DEBUG("All capturing threads stopped");
	}

	void PfRingDevice::captureThreadMain(std::shared_ptr<StartupBlock> startupBlock)
	{
		if (startupBlock == nullptr)
		{
			PCPP_LOG_ERROR("Capture thread started without a startup block. Exiting capture thread");
			return;
		}

		{
			std::unique_lock<std::mutex> lock(startupBlock->Mutex);
			startupBlock->Cond.wait(lock, [&] { return startupBlock->State != 0; });

			if (startupBlock->State == 1)
			{
				return;
			}
		}

		// Startup is complete. The block is no longer needed.
		startupBlock = nullptr;

		int coreId = this->getCurrentCoreId().Id;
		pfring* ring = nullptr;

		PCPP_LOG_DEBUG("Starting capture thread " << coreId);

		ring = this->m_CoreConfiguration[coreId].Channel;

		if (ring == nullptr)
		{
			PCPP_LOG_ERROR("Couldn't find ring for core " << coreId << ". Exiting capture thread");
			return;
		}

		// Zero copy is not supported in reentrant mode
		const bool zeroCopySupported = !m_ReentrantMode;

		// If the `bufferPtr` is set to nullptr, PF_RING will use zero copy mode and sets `bufferPtr` to point to the
		// packet data.
		uint8_t* bufferPtr = nullptr;
		uint32_t bufferLen = 0;
		std::vector<uint8_t> recvBuffer;

		// If zero copy is not supported, allocate a buffer for the packet data.
		if (!zeroCopySupported)
		{
			recvBuffer.resize(PCPP_MAX_PACKET_SIZE);
			bufferPtr = recvBuffer.data();
			bufferLen = recvBuffer.size();
		}

		while (!this->m_StopThread)
		{
			struct pfring_pkthdr pktHdr;
			int recvRes = pfring_recv(ring, &bufferPtr, bufferLen, &pktHdr, 0);
			if (recvRes > 0)
			{
				// if caplen < len it means we don't have the whole packet. Treat this case as packet drop
				// TODO: add this packet to dropped packet stats
				//			if (pktHdr.caplen != pktHdr.len)
				//			{
				//				PCPP_LOG_ERROR("Packet dropped due to len != caplen");
				//				continue;
				//			}

				RawPacket rawPacket(bufferPtr, pktHdr.caplen, pktHdr.ts, false);
				this->m_OnPacketsArriveCallback(&rawPacket, 1, coreId, this, this->m_OnPacketsArriveUserCookie);
			}
			else if (recvRes < 0)
			{
				// cppcheck-suppress shiftNegative
				PCPP_LOG_ERROR("pfring_recv returned an error: [Err=" << recvRes << "]");
			}
		}

		PCPP_LOG_DEBUG("Exiting capture thread " << coreId);
	}

	void PfRingDevice::getThreadStatistics(SystemCore core, PfRingStats& stats) const
	{
		pfring* ring = nullptr;
		uint8_t coreId = core.Id;

		ring = m_CoreConfiguration[coreId].Channel;

		if (ring != nullptr)
		{
			pfring_stat tempStats;
			if (pfring_stats(ring, &tempStats) < 0)
			{
				PCPP_LOG_ERROR("Can't retrieve statistics for core [" << (int)coreId << "], pfring_stats failed");
				return;
			}
			stats.drop = (uint64_t)tempStats.drop;
			stats.recv = (uint64_t)tempStats.recv;
		}
		else
		{
			PCPP_LOG_ERROR("Core [" << (int)coreId << "] is not in use, can't retrieve statistics");
		}
	}

	void PfRingDevice::getCurrentThreadStatistics(PfRingStats& stats) const
	{
		getThreadStatistics(getCurrentCoreId(), stats);
	}

	void PfRingDevice::getStatistics(PfRingStats& stats) const
	{
		stats.drop = 0;
		stats.recv = 0;

		for (int coreId = 0; coreId < MAX_NUM_OF_CORES; coreId++)
		{
			if (!m_CoreConfiguration[coreId].IsInUse)
				continue;

			PfRingStats tempStat = {};
			getThreadStatistics(SystemCores::IdToSystemCore[coreId], tempStat);
			stats.drop += tempStat.drop;
			stats.recv += tempStat.recv;

			if (!m_CoreConfiguration[coreId].IsAffinitySet)
				break;
		}
	}

	void PfRingDevice::clearCoreConfiguration()
	{
		for (auto& config : m_CoreConfiguration)
			config.clear();
	}

	int PfRingDevice::getCoresInUseCount() const
	{
		return std::count_if(m_CoreConfiguration.begin(), m_CoreConfiguration.end(),
		                     [](const CoreConfiguration& config) { return config.IsInUse; });
	}

	void PfRingDevice::setPfRingDeviceAttributes()
	{
		if (m_InterfaceIndex > -1)
			return;

		pfring* ring = nullptr;
		bool closeRing = false;
		if (m_NumOfOpenedRxChannels > 0)
			ring = m_PfRingDescriptors[0];
		else
		{
			uint32_t flags = PF_RING_PROMISC | PF_RING_DNA_SYMMETRIC_RSS;
			ring = pfring_open(m_DeviceName.c_str(), DEFAULT_PF_RING_SNAPLEN, flags);
			closeRing = true;
		}

		if (ring == nullptr)
		{
			PCPP_LOG_ERROR(
			    "Could not open a pfring for setting device attributes: MAC address, interface index and HW clock");
			return;
		}

		// set device MAC address

		uint8_t macAddress[6];
		if (pfring_get_bound_device_address(ring, macAddress) < 0)
			PCPP_LOG_ERROR("Unable to read the device MAC address for interface '" << m_DeviceName << "'");
		else
			m_MacAddress = MacAddress(macAddress);

		// set interface ID
		if (pfring_get_bound_device_ifindex(ring, &m_InterfaceIndex) < 0)
			PCPP_LOG_ERROR("Unable to read interface index of device");

		// try to set hardware device clock
		m_HwClockEnabled = setPfRingDeviceClock(ring);

		// set interface MTU
		int mtu = pfring_get_mtu_size(ring);
		if (mtu < 0)
			// cppcheck-suppress shiftNegative
			PCPP_LOG_ERROR("Could not get MTU. pfring_get_mtu_size returned an error: " << mtu);
		else
			m_DeviceMTU = mtu + sizeof(ether_header) + sizeof(vlan_header);

		if (Logger::getInstance().isDebugEnabled(PcapLogModulePfRingDevice))
		{
			std::string hwEnabled = (m_HwClockEnabled ? "enabled" : "disabled");
			PCPP_LOG_DEBUG("Capturing from " << m_DeviceName << " [" << m_MacAddress
			                                 << "][ifIndex: " << m_InterfaceIndex << "][MTU: " << m_DeviceMTU
			                                 << "], HW clock " << hwEnabled);
		}

		if (closeRing)
			pfring_close(ring);
	}

	bool PfRingDevice::sendData(const uint8_t* packetData, int packetDataLength, bool flushTxQueues)
	{
		if (!m_DeviceOpened)
		{
			PCPP_LOG_ERROR("Device is not opened. Cannot send packets");
			return false;
		}

		uint8_t flushTxAsUint = (flushTxQueues ? 1 : 0);

#define MAX_TRIES 5

		int tries = 0;
		int res = 0;
		while (tries < MAX_TRIES)
		{
			// don't allow sending of data larger than the MTU, otherwise pfring_send will fail
			if (packetDataLength > m_DeviceMTU)
				packetDataLength = m_DeviceMTU;

			// if the device is opened, m_PfRingDescriptors[0] will always be set and enables
			res = pfring_send(m_PfRingDescriptors[0], (char*)packetData, packetDataLength, flushTxAsUint);

			// res == -1 means it's an error coming from "sendto" which is the Linux API PF_RING is using to send
			// packets errno == ENOBUFS means write buffer is full. PF_RING driver expects the userspace to handle this
			// case My implementation is to sleep for 10 usec and try again
			if (res == -1 && errno == ENOBUFS)
			{
				tries++;
				PCPP_LOG_DEBUG(
				    "Try #"
				    << tries
				    << ": Got ENOBUFS (write buffer full) error while sending packet. Sleeping 20 usec and trying again");
				usleep(2000);
			}
			else
				break;
		}

		if (tries >= MAX_TRIES)
		{
			PCPP_LOG_ERROR("Tried to send data " << MAX_TRIES << " times but write buffer is full");
			return false;
		}

		if (res < 0)
		{
			// res == -1 means it's an error coming from "sendto" which is the Linux API PF_RING is using to send
			// packets
			if (res == -1)
				PCPP_LOG_ERROR("Error sending packet: Linux errno: " << strerror(errno) << " [" << errno << "]");
			else
				PCPP_LOG_ERROR("Error sending packet: pfring_send returned an error: "
				               << res << " , errno: " << strerror(errno) << " [" << errno << "]");
			return false;
		}
		else if (res != packetDataLength)
		{
			PCPP_LOG_ERROR("Couldn't send all bytes, only " << res << " bytes out of " << packetDataLength
			                                                << " bytes were sent");
			return false;
		}

		return true;
	}

	bool PfRingDevice::sendPacket(const uint8_t* packetData, int packetDataLength)
	{
		return sendData(packetData, packetDataLength, true);
	}

	bool PfRingDevice::sendPacket(const RawPacket& rawPacket)
	{
		return sendData(rawPacket.getRawData(), rawPacket.getRawDataLen(), true);
	}

	bool PfRingDevice::sendPacket(const Packet& packet)
	{
		return sendData(packet.getRawPacketReadOnly()->getRawData(), packet.getRawPacketReadOnly()->getRawDataLen(),
		                true);
	}

	int PfRingDevice::sendPackets(const RawPacket* rawPacketsArr, int arrLength)
	{
		int packetsSent = 0;
		for (int i = 0; i < arrLength; i++)
		{
			if (!sendData(rawPacketsArr[i].getRawData(), rawPacketsArr[i].getRawDataLen(), false))
				break;
			else
				packetsSent++;
		}

		// The following method isn't supported in PF_RING aware drivers, probably only in DNA and ZC
		pfring_flush_tx_packets(m_PfRingDescriptors[0]);

		PCPP_LOG_DEBUG(packetsSent << " out of " << arrLength << " raw packets were sent successfully");

		return packetsSent;
	}

	int PfRingDevice::sendPackets(const Packet** packetsArr, int arrLength)
	{
		int packetsSent = 0;
		for (int i = 0; i < arrLength; i++)
		{
			if (!sendData(packetsArr[i]->getRawPacketReadOnly()->getRawData(),
			              packetsArr[i]->getRawPacketReadOnly()->getRawDataLen(), false))
				break;
			else
				packetsSent++;
		}

		// The following method isn't supported in PF_RING aware drivers, probably only in DNA and ZC
		pfring_flush_tx_packets(m_PfRingDescriptors[0]);

		PCPP_LOG_DEBUG(packetsSent << " out of " << arrLength << " packets were sent successfully");

		return packetsSent;
	}

	int PfRingDevice::sendPackets(const RawPacketVector& rawPackets)
	{
		int packetsSent = 0;
		for (RawPacketVector::ConstVectorIterator iter = rawPackets.begin(); iter != rawPackets.end(); iter++)
		{
			if (!sendData((*iter)->getRawData(), (*iter)->getRawDataLen(), false))
				break;
			else
				packetsSent++;
		}

		// The following method isn't supported in PF_RING aware drivers, probably only in DNA and ZC
		pfring_flush_tx_packets(m_PfRingDescriptors[0]);

		PCPP_LOG_DEBUG(packetsSent << " out of " << rawPackets.size() << " raw packets were sent successfully");

		return packetsSent;
	}

	PfRingDevice::CoreConfiguration::CoreConfiguration() : Channel(nullptr), IsInUse(false), IsAffinitySet(true)
	{}

	void PfRingDevice::CoreConfiguration::clear()
	{
		Channel = nullptr;
		IsInUse = false;
		IsAffinitySet = true;
	}

}  // namespace pcpp

// GCOVR_EXCL_STOP<|MERGE_RESOLUTION|>--- conflicted
+++ resolved
@@ -10,11 +10,8 @@
 #include <pfring.h>
 #include <pthread.h>
 #include <chrono>
-<<<<<<< HEAD
+#include <algorithm>
 #include <vector>
-=======
-#include <algorithm>
->>>>>>> 7bbe77f8
 
 #define DEFAULT_PF_RING_SNAPLEN 1600
 
