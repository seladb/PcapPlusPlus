--- conflicted
+++ resolved
@@ -620,7 +620,6 @@
 			coreConfig.Channel = ringChannel;
 			coreConfig.RxThread = std::thread(&pfRingCaptureThreadMain, threadData, m_StopTokenSource.getToken());
 
-<<<<<<< HEAD
 			// set affinity to cores
 			try
 			{
@@ -628,8 +627,6 @@
 			}
 			catch (const std::exception& e)
 			{
-				PCPP_LOG_ERROR(e.what());
-
 				// Request stop and set the startup block to ready to prevent other threads from starting
 				m_StopTokenSource.requestStop();
 				// Signal the startup block to unblock all threads so they can shutdown.
@@ -637,14 +634,6 @@
 
 				// Wait for all threads to stop
 				for (int coreId2 = coreId; coreId2 >= 0; coreId2--)
-=======
-			try
-			{
-				setThreadCoreAffinity(m_CoreConfiguration[coreId].RxThread, coreId);
-			}
-			catch (const std::exception& e)
-			{
->>>>>>> 63620c88
 				{
 					if (!m_CoreConfiguration[coreId2].IsInUse)
 						continue;
@@ -684,56 +673,11 @@
 		}
 
 		PCPP_LOG_DEBUG("Trying to start capturing on a single thread for device [" << m_DeviceName << "]");
-<<<<<<< HEAD
 		// Starts capture on a single thread by using a Core 0 mask.
 		// Multi-threaded capture spawns a thread for each core, so this is equivalent to starting capture on a single
 		// thread.
 		return startCaptureMultiThread(onPacketsArrive, onPacketsArriveUserCookie,
 		                               createCoreMaskFromCoreVector({ SystemCores::Core0 }));
-=======
-
-		clearCoreConfiguration();
-
-		m_OnPacketsArriveCallback = onPacketsArrive;
-		m_OnPacketsArriveUserCookie = onPacketsArriveUserCookie;
-
-		m_StopThread = false;
-
-		m_ReentrantMode = false;
-
-		std::shared_ptr<StartupBlock> startupBlock = std::make_shared<StartupBlock>();
-
-		m_CoreConfiguration[0].IsInUse = true;
-		m_CoreConfiguration[0].Channel = m_PfRingDescriptors[0];
-		m_CoreConfiguration[0].RxThread = std::thread(&pcpp::PfRingDevice::captureThreadMain, this, startupBlock);
-		m_CoreConfiguration[0].IsAffinitySet = false;
-
-		try
-		{
-			setThreadCoreAffinity(m_CoreConfiguration[0].RxThread, 0);
-		}
-		catch (const std::exception& e)
-		{
-			{
-				std::unique_lock<std::mutex> lock(startupBlock->Mutex);
-				startupBlock->State = 1;
-			}
-			startupBlock->Cond.notify_all();
-			m_CoreConfiguration[0].RxThread.join();
-			clearCoreConfiguration();
-			PCPP_LOG_ERROR(e.what());
-			return false;
-		}
-
-		{
-			std::unique_lock<std::mutex> lock(startupBlock->Mutex);
-			startupBlock->State = 2;
-		}
-		startupBlock->Cond.notify_all();
-
-		PCPP_LOG_DEBUG("Capturing started for device [" << m_DeviceName << "]");
-		return true;
->>>>>>> 63620c88
 	}
 
 	void PfRingDevice::stopCapture()
