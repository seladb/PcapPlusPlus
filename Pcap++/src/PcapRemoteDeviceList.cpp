#if defined(WIN32) || defined(WINx64) || defined(PCAPPP_MINGW_ENV)

#define LOG_MODULE PcapLogModuleRemoteDevice

#include "PcapRemoteDeviceList.h"
#include "Logger.h"
#include "IpUtils.h"
#include <ws2tcpip.h>

namespace pcpp
{

PcapRemoteDeviceList* PcapRemoteDeviceList::getRemoteDeviceList(const IPAddress& ipAddress, uint16_t port)
{
	return PcapRemoteDeviceList::getRemoteDeviceList(ipAddress, port, NULL);
}

PcapRemoteDeviceList* PcapRemoteDeviceList::getRemoteDeviceList(const IPAddress& ipAddress, uint16_t port, PcapRemoteAuthentication* remoteAuth)
{
	if (ipAddress.isUnspecified())
	{
		LOG_ERROR("IP address is unspecified");
		return NULL;
	}

	char portAsCharArr[6];
	sprintf(portAsCharArr, "%d", port);
	LOG_DEBUG("Searching remote devices on IP: %s and port: %d", ipAddress.toString().c_str(), port);
	char remoteCaptureString[PCAP_BUF_SIZE];
	char errbuf[PCAP_ERRBUF_SIZE];
	if (pcap_createsrcstr(remoteCaptureString, PCAP_SRC_IFREMOTE, ipAddress.toString().c_str(), portAsCharArr, NULL, errbuf) != 0)
	{
		LOG_ERROR("Error in creating the remote connection string. Error was: %s", errbuf);
		return NULL;
	}

	LOG_DEBUG("Remote capture string: %s", remoteCaptureString);

	pcap_rmtauth* pRmAuth = NULL;
	pcap_rmtauth rmAuth;
	if (remoteAuth != NULL)
	{
		LOG_DEBUG("Authentication requested. Username: %s, Password: %s", remoteAuth->userName.c_str(), remoteAuth->password.c_str());
		rmAuth = remoteAuth->getPcapRmAuth();
		pRmAuth = &rmAuth;
	}

	pcap_if_t* interfaceList;
	char errorBuf[PCAP_ERRBUF_SIZE];
	if (pcap_findalldevs_ex(remoteCaptureString, pRmAuth, &interfaceList, errorBuf) < 0)
	{
		LOG_ERROR("Error retrieving device on remote machine. Error string is: %s", errorBuf);
		return NULL;
	}

	PcapRemoteDeviceList* resultList = new PcapRemoteDeviceList();
	resultList->setRemoteMachineIpAddress(ipAddress);
	resultList->setRemoteMachinePort(port);
	resultList->setRemoteAuthentication(remoteAuth);

	pcap_if_t* currInterface = interfaceList;
	while (currInterface != NULL)
	{
		PcapRemoteDevice* pNewRemoteDevice = new PcapRemoteDevice(currInterface, resultList->m_RemoteAuthentication,
				resultList->getRemoteMachineIpAddress(), resultList->getRemoteMachinePort());
		resultList->m_RemoteDeviceList.push_back(pNewRemoteDevice);
		currInterface = currInterface->next;
	}

	pcap_freealldevs(interfaceList);
	return resultList;
}

PcapRemoteDevice* PcapRemoteDeviceList::getRemoteDeviceByIP(const char* ipAddrAsString) const
{
	IPAddress ipAddr(ipAddrAsString);
	if (ipAddr.isUnspecified())
	{
		LOG_ERROR("IP address is illegal");
		return NULL;
	}

	return getRemoteDeviceByIP(ipAddr);
}

PcapRemoteDevice* PcapRemoteDeviceList::getRemoteDeviceByIP(const IPAddress& ipAddr) const
{
	return ipAddr.isIPv4() ? getRemoteDeviceByIP(ipAddr.getIPv4()) : getRemoteDeviceByIP(ipAddr.getIPv6());
}


PcapRemoteDevice* PcapRemoteDeviceList::getRemoteDeviceByIP(IPv4Address ip4Addr) const
{
	LOG_DEBUG("Searching all remote devices in list...");
	for(ConstRemoteDeviceListIterator devIter = m_RemoteDeviceList.begin(); devIter != m_RemoteDeviceList.end(); devIter++)
	{
		LOG_DEBUG("Searching device '%s'. Searching all addresses...", (*devIter)->m_Name);
		for(std::vector<pcap_addr_t>::iterator addrIter = (*devIter)->m_Addresses.begin(); addrIter != (*devIter)->m_Addresses.end(); addrIter++)
		{
			if (LoggerPP::getInstance().isDebugEnabled(PcapLogModuleRemoteDevice) && addrIter->addr != NULL)
			{
				char addrAsString[INET6_ADDRSTRLEN];
				sockaddr2string(addrIter->addr, addrAsString);
				LOG_DEBUG("Searching address %s", addrAsString);
			}

			in_addr* currAddr = sockaddr2in_addr(addrIter->addr);
			if (currAddr == NULL)
			{
				LOG_DEBUG("Address is NULL");
				continue;
			}

<<<<<<< HEAD
			if (memcmp(currAddr, ip4Addr.toBytes(), sizeof(struct in_addr)) == 0)
=======
			if (currAddr->s_addr == ip4Addr.toUInt())
>>>>>>> 2b98b0a4
			{
				LOG_DEBUG("Found matched address!");
				return (*devIter);
			}
		}
	}

	return NULL;
}

PcapRemoteDevice* PcapRemoteDeviceList::getRemoteDeviceByIP(IPv6Address ip6Addr) const
{
	LOG_DEBUG("Searching all remote devices in list...");
	for(ConstRemoteDeviceListIterator devIter = m_RemoteDeviceList.begin(); devIter != m_RemoteDeviceList.end(); devIter++)
	{
		LOG_DEBUG("Searching device '%s'. Searching all addresses...", (*devIter)->m_Name);
		for(std::vector<pcap_addr_t>::iterator addrIter = (*devIter)->m_Addresses.begin(); addrIter != (*devIter)->m_Addresses.end(); addrIter++)
		{
			if (LoggerPP::getInstance().isDebugEnabled(PcapLogModuleRemoteDevice) && addrIter->addr != NULL)
			{
				char addrAsString[INET6_ADDRSTRLEN];
				sockaddr2string(addrIter->addr, addrAsString);
				LOG_DEBUG("Searching address %s", addrAsString);
			}

			in6_addr* currAddr = sockaddr2in6_addr(addrIter->addr);
			if (currAddr == NULL)
			{
				LOG_DEBUG("Address is NULL");
				continue;
			}

			if (memcmp(currAddr, ip6Addr.toBytes(), sizeof(struct in6_addr)) == 0)
			{
				LOG_DEBUG("Found matched address!");
				return (*devIter);
			}
		}
	}

	return NULL;
}

void PcapRemoteDeviceList::setRemoteMachineIpAddress(const IPAddress& ipAddress)
{
	if (ipAddress.isUnspecified())
	{
		LOG_ERROR("Trying to set an unspecified IP address to PcapRemoteDeviceList");
		return;
	}

	m_RemoteMachineIpAddress = ipAddress;
}

void PcapRemoteDeviceList::setRemoteMachinePort(uint16_t port)
{
	m_RemoteMachinePort = port;
}

void PcapRemoteDeviceList::setRemoteAuthentication(const PcapRemoteAuthentication* remoteAuth)
{
	if (remoteAuth != NULL)
		m_RemoteAuthentication = new PcapRemoteAuthentication(*remoteAuth);
	else
	{
		delete m_RemoteAuthentication;
		m_RemoteAuthentication = NULL;
	}
}

PcapRemoteDeviceList::~PcapRemoteDeviceList()
{
	while (m_RemoteDeviceList.size() > 0)
	{
		RemoteDeviceListIterator devIter = m_RemoteDeviceList.begin();
		delete (*devIter);
		m_RemoteDeviceList.erase(devIter);
	}

	delete m_RemoteAuthentication;
}

} // namespace pcpp

#endif // WIN32 || WINx64
<|MERGE_RESOLUTION|>--- conflicted
+++ resolved
@@ -1,203 +1,199 @@
-#if defined(WIN32) || defined(WINx64) || defined(PCAPPP_MINGW_ENV)
-
-#define LOG_MODULE PcapLogModuleRemoteDevice
-
-#include "PcapRemoteDeviceList.h"
-#include "Logger.h"
-#include "IpUtils.h"
-#include <ws2tcpip.h>
-
-namespace pcpp
-{
-
-PcapRemoteDeviceList* PcapRemoteDeviceList::getRemoteDeviceList(const IPAddress& ipAddress, uint16_t port)
-{
-	return PcapRemoteDeviceList::getRemoteDeviceList(ipAddress, port, NULL);
-}
-
-PcapRemoteDeviceList* PcapRemoteDeviceList::getRemoteDeviceList(const IPAddress& ipAddress, uint16_t port, PcapRemoteAuthentication* remoteAuth)
-{
-	if (ipAddress.isUnspecified())
-	{
-		LOG_ERROR("IP address is unspecified");
-		return NULL;
-	}
-
-	char portAsCharArr[6];
-	sprintf(portAsCharArr, "%d", port);
-	LOG_DEBUG("Searching remote devices on IP: %s and port: %d", ipAddress.toString().c_str(), port);
-	char remoteCaptureString[PCAP_BUF_SIZE];
-	char errbuf[PCAP_ERRBUF_SIZE];
-	if (pcap_createsrcstr(remoteCaptureString, PCAP_SRC_IFREMOTE, ipAddress.toString().c_str(), portAsCharArr, NULL, errbuf) != 0)
-	{
-		LOG_ERROR("Error in creating the remote connection string. Error was: %s", errbuf);
-		return NULL;
-	}
-
-	LOG_DEBUG("Remote capture string: %s", remoteCaptureString);
-
-	pcap_rmtauth* pRmAuth = NULL;
-	pcap_rmtauth rmAuth;
-	if (remoteAuth != NULL)
-	{
-		LOG_DEBUG("Authentication requested. Username: %s, Password: %s", remoteAuth->userName.c_str(), remoteAuth->password.c_str());
-		rmAuth = remoteAuth->getPcapRmAuth();
-		pRmAuth = &rmAuth;
-	}
-
-	pcap_if_t* interfaceList;
-	char errorBuf[PCAP_ERRBUF_SIZE];
-	if (pcap_findalldevs_ex(remoteCaptureString, pRmAuth, &interfaceList, errorBuf) < 0)
-	{
-		LOG_ERROR("Error retrieving device on remote machine. Error string is: %s", errorBuf);
-		return NULL;
-	}
-
-	PcapRemoteDeviceList* resultList = new PcapRemoteDeviceList();
-	resultList->setRemoteMachineIpAddress(ipAddress);
-	resultList->setRemoteMachinePort(port);
-	resultList->setRemoteAuthentication(remoteAuth);
-
-	pcap_if_t* currInterface = interfaceList;
-	while (currInterface != NULL)
-	{
-		PcapRemoteDevice* pNewRemoteDevice = new PcapRemoteDevice(currInterface, resultList->m_RemoteAuthentication,
-				resultList->getRemoteMachineIpAddress(), resultList->getRemoteMachinePort());
-		resultList->m_RemoteDeviceList.push_back(pNewRemoteDevice);
-		currInterface = currInterface->next;
-	}
-
-	pcap_freealldevs(interfaceList);
-	return resultList;
-}
-
-PcapRemoteDevice* PcapRemoteDeviceList::getRemoteDeviceByIP(const char* ipAddrAsString) const
-{
-	IPAddress ipAddr(ipAddrAsString);
-	if (ipAddr.isUnspecified())
-	{
-		LOG_ERROR("IP address is illegal");
-		return NULL;
-	}
-
-	return getRemoteDeviceByIP(ipAddr);
-}
-
-PcapRemoteDevice* PcapRemoteDeviceList::getRemoteDeviceByIP(const IPAddress& ipAddr) const
-{
-	return ipAddr.isIPv4() ? getRemoteDeviceByIP(ipAddr.getIPv4()) : getRemoteDeviceByIP(ipAddr.getIPv6());
-}
-
-
-PcapRemoteDevice* PcapRemoteDeviceList::getRemoteDeviceByIP(IPv4Address ip4Addr) const
-{
-	LOG_DEBUG("Searching all remote devices in list...");
-	for(ConstRemoteDeviceListIterator devIter = m_RemoteDeviceList.begin(); devIter != m_RemoteDeviceList.end(); devIter++)
-	{
-		LOG_DEBUG("Searching device '%s'. Searching all addresses...", (*devIter)->m_Name);
-		for(std::vector<pcap_addr_t>::iterator addrIter = (*devIter)->m_Addresses.begin(); addrIter != (*devIter)->m_Addresses.end(); addrIter++)
-		{
-			if (LoggerPP::getInstance().isDebugEnabled(PcapLogModuleRemoteDevice) && addrIter->addr != NULL)
-			{
-				char addrAsString[INET6_ADDRSTRLEN];
-				sockaddr2string(addrIter->addr, addrAsString);
-				LOG_DEBUG("Searching address %s", addrAsString);
-			}
-
-			in_addr* currAddr = sockaddr2in_addr(addrIter->addr);
-			if (currAddr == NULL)
-			{
-				LOG_DEBUG("Address is NULL");
-				continue;
-			}
-
-<<<<<<< HEAD
-			if (memcmp(currAddr, ip4Addr.toBytes(), sizeof(struct in_addr)) == 0)
-=======
-			if (currAddr->s_addr == ip4Addr.toUInt())
->>>>>>> 2b98b0a4
-			{
-				LOG_DEBUG("Found matched address!");
-				return (*devIter);
-			}
-		}
-	}
-
-	return NULL;
-}
-
-PcapRemoteDevice* PcapRemoteDeviceList::getRemoteDeviceByIP(IPv6Address ip6Addr) const
-{
-	LOG_DEBUG("Searching all remote devices in list...");
-	for(ConstRemoteDeviceListIterator devIter = m_RemoteDeviceList.begin(); devIter != m_RemoteDeviceList.end(); devIter++)
-	{
-		LOG_DEBUG("Searching device '%s'. Searching all addresses...", (*devIter)->m_Name);
-		for(std::vector<pcap_addr_t>::iterator addrIter = (*devIter)->m_Addresses.begin(); addrIter != (*devIter)->m_Addresses.end(); addrIter++)
-		{
-			if (LoggerPP::getInstance().isDebugEnabled(PcapLogModuleRemoteDevice) && addrIter->addr != NULL)
-			{
-				char addrAsString[INET6_ADDRSTRLEN];
-				sockaddr2string(addrIter->addr, addrAsString);
-				LOG_DEBUG("Searching address %s", addrAsString);
-			}
-
-			in6_addr* currAddr = sockaddr2in6_addr(addrIter->addr);
-			if (currAddr == NULL)
-			{
-				LOG_DEBUG("Address is NULL");
-				continue;
-			}
-
-			if (memcmp(currAddr, ip6Addr.toBytes(), sizeof(struct in6_addr)) == 0)
-			{
-				LOG_DEBUG("Found matched address!");
-				return (*devIter);
-			}
-		}
-	}
-
-	return NULL;
-}
-
-void PcapRemoteDeviceList::setRemoteMachineIpAddress(const IPAddress& ipAddress)
-{
-	if (ipAddress.isUnspecified())
-	{
-		LOG_ERROR("Trying to set an unspecified IP address to PcapRemoteDeviceList");
-		return;
-	}
-
-	m_RemoteMachineIpAddress = ipAddress;
-}
-
-void PcapRemoteDeviceList::setRemoteMachinePort(uint16_t port)
-{
-	m_RemoteMachinePort = port;
-}
-
-void PcapRemoteDeviceList::setRemoteAuthentication(const PcapRemoteAuthentication* remoteAuth)
-{
-	if (remoteAuth != NULL)
-		m_RemoteAuthentication = new PcapRemoteAuthentication(*remoteAuth);
-	else
-	{
-		delete m_RemoteAuthentication;
-		m_RemoteAuthentication = NULL;
-	}
-}
-
-PcapRemoteDeviceList::~PcapRemoteDeviceList()
-{
-	while (m_RemoteDeviceList.size() > 0)
-	{
-		RemoteDeviceListIterator devIter = m_RemoteDeviceList.begin();
-		delete (*devIter);
-		m_RemoteDeviceList.erase(devIter);
-	}
-
-	delete m_RemoteAuthentication;
-}
-
-} // namespace pcpp
-
-#endif // WIN32 || WINx64
+#if defined(WIN32) || defined(WINx64) || defined(PCAPPP_MINGW_ENV)
+
+#define LOG_MODULE PcapLogModuleRemoteDevice
+
+#include "PcapRemoteDeviceList.h"
+#include "Logger.h"
+#include "IpUtils.h"
+#include <ws2tcpip.h>
+
+namespace pcpp
+{
+
+PcapRemoteDeviceList* PcapRemoteDeviceList::getRemoteDeviceList(const IPAddress& ipAddress, uint16_t port)
+{
+	return PcapRemoteDeviceList::getRemoteDeviceList(ipAddress, port, NULL);
+}
+
+PcapRemoteDeviceList* PcapRemoteDeviceList::getRemoteDeviceList(const IPAddress& ipAddress, uint16_t port, PcapRemoteAuthentication* remoteAuth)
+{
+	if (ipAddress.isUnspecified())
+	{
+		LOG_ERROR("IP address is unspecified");
+		return NULL;
+	}
+
+	char portAsCharArr[6];
+	sprintf(portAsCharArr, "%d", port);
+	LOG_DEBUG("Searching remote devices on IP: %s and port: %d", ipAddress.toString().c_str(), port);
+	char remoteCaptureString[PCAP_BUF_SIZE];
+	char errbuf[PCAP_ERRBUF_SIZE];
+	if (pcap_createsrcstr(remoteCaptureString, PCAP_SRC_IFREMOTE, ipAddress.toString().c_str(), portAsCharArr, NULL, errbuf) != 0)
+	{
+		LOG_ERROR("Error in creating the remote connection string. Error was: %s", errbuf);
+		return NULL;
+	}
+
+	LOG_DEBUG("Remote capture string: %s", remoteCaptureString);
+
+	pcap_rmtauth* pRmAuth = NULL;
+	pcap_rmtauth rmAuth;
+	if (remoteAuth != NULL)
+	{
+		LOG_DEBUG("Authentication requested. Username: %s, Password: %s", remoteAuth->userName.c_str(), remoteAuth->password.c_str());
+		rmAuth = remoteAuth->getPcapRmAuth();
+		pRmAuth = &rmAuth;
+	}
+
+	pcap_if_t* interfaceList;
+	char errorBuf[PCAP_ERRBUF_SIZE];
+	if (pcap_findalldevs_ex(remoteCaptureString, pRmAuth, &interfaceList, errorBuf) < 0)
+	{
+		LOG_ERROR("Error retrieving device on remote machine. Error string is: %s", errorBuf);
+		return NULL;
+	}
+
+	PcapRemoteDeviceList* resultList = new PcapRemoteDeviceList();
+	resultList->setRemoteMachineIpAddress(ipAddress);
+	resultList->setRemoteMachinePort(port);
+	resultList->setRemoteAuthentication(remoteAuth);
+
+	pcap_if_t* currInterface = interfaceList;
+	while (currInterface != NULL)
+	{
+		PcapRemoteDevice* pNewRemoteDevice = new PcapRemoteDevice(currInterface, resultList->m_RemoteAuthentication,
+				resultList->getRemoteMachineIpAddress(), resultList->getRemoteMachinePort());
+		resultList->m_RemoteDeviceList.push_back(pNewRemoteDevice);
+		currInterface = currInterface->next;
+	}
+
+	pcap_freealldevs(interfaceList);
+	return resultList;
+}
+
+PcapRemoteDevice* PcapRemoteDeviceList::getRemoteDeviceByIP(const char* ipAddrAsString) const
+{
+	IPAddress ipAddr(ipAddrAsString);
+	if (ipAddr.isUnspecified())
+	{
+		LOG_ERROR("IP address is illegal");
+		return NULL;
+	}
+
+	return getRemoteDeviceByIP(ipAddr);
+}
+
+PcapRemoteDevice* PcapRemoteDeviceList::getRemoteDeviceByIP(const IPAddress& ipAddr) const
+{
+	return ipAddr.isIPv4() ? getRemoteDeviceByIP(ipAddr.getIPv4()) : getRemoteDeviceByIP(ipAddr.getIPv6());
+}
+
+
+PcapRemoteDevice* PcapRemoteDeviceList::getRemoteDeviceByIP(IPv4Address ip4Addr) const
+{
+	LOG_DEBUG("Searching all remote devices in list...");
+	for(ConstRemoteDeviceListIterator devIter = m_RemoteDeviceList.begin(); devIter != m_RemoteDeviceList.end(); devIter++)
+	{
+		LOG_DEBUG("Searching device '%s'. Searching all addresses...", (*devIter)->m_Name);
+		for(std::vector<pcap_addr_t>::iterator addrIter = (*devIter)->m_Addresses.begin(); addrIter != (*devIter)->m_Addresses.end(); addrIter++)
+		{
+			if (LoggerPP::getInstance().isDebugEnabled(PcapLogModuleRemoteDevice) && addrIter->addr != NULL)
+			{
+				char addrAsString[INET6_ADDRSTRLEN];
+				sockaddr2string(addrIter->addr, addrAsString);
+				LOG_DEBUG("Searching address %s", addrAsString);
+			}
+
+			in_addr* currAddr = sockaddr2in_addr(addrIter->addr);
+			if (currAddr == NULL)
+			{
+				LOG_DEBUG("Address is NULL");
+				continue;
+			}
+
+			if (currAddr->s_addr == ip4Addr.toUInt())
+			{
+				LOG_DEBUG("Found matched address!");
+				return (*devIter);
+			}
+		}
+	}
+
+	return NULL;
+}
+
+PcapRemoteDevice* PcapRemoteDeviceList::getRemoteDeviceByIP(IPv6Address ip6Addr) const
+{
+	LOG_DEBUG("Searching all remote devices in list...");
+	for(ConstRemoteDeviceListIterator devIter = m_RemoteDeviceList.begin(); devIter != m_RemoteDeviceList.end(); devIter++)
+	{
+		LOG_DEBUG("Searching device '%s'. Searching all addresses...", (*devIter)->m_Name);
+		for(std::vector<pcap_addr_t>::iterator addrIter = (*devIter)->m_Addresses.begin(); addrIter != (*devIter)->m_Addresses.end(); addrIter++)
+		{
+			if (LoggerPP::getInstance().isDebugEnabled(PcapLogModuleRemoteDevice) && addrIter->addr != NULL)
+			{
+				char addrAsString[INET6_ADDRSTRLEN];
+				sockaddr2string(addrIter->addr, addrAsString);
+				LOG_DEBUG("Searching address %s", addrAsString);
+			}
+
+			in6_addr* currAddr = sockaddr2in6_addr(addrIter->addr);
+			if (currAddr == NULL)
+			{
+				LOG_DEBUG("Address is NULL");
+				continue;
+			}
+
+			if (memcmp(currAddr, ip6Addr.toBytes(), sizeof(struct in6_addr)) == 0)
+			{
+				LOG_DEBUG("Found matched address!");
+				return (*devIter);
+			}
+		}
+	}
+
+	return NULL;
+}
+
+void PcapRemoteDeviceList::setRemoteMachineIpAddress(const IPAddress& ipAddress)
+{
+	if (ipAddress.isUnspecified())
+	{
+		LOG_ERROR("Trying to set an unspecified IP address to PcapRemoteDeviceList");
+		return;
+	}
+
+	m_RemoteMachineIpAddress = ipAddress;
+}
+
+void PcapRemoteDeviceList::setRemoteMachinePort(uint16_t port)
+{
+	m_RemoteMachinePort = port;
+}
+
+void PcapRemoteDeviceList::setRemoteAuthentication(const PcapRemoteAuthentication* remoteAuth)
+{
+	if (remoteAuth != NULL)
+		m_RemoteAuthentication = new PcapRemoteAuthentication(*remoteAuth);
+	else
+	{
+		delete m_RemoteAuthentication;
+		m_RemoteAuthentication = NULL;
+	}
+}
+
+PcapRemoteDeviceList::~PcapRemoteDeviceList()
+{
+	while (m_RemoteDeviceList.size() > 0)
+	{
+		RemoteDeviceListIterator devIter = m_RemoteDeviceList.begin();
+		delete (*devIter);
+		m_RemoteDeviceList.erase(devIter);
+	}
+
+	delete m_RemoteAuthentication;
+}
+
+} // namespace pcpp
+
+#endif // WIN32 || WINx64