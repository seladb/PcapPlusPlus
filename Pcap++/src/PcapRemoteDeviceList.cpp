#if defined(_WIN32)

#define LOG_MODULE PcapLogModuleRemoteDevice

#include "PcapRemoteDeviceList.h"
#include "Logger.h"
#include "IpUtils.h"
#include "PcapUtils.h"
#include "IpAddressUtils.h"
#include "pcap.h"
#include <array>
#include <memory>
#include <ws2tcpip.h>

namespace pcpp
{

	namespace
	{
		/**
		 * Fetches a list of all network devices on a remote machine that WinPcap/NPcap can find.
		 * @param[in] ipAddress IP address of the remote machine.
		 * @param[in] port Port to use when connecting to the remote machine.
		 * @param[in] pRmAuth Pointer to an authentication structure to use when connecting to the remote machine. Nullptr if no authentication is required.
		 * @return A smart pointer to an interface list structure.
		 * @throws std::runtime_error The system encountered an error fetching the devices.
		 */
		std::unique_ptr<pcap_if_t, internal::PcapFreeAllDevsDeleter> getAllRemotePcapDevices(const IPAddress& ipAddress, uint16_t port, pcap_rmtauth* pRmAuth = nullptr)
		{
			PCPP_LOG_DEBUG("Searching remote devices on IP: " << ipAddress << " and port: " << port);
			std::array<char, PCAP_BUF_SIZE> remoteCaptureString;
			std::array<char, PCAP_ERRBUF_SIZE> errorBuf;
			if (pcap_createsrcstr(remoteCaptureString.data(), PCAP_SRC_IFREMOTE, ipAddress.toString().c_str(),
								  std::to_string(port).c_str(), nullptr, errorBuf.data()) != 0)
			{
				throw std::runtime_error("Error creating the remote connection string. Error: " +
										 std::string(errorBuf.begin(), errorBuf.end()));
			}

			PCPP_LOG_DEBUG("Remote capture string: " << remoteCaptureString.data());

			pcap_if_t* interfaceListRaw;
			if (pcap_findalldevs_ex(remoteCaptureString.data(), pRmAuth, &interfaceListRaw, errorBuf.data()) < 0)
			{
				throw std::runtime_error("Error retrieving device on remote machine. Error: " +
										 std::string(errorBuf.begin(), errorBuf.end()));
			}
			return std::unique_ptr<pcap_if_t, internal::PcapFreeAllDevsDeleter>(interfaceListRaw);
		}
	}

PcapRemoteDeviceList::PcapRemoteDeviceList(const IPAddress& ipAddress, uint16_t port, std::shared_ptr<PcapRemoteAuthentication> remoteAuth, std::vector<PcapRemoteDevice*> deviceList)
	: m_RemoteDeviceList(std::move(deviceList))
	, m_RemoteMachineIpAddress(ipAddress)
	, m_RemoteMachinePort(port)
	, m_RemoteAuthentication(std::move(remoteAuth))
{}

PcapRemoteDeviceList* PcapRemoteDeviceList::getRemoteDeviceList(const IPAddress& ipAddress, uint16_t port)
{
	auto result = PcapRemoteDeviceList::createRemoteDeviceList(ipAddress, port);
	return result.release();
}

std::unique_ptr<PcapRemoteDeviceList> PcapRemoteDeviceList::createRemoteDeviceList(const IPAddress& ipAddress, uint16_t port)
{
	return PcapRemoteDeviceList::createRemoteDeviceList(ipAddress, port, nullptr);
}

PcapRemoteDeviceList* PcapRemoteDeviceList::getRemoteDeviceList(const IPAddress& ipAddress, uint16_t port, PcapRemoteAuthentication* remoteAuth)
{
	auto result = PcapRemoteDeviceList::createRemoteDeviceList(ipAddress, port, remoteAuth);
	return result.release();
}

std::unique_ptr<PcapRemoteDeviceList> PcapRemoteDeviceList::createRemoteDeviceList(const IPAddress& ipAddress, uint16_t port, PcapRemoteAuthentication const* remoteAuth)
{
	std::shared_ptr<PcapRemoteAuthentication> pRemoteAuthCopy;
	pcap_rmtauth* pRmAuth = nullptr;
	pcap_rmtauth rmAuth;
	if (remoteAuth != nullptr)
	{
		PCPP_LOG_DEBUG("Authentication requested. Username: " << remoteAuth->userName << ", Password: " << remoteAuth->password);
		pRemoteAuthCopy = std::make_shared<PcapRemoteAuthentication>(*remoteAuth);
		rmAuth = pRemoteAuthCopy->getPcapRmAuth();
		pRmAuth = &rmAuth;
	}

	std::unique_ptr<pcap_if_t, internal::PcapFreeAllDevsDeleter> interfaceList;
	try
	{
		interfaceList = getAllRemotePcapDevices(ipAddress, port, pRmAuth);
	}
	catch (const std::exception& e)
	{
		PCPP_LOG_ERROR(e.what());
		return nullptr;
	}

	std::vector<PcapRemoteDevice*> devices;
	try
	{
		for (pcap_if_t* currInterface = interfaceList.get(); currInterface != nullptr; currInterface = currInterface->next)
		{
			auto pNewRemoteDevice = std::unique_ptr<PcapRemoteDevice>(new PcapRemoteDevice(currInterface, pRemoteAuthCopy, ipAddress, port));
			// Release is called after pushback to prevent memory leaks if vector reallocation fails.
			// cppcheck-suppress danglingLifetime
			devices.push_back(pNewRemoteDevice.get());
			pNewRemoteDevice.release();
		}
	}
	catch (const std::exception& e)
	{
<<<<<<< HEAD
		// clang-format off
		auto pNewRemoteDevice = std::unique_ptr<PcapRemoteDevice>(
			new PcapRemoteDevice(
				currInterface,
				resultList->m_RemoteAuthentication,
				resultList->getRemoteMachineIpAddress(),
				resultList->getRemoteMachinePort()
			)
		);
		// clang-format on
		resultList->m_RemoteDeviceList.pushBack(std::move(pNewRemoteDevice));
=======
		for (auto device : devices)
		{
			delete device;
		}
		PCPP_LOG_ERROR("Error creating remote devices: " << e.what());
		return nullptr;
>>>>>>> 8841a3d2
	}

	return std::unique_ptr<PcapRemoteDeviceList>(new PcapRemoteDeviceList(ipAddress, port, pRemoteAuthCopy, devices));
}

PcapRemoteDevice* PcapRemoteDeviceList::getRemoteDeviceByIP(const std::string& ipAddrAsString) const
{
	IPAddress ipAddr;

	try
	{
		ipAddr = IPAddress(ipAddrAsString);
	}
	catch (std::exception&)
	{
		PCPP_LOG_ERROR("IP address no valid: " + ipAddrAsString);
		return nullptr;
	}

	PcapRemoteDevice* result = getRemoteDeviceByIP(ipAddr);
	return result;
}

PcapRemoteDevice* PcapRemoteDeviceList::getRemoteDeviceByIP(const IPAddress& ipAddr) const
{
	if (ipAddr.getType() == IPAddress::IPv4AddressType)
	{
		return getRemoteDeviceByIP(ipAddr.getIPv4());
	}
	else //IPAddress::IPv6AddressType
	{
		return getRemoteDeviceByIP(ipAddr.getIPv6());
	}
}


PcapRemoteDevice* PcapRemoteDeviceList::getRemoteDeviceByIP(const IPv4Address& ip4Addr) const
{
	PCPP_LOG_DEBUG("Searching all remote devices in list...");
	for(ConstRemoteDeviceListIterator devIter = m_RemoteDeviceList.begin(); devIter != m_RemoteDeviceList.end(); devIter++)
	{
		PCPP_LOG_DEBUG("Searching device '" << (*devIter)->m_Name << "'. Searching all addresses...");
		for(const auto &addrIter : (*devIter)->m_Addresses)
		{
			if (Logger::getInstance().isDebugEnabled(PcapLogModuleRemoteDevice) && addrIter.addr != NULL)
			{
				std::array<char, INET6_ADDRSTRLEN> addrAsString;
				internal::sockaddr2string(addrIter.addr, addrAsString.data(), addrAsString.size());
				PCPP_LOG_DEBUG("Searching address " << addrAsString.data());
			}

			in_addr* currAddr = internal::try_sockaddr2in_addr(addrIter.addr);
			if (currAddr == NULL)
			{
				PCPP_LOG_DEBUG("Address is NULL");
				continue;
			}

			if (*currAddr == ip4Addr)
			{
				PCPP_LOG_DEBUG("Found matched address!");
				return (*devIter);
			}
		}
	}

	return NULL;

}

PcapRemoteDevice* PcapRemoteDeviceList::getRemoteDeviceByIP(const IPv6Address& ip6Addr) const
{
	PCPP_LOG_DEBUG("Searching all remote devices in list...");
	for(ConstRemoteDeviceListIterator devIter = m_RemoteDeviceList.begin(); devIter != m_RemoteDeviceList.end(); devIter++)
	{
		PCPP_LOG_DEBUG("Searching device '" << (*devIter)->m_Name << "'. Searching all addresses...");
		for(const auto &addrIter : (*devIter)->m_Addresses)
		{
			if (Logger::getInstance().isDebugEnabled(PcapLogModuleRemoteDevice) && addrIter.addr != NULL)
			{
				std::array<char, INET6_ADDRSTRLEN> addrAsString;
				internal::sockaddr2string(addrIter.addr, addrAsString.data(), addrAsString.size());
				PCPP_LOG_DEBUG("Searching address " << addrAsString.data());
			}

			in6_addr* currAddr = internal::try_sockaddr2in6_addr(addrIter.addr);
			if (currAddr == NULL)
			{
				PCPP_LOG_DEBUG("Address is NULL");
				continue;
			}

			if (*currAddr == ip6Addr)
			{
				PCPP_LOG_DEBUG("Found matched address!");
				return (*devIter);
			}
		}
	}

	return NULL;

}

<<<<<<< HEAD
void PcapRemoteDeviceList::setRemoteMachineIpAddress(const IPAddress& ipAddress)
{
	m_RemoteMachineIpAddress = ipAddress;
}

void PcapRemoteDeviceList::setRemoteMachinePort(uint16_t port)
{
	m_RemoteMachinePort = port;
}

void PcapRemoteDeviceList::setRemoteAuthentication(const PcapRemoteAuthentication* remoteAuth)
{
	if (remoteAuth != nullptr)
		m_RemoteAuthentication = std::shared_ptr<PcapRemoteAuthentication>(new PcapRemoteAuthentication(*remoteAuth));
	else
	{
		m_RemoteAuthentication = nullptr;
=======
PcapRemoteDeviceList::~PcapRemoteDeviceList()
{
	while (m_RemoteDeviceList.size() > 0)
	{
		RemoteDeviceListIterator devIter = m_RemoteDeviceList.begin();
		delete (*devIter);
		m_RemoteDeviceList.erase(devIter);
>>>>>>> 8841a3d2
	}
}

} // namespace pcpp

#endif // _WIN32<|MERGE_RESOLUTION|>--- conflicted
+++ resolved
@@ -49,7 +49,7 @@
 		}
 	}
 
-PcapRemoteDeviceList::PcapRemoteDeviceList(const IPAddress& ipAddress, uint16_t port, std::shared_ptr<PcapRemoteAuthentication> remoteAuth, std::vector<PcapRemoteDevice*> deviceList)
+PcapRemoteDeviceList::PcapRemoteDeviceList(const IPAddress& ipAddress, uint16_t port, std::shared_ptr<PcapRemoteAuthentication> remoteAuth, PointerVector<PcapRemoteDevice> deviceList)
 	: m_RemoteDeviceList(std::move(deviceList))
 	, m_RemoteMachineIpAddress(ipAddress)
 	, m_RemoteMachinePort(port)
@@ -97,43 +97,22 @@
 		return nullptr;
 	}
 
-	std::vector<PcapRemoteDevice*> devices;
+	PointerVector<PcapRemoteDevice> devices;
 	try
 	{
 		for (pcap_if_t* currInterface = interfaceList.get(); currInterface != nullptr; currInterface = currInterface->next)
 		{
 			auto pNewRemoteDevice = std::unique_ptr<PcapRemoteDevice>(new PcapRemoteDevice(currInterface, pRemoteAuthCopy, ipAddress, port));
-			// Release is called after pushback to prevent memory leaks if vector reallocation fails.
-			// cppcheck-suppress danglingLifetime
-			devices.push_back(pNewRemoteDevice.get());
-			pNewRemoteDevice.release();
+			devices.pushBack(std::move(pNewRemoteDevice));
 		}
 	}
 	catch (const std::exception& e)
 	{
-<<<<<<< HEAD
-		// clang-format off
-		auto pNewRemoteDevice = std::unique_ptr<PcapRemoteDevice>(
-			new PcapRemoteDevice(
-				currInterface,
-				resultList->m_RemoteAuthentication,
-				resultList->getRemoteMachineIpAddress(),
-				resultList->getRemoteMachinePort()
-			)
-		);
-		// clang-format on
-		resultList->m_RemoteDeviceList.pushBack(std::move(pNewRemoteDevice));
-=======
-		for (auto device : devices)
-		{
-			delete device;
-		}
 		PCPP_LOG_ERROR("Error creating remote devices: " << e.what());
 		return nullptr;
->>>>>>> 8841a3d2
-	}
-
-	return std::unique_ptr<PcapRemoteDeviceList>(new PcapRemoteDeviceList(ipAddress, port, pRemoteAuthCopy, devices));
+	}
+
+	return std::unique_ptr<PcapRemoteDeviceList>(new PcapRemoteDeviceList(ipAddress, port, pRemoteAuthCopy, std::move(devices)));
 }
 
 PcapRemoteDevice* PcapRemoteDeviceList::getRemoteDeviceByIP(const std::string& ipAddrAsString) const
@@ -235,36 +214,6 @@
 
 }
 
-<<<<<<< HEAD
-void PcapRemoteDeviceList::setRemoteMachineIpAddress(const IPAddress& ipAddress)
-{
-	m_RemoteMachineIpAddress = ipAddress;
-}
-
-void PcapRemoteDeviceList::setRemoteMachinePort(uint16_t port)
-{
-	m_RemoteMachinePort = port;
-}
-
-void PcapRemoteDeviceList::setRemoteAuthentication(const PcapRemoteAuthentication* remoteAuth)
-{
-	if (remoteAuth != nullptr)
-		m_RemoteAuthentication = std::shared_ptr<PcapRemoteAuthentication>(new PcapRemoteAuthentication(*remoteAuth));
-	else
-	{
-		m_RemoteAuthentication = nullptr;
-=======
-PcapRemoteDeviceList::~PcapRemoteDeviceList()
-{
-	while (m_RemoteDeviceList.size() > 0)
-	{
-		RemoteDeviceListIterator devIter = m_RemoteDeviceList.begin();
-		delete (*devIter);
-		m_RemoteDeviceList.erase(devIter);
->>>>>>> 8841a3d2
-	}
-}
-
 } // namespace pcpp
 
 #endif // _WIN32