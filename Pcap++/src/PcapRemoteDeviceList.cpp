--- conflicted
+++ resolved
@@ -160,23 +160,13 @@
 		{
 			if (Logger::getInstance().isDebugEnabled(PcapLogModuleRemoteDevice) && addressInfo.addr != nullptr)
 			{
-<<<<<<< HEAD
-				char addrAsString[INET6_ADDRSTRLEN];
-				internal::sockaddr2string(addressInfo.addr, addrAsString);
-				PCPP_LOG_DEBUG("Searching address " << addrAsString);
-			}
-
-			in_addr* currAddr = internal::sockaddr2in_addr(addressInfo.addr);
+				std::array<char, INET6_ADDRSTRLEN> addrAsString;
+				internal::sockaddr2string(addressInfo.addr, addrAsString.data(), addrAsString.size());
+				PCPP_LOG_DEBUG("Searching address " << addrAsString.data());
+			}
+
+			in_addr* currAddr = internal::try_sockaddr2in_addr(addressInfo.addr);
 			if (currAddr == nullptr)
-=======
-				std::array<char, INET6_ADDRSTRLEN> addrAsString;
-				internal::sockaddr2string(addrIter.addr, addrAsString.data(), addrAsString.size());
-				PCPP_LOG_DEBUG("Searching address " << addrAsString.data());
-			}
-
-			in_addr* currAddr = internal::try_sockaddr2in_addr(addrIter.addr);
-			if (currAddr == NULL)
->>>>>>> df105a79
 			{
 				PCPP_LOG_DEBUG("Address is NULL");
 				continue;
@@ -211,23 +201,13 @@
 		{
 			if (Logger::getInstance().isDebugEnabled(PcapLogModuleRemoteDevice) && addressInfo.addr != nullptr)
 			{
-<<<<<<< HEAD
-				char addrAsString[INET6_ADDRSTRLEN];
-				internal::sockaddr2string(addressInfo.addr, addrAsString);
-				PCPP_LOG_DEBUG("Searching address " << addrAsString);
-			}
-
-			in6_addr* currAddr = internal::sockaddr2in6_addr(addressInfo.addr);
+				std::array<char, INET6_ADDRSTRLEN> addrAsString;
+				internal::sockaddr2string(addressInfo.addr, addrAsString.data(), addrAsString.size());
+				PCPP_LOG_DEBUG("Searching address " << addrAsString.data());
+			}
+
+			in6_addr* currAddr = internal::try_sockaddr2in6_addr(addressInfo.addr);
 			if (currAddr == nullptr)
-=======
-				std::array<char, INET6_ADDRSTRLEN> addrAsString;
-				internal::sockaddr2string(addrIter.addr, addrAsString.data(), addrAsString.size());
-				PCPP_LOG_DEBUG("Searching address " << addrAsString.data());
-			}
-
-			in6_addr* currAddr = internal::try_sockaddr2in6_addr(addrIter.addr);
-			if (currAddr == NULL)
->>>>>>> df105a79
 			{
 				PCPP_LOG_DEBUG("Address is NULL");
 				continue;
