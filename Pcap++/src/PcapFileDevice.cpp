#define LOG_MODULE PcapLogModuleFileDevice

#include <cerrno>
#include "PcapFileDevice.h"
#include "light_pcapng_ext.h"
#include "Logger.h"
#include "TimespecTimeval.h"
#include "pcap.h"
#include <fstream>
#include "EndianPortable.h"

namespace pcpp
{
	namespace
	{
		/// @brief Converts a light_pcapng_t* to an opaque LightPcapNgHandle*.
		/// @param pcapngHandle The light_pcapng_t* to convert.
		/// @return An pointer to the opaque handle.
		internal::LightPcapNgHandle* toLightPcapNgHandle(light_pcapng_t* pcapngHandle)
		{
			return reinterpret_cast<internal::LightPcapNgHandle*>(pcapngHandle);
		}

		/// @brief Converts an opaque LightPcapNgHandle* to a light_pcapng_t*.
		/// @param pcapngHandle The LightPcapNgHandle* to convert.
		/// @return A pointer to the light_pcapng_t.
		light_pcapng_t* toLightPcapNgT(internal::LightPcapNgHandle* pcapngHandle)
		{
			return reinterpret_cast<light_pcapng_t*>(pcapngHandle);
		}
	}  // namespace

	template <typename T, size_t N> constexpr size_t ARRAY_SIZE(T (&)[N])
	{
		return N;
	}

	struct pcap_file_header
	{
		uint32_t magic;
		uint16_t version_major;
		uint16_t version_minor;
		int32_t thiszone;
		uint32_t sigfigs;
		uint32_t snaplen;
		uint32_t linktype;
	};

	struct packet_header
	{
		uint32_t tv_sec;
		uint32_t tv_usec;
		uint32_t caplen;
		uint32_t len;
	};

	static bool checkNanoSupport()
	{
#if defined(PCAP_TSTAMP_PRECISION_NANO)
		return true;
#else
		PCPP_LOG_DEBUG(
		    "PcapPlusPlus was compiled without nano precision support which requires libpcap > 1.5.1. Please "
		    "recompile PcapPlusPlus with nano precision support to use this feature. Using default microsecond precision");
		return false;
#endif
	}

	// ~~~~~~~~~~~~~~~~~~~
	// IFileDevice members
	// ~~~~~~~~~~~~~~~~~~~

	IFileDevice::IFileDevice(const std::string& fileName) : IPcapDevice()
	{
		m_FileName = fileName;
	}

	IFileDevice::~IFileDevice()
	{
		IFileDevice::close();
	}

	std::string IFileDevice::getFileName() const
	{
		return m_FileName;
	}

	void IFileDevice::close()
	{
		if (m_PcapDescriptor != nullptr)
		{
			m_PcapDescriptor = nullptr;
			PCPP_LOG_DEBUG("Successfully closed file reader device for filename '" << m_FileName << "'");
		}

		m_DeviceOpened = false;
	}

	void IFileDevice::getStatistics(PcapStats& stats) const
	{
		PCPP_LOG_DEBUG("Statistics requested for file device for filename '" << m_FileName << "'");
		stats.packetsRecv = m_NumOfPacketsProcessed;
		stats.packetsDrop = m_NumOfPacketsDropped;
		stats.packetsDropByInterface = 0;
	}

	void IFileDevice::resetStatisticCounters()
	{
		m_NumOfPacketsProcessed = 0;
		m_NumOfPacketsDropped = 0;
	}

	// ~~~~~~~~~~~~~~~~~~~~~~~~~
	// IFileReaderDevice members
	// ~~~~~~~~~~~~~~~~~~~~~~~~~

	IFileReaderDevice::IFileReaderDevice(const std::string& fileName) : IFileDevice(fileName)
	{}

	IFileReaderDevice* IFileReaderDevice::getReader(const std::string& fileName)
	{
		const auto extensionPos = fileName.find_last_of('.');
		const auto fileExtension = extensionPos != std::string::npos ? fileName.substr(extensionPos) : "";

		if (fileExtension == ".pcapng" || fileExtension == ".zstd" || fileExtension == ".zst")
			return new PcapNgFileReaderDevice(fileName);
		else if (fileExtension == ".snoop")
			return new SnoopFileReaderDevice(fileName);

		return new PcapFileReaderDevice(fileName);
	}

	uint64_t IFileReaderDevice::getFileSize() const
	{
		std::ifstream fileStream(m_FileName.c_str(), std::ifstream::ate | std::ifstream::binary);
		return fileStream.tellg();
	}

	int IFileReaderDevice::getNextPackets(RawPacketVector& packetVec, int numOfPacketsToRead)
	{
		int numOfPacketsRead = 0;

		for (; numOfPacketsToRead < 0 || numOfPacketsRead < numOfPacketsToRead; numOfPacketsRead++)
		{
			RawPacket* newPacket = new RawPacket();
			bool packetRead = getNextPacket(*newPacket);
			if (packetRead)
			{
				packetVec.pushBack(newPacket);
			}
			else
			{
				delete newPacket;
				break;
			}
		}

		return numOfPacketsRead;
	}

	// ~~~~~~~~~~~~~~~~~~~~~~~~~
	// IFileWriterDevice members
	// ~~~~~~~~~~~~~~~~~~~~~~~~~

	IFileWriterDevice::IFileWriterDevice(const std::string& fileName) : IFileDevice(fileName)
	{}

	// ~~~~~~~~~~~~~~~~~~~~~~~~~~~~
	// PcapFileReaderDevice members
	// ~~~~~~~~~~~~~~~~~~~~~~~~~~~~

	bool PcapFileReaderDevice::open()
	{
		resetStatisticCounters();

		if (m_PcapDescriptor != nullptr)
		{
			PCPP_LOG_DEBUG("Pcap descriptor already opened. Nothing to do");
			return true;
		}

		char errbuf[PCAP_ERRBUF_SIZE];
#if defined(PCAP_TSTAMP_PRECISION_NANO)
		auto pcapDescriptor = internal::PcapHandle(
		    pcap_open_offline_with_tstamp_precision(m_FileName.c_str(), PCAP_TSTAMP_PRECISION_NANO, errbuf));
#else
		auto pcapDescriptor = internal::PcapHandle(pcap_open_offline(m_FileName.c_str(), errbuf));
#endif
		if (pcapDescriptor == nullptr)
		{
			PCPP_LOG_ERROR("Cannot open file reader device for filename '" << m_FileName << "': " << errbuf);
			m_DeviceOpened = false;
			return false;
		}

		int linkLayer = pcap_datalink(pcapDescriptor.get());
		if (!RawPacket::isLinkTypeValid(linkLayer))
		{
			PCPP_LOG_ERROR("Invalid link layer (" << linkLayer << ") for reader device filename '" << m_FileName
			                                      << "'");
			m_DeviceOpened = false;
			return false;
		}

		m_PcapLinkLayerType = static_cast<LinkLayerType>(linkLayer);

#if defined(PCAP_TSTAMP_PRECISION_NANO)
		m_Precision = static_cast<FileTimestampPrecision>(pcap_get_tstamp_precision(pcapDescriptor.get()));
		std::string precisionStr =
		    (m_Precision == FileTimestampPrecision::Nanoseconds) ? "nanoseconds" : "microseconds";
#else
		m_Precision = FileTimestampPrecision::Microseconds;
		std::string precisionStr = "microseconds";
#endif
		PCPP_LOG_DEBUG("Successfully opened file reader device for filename '" << m_FileName << "' with precision "
		                                                                       << precisionStr);
		m_PcapDescriptor = std::move(pcapDescriptor);
		m_DeviceOpened = true;
		return true;
	}

	bool PcapFileReaderDevice::isNanoSecondPrecisionSupported()
	{
		return checkNanoSupport();
	}

	bool PcapFileReaderDevice::getNextPacket(RawPacket& rawPacket)
	{
		rawPacket.clear();
		if (m_PcapDescriptor == nullptr)
		{
			PCPP_LOG_ERROR("File device '" << m_FileName << "' not opened");
			return false;
		}
		pcap_pkthdr pkthdr;
		const uint8_t* pPacketData = pcap_next(m_PcapDescriptor.get(), &pkthdr);
		if (pPacketData == nullptr)
		{
			PCPP_LOG_DEBUG("Packet could not be read. Probably end-of-file");
			return false;
		}

		uint8_t* pMyPacketData = new uint8_t[pkthdr.caplen];
		memcpy(pMyPacketData, pPacketData, pkthdr.caplen);
#if defined(PCAP_TSTAMP_PRECISION_NANO)
		// because we opened with nano second precision 'tv_usec' is actually nanos
		timespec ts = { pkthdr.ts.tv_sec, static_cast<long>(pkthdr.ts.tv_usec) };
#else
		struct timeval ts = pkthdr.ts;
#endif
		if (!rawPacket.setRawData(pMyPacketData, pkthdr.caplen, ts, static_cast<LinkLayerType>(m_PcapLinkLayerType),
		                          pkthdr.len))
		{
			PCPP_LOG_ERROR("Couldn't set data to raw packet");
			return false;
		}
		reportPacketProcessed();
		return true;
	}

	// ~~~~~~~~~~~~~~~~~~~~~~~~~~~~
	// PcapFileWriterDevice members
	// ~~~~~~~~~~~~~~~~~~~~~~~~~~~~

	PcapFileWriterDevice::PcapFileWriterDevice(const std::string& fileName, LinkLayerType linkLayerType,
	                                           bool nanosecondsPrecision)
	    : IFileWriterDevice(fileName)
	{
		m_PcapDumpHandler = nullptr;
		m_PcapLinkLayerType = linkLayerType;
		m_AppendMode = false;
#if defined(PCAP_TSTAMP_PRECISION_NANO)
		m_Precision = nanosecondsPrecision ? FileTimestampPrecision::Nanoseconds : FileTimestampPrecision::Microseconds;
#else
		if (nanosecondsPrecision)
		{
			PCPP_LOG_ERROR(
			    "PcapPlusPlus was compiled without nano precision support which requires libpcap > 1.5.1. Please "
			    "recompile PcapPlusPlus with nano precision support to use this feature. Using default microsecond precision");
		}
		m_Precision = FileTimestampPrecision::Microseconds;
#endif
		m_File = nullptr;
	}

	void PcapFileWriterDevice::closeFile()
	{
		if (m_AppendMode && m_File != nullptr)
		{
			fclose(m_File);
			m_File = nullptr;
		}
	}

	bool PcapFileWriterDevice::writePacket(RawPacket const& packet)
	{
		if ((!m_AppendMode && m_PcapDescriptor == nullptr) || (m_PcapDumpHandler == nullptr))
		{
			PCPP_LOG_ERROR("Device not opened");
			reportPacketDropped();
			return false;
		}

		if (packet.getLinkLayerType() != m_PcapLinkLayerType)
		{
			PCPP_LOG_ERROR("Cannot write a packet with a different link layer type");
			reportPacketDropped();
			return false;
		}

		pcap_pkthdr pktHdr;
		pktHdr.caplen = packet.getRawDataLen();
		pktHdr.len = packet.getFrameLength();
		timespec packet_timestamp = packet.getPacketTimeStamp();
#if defined(PCAP_TSTAMP_PRECISION_NANO)
		if (m_Precision != FileTimestampPrecision::Nanoseconds)
		{
			pktHdr.ts = internal::toTimeval(packet_timestamp);
		}
		else
		{
			pktHdr.ts.tv_sec = packet_timestamp.tv_sec;
			pktHdr.ts.tv_usec = packet_timestamp.tv_nsec;
		}
#else
		pktHdr.ts = internal::toTimeval(packet_timestamp);
#endif
		if (!m_AppendMode)
			pcap_dump(reinterpret_cast<uint8_t*>(m_PcapDumpHandler), &pktHdr, packet.getRawData());
		else
		{
			// Below are actually the lines run by pcap_dump. The reason I had to put them instead pcap_dump is that on
			// Windows using WinPcap/Npcap you can't pass pointers between libraries compiled with different compilers.
			// In this case - PcapPlusPlus and WinPcap/Npcap weren't compiled with the same compiler so it's impossible
			// to fopen a file in PcapPlusPlus, pass the pointer to WinPcap/Npcap and use the FILE* pointer there. Doing
			// this throws an exception. So the only option when implementing append to pcap is to write all relevant
			// WinPcap/Npcap code that handles opening/closing/writing to pcap files inside PcapPlusPlus code

			// the reason to create this packet_header struct is timeval has different sizes in 32-bit and 64-bit
			// systems, but pcap format uses the 32-bit timeval version, so we need to align timeval to that
			packet_header pktHdrTemp;
			pktHdrTemp.tv_sec = pktHdr.ts.tv_sec;
			pktHdrTemp.tv_usec = pktHdr.ts.tv_usec;
			pktHdrTemp.caplen = pktHdr.caplen;
			pktHdrTemp.len = pktHdr.len;
			fwrite(&pktHdrTemp, sizeof(pktHdrTemp), 1, m_File);
			fwrite(packet.getRawData(), pktHdrTemp.caplen, 1, m_File);
		}
		PCPP_LOG_DEBUG("Packet written successfully to '" << m_FileName << "'");
		reportPacketProcessed();
		return true;
	}

	bool PcapFileWriterDevice::writePackets(const RawPacketVector& packets)
	{
		for (auto packet : packets)
		{
			if (!writePacket(*packet))
				return false;
		}

		return true;
	}

	bool PcapFileWriterDevice::isNanoSecondPrecisionSupported()
	{
		return checkNanoSupport();
	}

	bool PcapFileWriterDevice::open()
	{
		return open(false);
	}

	bool PcapFileWriterDevice::open(bool appendMode)
	{
		if (isOpened())
		{
			// TODO: Ambiguity in API
			//   If appendMode is required but the file is already opened in write mode.
			PCPP_LOG_DEBUG("Pcap descriptor already opened. Nothing to do");
			return true;
		}

		if (appendMode)
		{
			return openAppend();
		}
		else
		{
			return openWrite();
		}
	}

	bool PcapFileWriterDevice::openWrite()
	{
		m_AppendMode = false;

		switch (m_PcapLinkLayerType)
		{
		case LINKTYPE_RAW:
		case LINKTYPE_DLT_RAW2:
			PCPP_LOG_ERROR(
			    "The only Raw IP link type supported in libpcap/WinPcap/Npcap is LINKTYPE_DLT_RAW1, please use that instead");
			return false;
		default:
			break;
		}

		resetStatisticCounters();

#if defined(PCAP_TSTAMP_PRECISION_NANO)
		auto pcapDescriptor = internal::PcapHandle(pcap_open_dead_with_tstamp_precision(
		    m_PcapLinkLayerType, PCPP_MAX_PACKET_SIZE, static_cast<int>(m_Precision)));
#else
		auto pcapDescriptor = internal::PcapHandle(pcap_open_dead(m_PcapLinkLayerType, PCPP_MAX_PACKET_SIZE));
#endif
		if (pcapDescriptor == nullptr)
		{
			PCPP_LOG_ERROR("Error opening file writer device for file '" << m_FileName
			                                                             << "': pcap_open_dead returned nullptr");
			m_DeviceOpened = false;
			return false;
		}

		m_PcapDumpHandler = pcap_dump_open(pcapDescriptor.get(), m_FileName.c_str());
		if (m_PcapDumpHandler == nullptr)
		{
			PCPP_LOG_ERROR("Error opening file writer device for file '"
			               << m_FileName << "': pcap_dump_open returned nullptr with error: '"
			               << pcapDescriptor.getLastError() << "'");
			m_DeviceOpened = false;
			return false;
		}

		m_PcapDescriptor = std::move(pcapDescriptor);
		m_DeviceOpened = true;
		PCPP_LOG_DEBUG("File writer device for file '" << m_FileName << "' opened successfully");
		return true;
	}

	bool PcapFileWriterDevice::openAppend()
	{
		m_AppendMode = true;

#if !defined(_WIN32)
		m_File = fopen(m_FileName.c_str(), "r+");
#else
		m_File = fopen(m_FileName.c_str(), "rb+");
#endif

		if (m_File == nullptr)
		{
			PCPP_LOG_ERROR("Cannot open '" << m_FileName << "' for reading and writing");
			return false;
		}

		pcap_file_header pcapFileHeader;
		int amountRead = fread(&pcapFileHeader, 1, sizeof(pcapFileHeader), m_File);
		if (amountRead != sizeof(pcap_file_header))
		{
			if (ferror(m_File))
				PCPP_LOG_ERROR("Cannot read pcap header from file '" << m_FileName << "', error was: " << errno);
			else
				PCPP_LOG_ERROR("Cannot read pcap header from file '" << m_FileName << "', unknown error");

			closeFile();
			return false;
		}

		LinkLayerType linkLayerType = static_cast<LinkLayerType>(pcapFileHeader.linktype);
		if (linkLayerType != m_PcapLinkLayerType)
		{
			PCPP_LOG_ERROR(
			    "Pcap file has a different link layer type than the one chosen in PcapFileWriterDevice c'tor, "
			    << linkLayerType << ", " << m_PcapLinkLayerType);
			closeFile();
			return false;
		}

		if (fseek(m_File, 0, SEEK_END) == -1)
		{
			PCPP_LOG_ERROR("Cannot read pcap file '" << m_FileName << "' to it's end, error was: " << errno);
			closeFile();
			return false;
		}

		m_PcapDumpHandler = reinterpret_cast<pcap_dumper_t*>(m_File);

		m_DeviceOpened = true;
		PCPP_LOG_DEBUG("File writer device for file '" << m_FileName << "' opened successfully in append mode");
		return true;
	}

	void PcapFileWriterDevice::flush()
	{
		if (!m_DeviceOpened)
			return;

		if (!m_AppendMode && pcap_dump_flush(m_PcapDumpHandler) == -1)
		{
			PCPP_LOG_ERROR("Error while flushing the packets to file");
		}
		// in append mode it's impossible to use pcap_dump_flush, see comment above pcap_dump
		else if (m_AppendMode && fflush(m_File) == EOF)
		{
			PCPP_LOG_ERROR("Error while flushing the packets to file");
		}
	}

	void PcapFileWriterDevice::close()
	{
		if (!m_DeviceOpened)
			return;

		flush();

		IFileDevice::close();

		if (!m_AppendMode && m_PcapDumpHandler != nullptr)
		{
			pcap_dump_close(m_PcapDumpHandler);
		}
		else if (m_AppendMode && m_File != nullptr)
		{
			// in append mode it's impossible to use pcap_dump_close, see comment above pcap_dump
			fclose(m_File);
		}

		m_PcapDumpHandler = nullptr;
		m_File = nullptr;
		PCPP_LOG_DEBUG("File writer closed for file '" << m_FileName << "'");
	}

<<<<<<< HEAD
	// ~~~~~~~~~~~~~~~~~~~~~~~~~~~~
	// SnoopFileReaderDevice members
	// ~~~~~~~~~~~~~~~~~~~~~~~~~~~~

	SnoopFileReaderDevice::~SnoopFileReaderDevice()
	{
		m_snoopFile.close();
	}

	bool SnoopFileReaderDevice::open()
	{
		resetStatisticCounters();

		m_snoopFile.open(m_FileName.c_str(), std::ifstream::binary);
		if (!m_snoopFile.is_open())
		{
			PCPP_LOG_ERROR("Cannot open snoop reader device for filename '" << m_FileName << "'");
			m_snoopFile.close();
			return false;
		}

		snoop_file_header_t snoop_file_header;
		m_snoopFile.read((char*)&snoop_file_header, sizeof(snoop_file_header_t));
		if (!m_snoopFile)
		{
			PCPP_LOG_ERROR("Cannot read snoop file header for '" << m_FileName << "'");
			m_snoopFile.close();
			return false;
		}

		if (be64toh(snoop_file_header.identification_pattern) != 0x736e6f6f70000000 &&
		    be32toh(snoop_file_header.version_number) == 2)
			return false;

		// From https://datatracker.ietf.org/doc/html/rfc1761
		static const pcpp::LinkLayerType snoop_encap[] = {
			LINKTYPE_ETHERNET,   /// IEEE 802.3
			LINKTYPE_NULL,       /// IEEE 802.4 Token Bus
			LINKTYPE_IEEE802_5,  /// IEEE 802.5
			LINKTYPE_NULL,       /// IEEE 802.6 Metro Net
			LINKTYPE_ETHERNET,   /// Ethernet
			LINKTYPE_C_HDLC,     /// HDLC
			LINKTYPE_NULL,       /// Character Synchronous, e.g. bisync
			LINKTYPE_NULL,       /// IBM Channel-to-Channel
			LINKTYPE_FDDI        /// FDDI
		};
		uint32_t datalink_type = be32toh(snoop_file_header.datalink_type);
		if (datalink_type > ARRAY_SIZE(snoop_encap) - 1)
		{
			PCPP_LOG_ERROR("Cannot read data link type for '" << m_FileName << "'");
			m_snoopFile.close();
			return false;
		}

		m_PcapLinkLayerType = snoop_encap[datalink_type];

		PCPP_LOG_DEBUG("Successfully opened file reader device for filename '" << m_FileName << "'");
		m_DeviceOpened = true;
		return true;
	}

	bool SnoopFileReaderDevice::getNextPacket(RawPacket& rawPacket)
	{
		rawPacket.clear();
		if (m_DeviceOpened != true)
		{
			PCPP_LOG_ERROR("File device '" << m_FileName << "' not opened");
			return false;
		}
		snoop_packet_header_t snoop_packet_header;
		m_snoopFile.read((char*)&snoop_packet_header, sizeof(snoop_packet_header_t));
		if (!m_snoopFile)
		{
			return false;
		}
		size_t packetSize = be32toh(snoop_packet_header.included_length);
		if (packetSize > 15000)
		{
			return false;
		}
		std::unique_ptr<char[]> packetData = std::make_unique<char[]>(packetSize);
		m_snoopFile.read(packetData.get(), packetSize);
		if (!m_snoopFile)
		{
			return false;
		}
		timespec ts = { static_cast<time_t>(be32toh(snoop_packet_header.time_sec)),
			            static_cast<long>(be32toh(snoop_packet_header.time_usec)) * 1000 };
		if (!rawPacket.setRawData((const uint8_t*)packetData.release(), packetSize, ts,
		                          static_cast<LinkLayerType>(m_PcapLinkLayerType)))
		{
			PCPP_LOG_ERROR("Couldn't set data to raw packet");
			return false;
		}
		size_t pad = be32toh(snoop_packet_header.packet_record_length) -
		             (sizeof(snoop_packet_header_t) + be32toh(snoop_packet_header.included_length));
		m_snoopFile.ignore(pad);
		if (!m_snoopFile)
		{
			return false;
		}

		reportPacketProcessed();
		return true;
	}

	void SnoopFileReaderDevice::close()
	{
		m_snoopFile.close();
		m_DeviceOpened = false;
		PCPP_LOG_DEBUG("File reader closed for file '" << m_FileName << "'");
=======
	void PcapFileWriterDevice::getStatistics(PcapStats& stats) const
	{
		stats.packetsRecv = m_NumOfPacketsWritten;
		stats.packetsDrop = m_NumOfPacketsNotWritten;
		stats.packetsDropByInterface = 0;
		PCPP_LOG_DEBUG("Statistics received for writer device for filename '" << m_FileName << "'");
>>>>>>> 92dc7424
	}

	// ~~~~~~~~~~~~~~~~~~~~~~~~~~~~~~
	// PcapNgFileReaderDevice members
	// ~~~~~~~~~~~~~~~~~~~~~~~~~~~~~~

	PcapNgFileReaderDevice::PcapNgFileReaderDevice(const std::string& fileName) : IFileReaderDevice(fileName)
	{
		m_LightPcapNg = nullptr;
	}

	bool PcapNgFileReaderDevice::open()
	{
		resetStatisticCounters();

		if (m_LightPcapNg != nullptr)
		{
			PCPP_LOG_DEBUG("pcapng descriptor already opened. Nothing to do");
			return true;
		}

		m_LightPcapNg = toLightPcapNgHandle(light_pcapng_open_read(m_FileName.c_str(), LIGHT_FALSE));
		if (m_LightPcapNg == nullptr)
		{
			PCPP_LOG_ERROR("Cannot open pcapng reader device for filename '" << m_FileName << "'");
			m_DeviceOpened = false;
			return false;
		}

		PCPP_LOG_DEBUG("Successfully opened pcapng reader device for filename '" << m_FileName << "'");
		m_DeviceOpened = true;
		return true;
	}

	bool PcapNgFileReaderDevice::getNextPacket(RawPacket& rawPacket, std::string& packetComment)
	{
		rawPacket.clear();
		packetComment = "";

		if (m_LightPcapNg == nullptr)
		{
			PCPP_LOG_ERROR("Pcapng file device '" << m_FileName << "' not opened");
			return false;
		}

		light_packet_header pktHeader;
		const uint8_t* pktData = nullptr;

		if (!light_get_next_packet(toLightPcapNgT(m_LightPcapNg), &pktHeader, &pktData))
		{
			PCPP_LOG_DEBUG("Packet could not be read. Probably end-of-file");
			return false;
		}

		while (!m_BpfWrapper.matchPacketWithFilter(pktData, pktHeader.captured_length, pktHeader.timestamp,
		                                           pktHeader.data_link))
		{
			if (!light_get_next_packet(toLightPcapNgT(m_LightPcapNg), &pktHeader, &pktData))
			{
				PCPP_LOG_DEBUG("Packet could not be read. Probably end-of-file");
				return false;
			}
		}

		uint8_t* myPacketData = new uint8_t[pktHeader.captured_length];
		memcpy(myPacketData, pktData, pktHeader.captured_length);
		const LinkLayerType linkType = static_cast<LinkLayerType>(pktHeader.data_link);
		if (linkType == LinkLayerType::LINKTYPE_INVALID)
		{
			PCPP_LOG_ERROR("Link layer type of raw packet could not be determined");
		}

		if (!rawPacket.setRawData(myPacketData, pktHeader.captured_length, pktHeader.timestamp, linkType,
		                          pktHeader.original_length))
		{
			PCPP_LOG_ERROR("Couldn't set data to raw packet");
			return false;
		}

		if (pktHeader.comment != nullptr && pktHeader.comment_length > 0)
			packetComment = std::string(pktHeader.comment, pktHeader.comment_length);

		reportPacketProcessed();
		return true;
	}

	bool PcapNgFileReaderDevice::getNextPacket(RawPacket& rawPacket)
	{
		std::string temp;
		return getNextPacket(rawPacket, temp);
	}

	bool PcapNgFileReaderDevice::setFilter(std::string filterAsString)
	{
		return m_BpfWrapper.setFilter(filterAsString);
	}

	void PcapNgFileReaderDevice::close()
	{
		if (m_LightPcapNg == nullptr)
			return;

		light_pcapng_close(toLightPcapNgT(m_LightPcapNg));
		m_LightPcapNg = nullptr;

		m_DeviceOpened = false;
		PCPP_LOG_DEBUG("File reader closed for file '" << m_FileName << "'");
	}

	std::string PcapNgFileReaderDevice::getOS() const
	{
		if (m_LightPcapNg == nullptr)
		{
			PCPP_LOG_ERROR("Pcapng file device '" << m_FileName << "' not opened");
			return {};
		}

		light_pcapng_file_info* fileInfo = light_pcang_get_file_info(toLightPcapNgT(m_LightPcapNg));
		if (fileInfo == nullptr || fileInfo->os_desc == nullptr || fileInfo->os_desc_size == 0)
			return {};

		return std::string(fileInfo->os_desc, fileInfo->os_desc_size);
	}

	std::string PcapNgFileReaderDevice::getHardware() const
	{
		if (m_LightPcapNg == nullptr)
		{
			PCPP_LOG_ERROR("Pcapng file device '" << m_FileName << "' not opened");
			return {};
		}

		light_pcapng_file_info* fileInfo = light_pcang_get_file_info(toLightPcapNgT(m_LightPcapNg));
		if (fileInfo == nullptr || fileInfo->hardware_desc == nullptr || fileInfo->hardware_desc_size == 0)
			return {};

		return std::string(fileInfo->hardware_desc, fileInfo->hardware_desc_size);
	}

	std::string PcapNgFileReaderDevice::getCaptureApplication() const
	{
		if (m_LightPcapNg == nullptr)
		{
			PCPP_LOG_ERROR("Pcapng file device '" << m_FileName << "' not opened");
			return {};
		}

		light_pcapng_file_info* fileInfo = light_pcang_get_file_info(toLightPcapNgT(m_LightPcapNg));
		if (fileInfo == nullptr || fileInfo->user_app_desc == nullptr || fileInfo->user_app_desc_size == 0)
			return {};

		return std::string(fileInfo->user_app_desc, fileInfo->user_app_desc_size);
	}

	std::string PcapNgFileReaderDevice::getCaptureFileComment() const
	{
		if (m_LightPcapNg == nullptr)
		{
			PCPP_LOG_ERROR("Pcapng file device '" << m_FileName << "' not opened");
			return {};
		}

		light_pcapng_file_info* fileInfo = light_pcang_get_file_info(toLightPcapNgT(m_LightPcapNg));
		if (fileInfo == nullptr || fileInfo->file_comment == nullptr || fileInfo->file_comment_size == 0)
			return {};

		return std::string(fileInfo->file_comment, fileInfo->file_comment_size);
	}

	// ~~~~~~~~~~~~~~~~~~~~~~~~~~~~~~
	// PcapNgFileWriterDevice members
	// ~~~~~~~~~~~~~~~~~~~~~~~~~~~~~~

	PcapNgFileWriterDevice::PcapNgFileWriterDevice(const std::string& fileName, int compressionLevel)
	    : IFileWriterDevice(fileName)
	{
		m_LightPcapNg = nullptr;
		m_CompressionLevel = compressionLevel;
	}

	bool PcapNgFileWriterDevice::writePacket(RawPacket const& packet, const std::string& comment)
	{
		if (m_LightPcapNg == nullptr)
		{
			PCPP_LOG_ERROR("Device not opened");
			reportPacketDropped();
			return false;
		}

		if (!m_BpfWrapper.matchPacketWithFilter(&packet))
		{
			return false;
		}

		light_packet_header pktHeader;
		pktHeader.captured_length = packet.getRawDataLen();
		pktHeader.original_length = packet.getFrameLength();
		pktHeader.timestamp = packet.getPacketTimeStamp();
		pktHeader.data_link = static_cast<uint16_t>(packet.getLinkLayerType());
		pktHeader.interface_id = 0;
		if (!comment.empty())
		{
			pktHeader.comment = const_cast<char*>(comment.c_str());
			pktHeader.comment_length = static_cast<uint16_t>(comment.size());
		}
		else
		{
			pktHeader.comment = nullptr;
			pktHeader.comment_length = 0;
		}

		const uint8_t* pktData = packet.getRawData();

		light_write_packet(toLightPcapNgT(m_LightPcapNg), &pktHeader, pktData);
		reportPacketProcessed();
		return true;
	}

	bool PcapNgFileWriterDevice::writePacket(RawPacket const& packet)
	{
		return writePacket(packet, std::string());
	}

	bool PcapNgFileWriterDevice::writePackets(const RawPacketVector& packets)
	{
		for (RawPacketVector::ConstVectorIterator iter = packets.begin(); iter != packets.end(); iter++)
		{
			if (!writePacket(**iter))
				return false;
		}

		return true;
	}

	bool PcapNgFileWriterDevice::open()
	{
		return openWrite();
	}

	bool PcapNgFileWriterDevice::open(bool appendMode)
	{
		return appendMode ? openAppend() : openWrite();
	}

	bool PcapNgFileWriterDevice::open(const std::string& os, const std::string& hardware, const std::string& captureApp,
	                                  const std::string& fileComment)
	{
		PcapNgMetadata metadata;
		metadata.os = os;
		metadata.hardware = hardware;
		metadata.captureApplication = captureApp;
		metadata.comment = fileComment;
		return openWrite(&metadata);
	}

	bool PcapNgFileWriterDevice::openWrite(PcapNgMetadata const* metadata)
	{
		// TODO: Ambiguity in the API
		//   If the user calls open() and then open(true) - should we close the first one or report failure?
		//   Currently the method reports a success, but the opened device would not match the appendMode.
		if (m_LightPcapNg != nullptr)
		{
			PCPP_LOG_DEBUG("Pcap-ng descriptor already opened. Nothing to do");
			return true;
		}

		resetStatisticCounters();

		light_pcapng_file_info* info;
		if (metadata == nullptr)
		{
			info = light_create_default_file_info();
		}
		else
		{
			info = light_create_file_info(metadata->os.c_str(), metadata->hardware.c_str(),
			                              metadata->captureApplication.c_str(), metadata->comment.c_str());
		}

		m_LightPcapNg = toLightPcapNgHandle(light_pcapng_open_write(m_FileName.c_str(), info, m_CompressionLevel));
		if (m_LightPcapNg == nullptr)
		{
			PCPP_LOG_ERROR("Error opening file writer device for file '"
			               << m_FileName << "': light_pcapng_open_write returned nullptr");

			light_free_file_info(info);

			m_DeviceOpened = false;
			return false;
		}

		m_DeviceOpened = true;
		PCPP_LOG_DEBUG("pcap-ng writer device for file '" << m_FileName << "' opened successfully");
		return true;
	}

	bool PcapNgFileWriterDevice::openAppend()
	{
		// TODO: Ambiguity in the API
		//   If the user calls open() and then open(true) - should we close the first one or report failure?
		//   Currently the method reports a success, but the opened device would not match the appendMode.
		if (m_LightPcapNg != nullptr)
		{
			PCPP_LOG_DEBUG("Pcap-ng descriptor already opened. Nothing to do");
			return true;
		}

		resetStatisticCounters();

		m_LightPcapNg = toLightPcapNgHandle(light_pcapng_open_append(m_FileName.c_str()));
		if (m_LightPcapNg == nullptr)
		{
			PCPP_LOG_ERROR("Error opening file writer device in append mode for file '"
			               << m_FileName << "': light_pcapng_open_append returned nullptr");
			m_DeviceOpened = false;
			return false;
		}

		m_DeviceOpened = true;
		PCPP_LOG_DEBUG("pcap-ng writer device for file '" << m_FileName << "' opened successfully");
		return true;
	}

	void PcapNgFileWriterDevice::flush()
	{
		if (!m_DeviceOpened || m_LightPcapNg == nullptr)
			return;

		light_pcapng_flush(toLightPcapNgT(m_LightPcapNg));
		PCPP_LOG_DEBUG("File writer flushed to file '" << m_FileName << "'");
	}

	void PcapNgFileWriterDevice::close()
	{
		if (m_LightPcapNg == nullptr)
			return;

		light_pcapng_close(toLightPcapNgT(m_LightPcapNg));
		m_LightPcapNg = nullptr;

		m_DeviceOpened = false;
		PCPP_LOG_DEBUG("File writer closed for file '" << m_FileName << "'");
	}

	bool PcapNgFileWriterDevice::setFilter(std::string filterAsString)
	{
		return m_BpfWrapper.setFilter(filterAsString);
	}

	// ~~~~~~~~~~~~~~~~~~~~~~~~~~~~
	// SnoopFileReaderDevice members
	// ~~~~~~~~~~~~~~~~~~~~~~~~~~~~

	SnoopFileReaderDevice::~SnoopFileReaderDevice()
	{
		m_snoopFile.close();
	}

	bool SnoopFileReaderDevice::open()
	{
		m_NumOfPacketsRead = 0;
		m_NumOfPacketsNotParsed = 0;

		m_snoopFile.open(m_FileName.c_str(), std::ifstream::binary);
		if (!m_snoopFile.is_open())
		{
			PCPP_LOG_ERROR("Cannot open snoop reader device for filename '" << m_FileName << "'");
			m_snoopFile.close();
			return false;
		}

		snoop_file_header_t snoop_file_header;
		m_snoopFile.read((char*)&snoop_file_header, sizeof(snoop_file_header_t));
		if (!m_snoopFile)
		{
			PCPP_LOG_ERROR("Cannot read snoop file header for '" << m_FileName << "'");
			m_snoopFile.close();
			return false;
		}

		if (be64toh(snoop_file_header.identification_pattern) != 0x736e6f6f70000000 &&
		    be32toh(snoop_file_header.version_number) == 2)
			return false;

		// From https://datatracker.ietf.org/doc/html/rfc1761
		static const pcpp::LinkLayerType snoop_encap[] = {
			LINKTYPE_ETHERNET,   /// IEEE 802.3
			LINKTYPE_NULL,       /// IEEE 802.4 Token Bus
			LINKTYPE_IEEE802_5,  /// IEEE 802.5
			LINKTYPE_NULL,       /// IEEE 802.6 Metro Net
			LINKTYPE_ETHERNET,   /// Ethernet
			LINKTYPE_C_HDLC,     /// HDLC
			LINKTYPE_NULL,       /// Character Synchronous, e.g. bisync
			LINKTYPE_NULL,       /// IBM Channel-to-Channel
			LINKTYPE_FDDI        /// FDDI
		};
		uint32_t datalink_type = be32toh(snoop_file_header.datalink_type);
		if (datalink_type > ARRAY_SIZE(snoop_encap) - 1)
		{
			PCPP_LOG_ERROR("Cannot read data link type for '" << m_FileName << "'");
			m_snoopFile.close();
			return false;
		}

		m_PcapLinkLayerType = snoop_encap[datalink_type];

		PCPP_LOG_DEBUG("Successfully opened file reader device for filename '" << m_FileName << "'");
		m_DeviceOpened = true;
		return true;
	}

	void SnoopFileReaderDevice::getStatistics(PcapStats& stats) const
	{
		stats.packetsRecv = m_NumOfPacketsRead;
		stats.packetsDrop = m_NumOfPacketsNotParsed;
		stats.packetsDropByInterface = 0;
		PCPP_LOG_DEBUG("Statistics received for reader device for filename '" << m_FileName << "'");
	}

	bool SnoopFileReaderDevice::getNextPacket(RawPacket& rawPacket)
	{
		rawPacket.clear();
		if (m_DeviceOpened != true)
		{
			PCPP_LOG_ERROR("File device '" << m_FileName << "' not opened");
			return false;
		}
		snoop_packet_header_t snoop_packet_header;
		m_snoopFile.read((char*)&snoop_packet_header, sizeof(snoop_packet_header_t));
		if (!m_snoopFile)
		{
			return false;
		}
		size_t packetSize = be32toh(snoop_packet_header.included_length);
		if (packetSize > 15000)
		{
			return false;
		}
		std::unique_ptr<char[]> packetData = std::make_unique<char[]>(packetSize);
		m_snoopFile.read(packetData.get(), packetSize);
		if (!m_snoopFile)
		{
			return false;
		}
		timespec ts = { static_cast<time_t>(be32toh(snoop_packet_header.time_sec)),
			            static_cast<long>(be32toh(snoop_packet_header.time_usec)) * 1000 };
		if (!rawPacket.setRawData((const uint8_t*)packetData.release(), packetSize, ts,
		                          static_cast<LinkLayerType>(m_PcapLinkLayerType)))
		{
			PCPP_LOG_ERROR("Couldn't set data to raw packet");
			return false;
		}
		size_t pad = be32toh(snoop_packet_header.packet_record_length) -
		             (sizeof(snoop_packet_header_t) + be32toh(snoop_packet_header.included_length));
		m_snoopFile.ignore(pad);
		if (!m_snoopFile)
		{
			return false;
		}

		m_NumOfPacketsRead++;
		return true;
	}

	void SnoopFileReaderDevice::close()
	{
		m_snoopFile.close();
		m_DeviceOpened = false;
		PCPP_LOG_DEBUG("File reader closed for file '" << m_FileName << "'");
	}
}  // namespace pcpp<|MERGE_RESOLUTION|>--- conflicted
+++ resolved
@@ -532,7 +532,353 @@
 		PCPP_LOG_DEBUG("File writer closed for file '" << m_FileName << "'");
 	}
 
-<<<<<<< HEAD
+	// ~~~~~~~~~~~~~~~~~~~~~~~~~~~~~~
+	// PcapNgFileReaderDevice members
+	// ~~~~~~~~~~~~~~~~~~~~~~~~~~~~~~
+
+	PcapNgFileReaderDevice::PcapNgFileReaderDevice(const std::string& fileName) : IFileReaderDevice(fileName)
+	{
+		m_LightPcapNg = nullptr;
+	}
+
+	bool PcapNgFileReaderDevice::open()
+	{
+		resetStatisticCounters();
+
+		if (m_LightPcapNg != nullptr)
+		{
+			PCPP_LOG_DEBUG("pcapng descriptor already opened. Nothing to do");
+			return true;
+		}
+
+		m_LightPcapNg = toLightPcapNgHandle(light_pcapng_open_read(m_FileName.c_str(), LIGHT_FALSE));
+		if (m_LightPcapNg == nullptr)
+		{
+			PCPP_LOG_ERROR("Cannot open pcapng reader device for filename '" << m_FileName << "'");
+			m_DeviceOpened = false;
+			return false;
+		}
+
+		PCPP_LOG_DEBUG("Successfully opened pcapng reader device for filename '" << m_FileName << "'");
+		m_DeviceOpened = true;
+		return true;
+	}
+
+	bool PcapNgFileReaderDevice::getNextPacket(RawPacket& rawPacket, std::string& packetComment)
+	{
+		rawPacket.clear();
+		packetComment = "";
+
+		if (m_LightPcapNg == nullptr)
+		{
+			PCPP_LOG_ERROR("Pcapng file device '" << m_FileName << "' not opened");
+			return false;
+		}
+
+		light_packet_header pktHeader;
+		const uint8_t* pktData = nullptr;
+
+		if (!light_get_next_packet(toLightPcapNgT(m_LightPcapNg), &pktHeader, &pktData))
+		{
+			PCPP_LOG_DEBUG("Packet could not be read. Probably end-of-file");
+			return false;
+		}
+
+		while (!m_BpfWrapper.matchPacketWithFilter(pktData, pktHeader.captured_length, pktHeader.timestamp,
+		                                           pktHeader.data_link))
+		{
+			if (!light_get_next_packet(toLightPcapNgT(m_LightPcapNg), &pktHeader, &pktData))
+			{
+				PCPP_LOG_DEBUG("Packet could not be read. Probably end-of-file");
+				return false;
+			}
+		}
+
+		uint8_t* myPacketData = new uint8_t[pktHeader.captured_length];
+		memcpy(myPacketData, pktData, pktHeader.captured_length);
+		const LinkLayerType linkType = static_cast<LinkLayerType>(pktHeader.data_link);
+		if (linkType == LinkLayerType::LINKTYPE_INVALID)
+		{
+			PCPP_LOG_ERROR("Link layer type of raw packet could not be determined");
+		}
+
+		if (!rawPacket.setRawData(myPacketData, pktHeader.captured_length, pktHeader.timestamp, linkType,
+		                          pktHeader.original_length))
+		{
+			PCPP_LOG_ERROR("Couldn't set data to raw packet");
+			return false;
+		}
+
+		if (pktHeader.comment != nullptr && pktHeader.comment_length > 0)
+			packetComment = std::string(pktHeader.comment, pktHeader.comment_length);
+
+		reportPacketProcessed();
+		return true;
+	}
+
+	bool PcapNgFileReaderDevice::getNextPacket(RawPacket& rawPacket)
+	{
+		std::string temp;
+		return getNextPacket(rawPacket, temp);
+	}
+
+	bool PcapNgFileReaderDevice::setFilter(std::string filterAsString)
+	{
+		return m_BpfWrapper.setFilter(filterAsString);
+	}
+
+	void PcapNgFileReaderDevice::close()
+	{
+		if (m_LightPcapNg == nullptr)
+			return;
+
+		light_pcapng_close(toLightPcapNgT(m_LightPcapNg));
+		m_LightPcapNg = nullptr;
+
+		m_DeviceOpened = false;
+		PCPP_LOG_DEBUG("File reader closed for file '" << m_FileName << "'");
+	}
+
+	std::string PcapNgFileReaderDevice::getOS() const
+	{
+		if (m_LightPcapNg == nullptr)
+		{
+			PCPP_LOG_ERROR("Pcapng file device '" << m_FileName << "' not opened");
+			return {};
+		}
+
+		light_pcapng_file_info* fileInfo = light_pcang_get_file_info(toLightPcapNgT(m_LightPcapNg));
+		if (fileInfo == nullptr || fileInfo->os_desc == nullptr || fileInfo->os_desc_size == 0)
+			return {};
+
+		return std::string(fileInfo->os_desc, fileInfo->os_desc_size);
+	}
+
+	std::string PcapNgFileReaderDevice::getHardware() const
+	{
+		if (m_LightPcapNg == nullptr)
+		{
+			PCPP_LOG_ERROR("Pcapng file device '" << m_FileName << "' not opened");
+			return {};
+		}
+
+		light_pcapng_file_info* fileInfo = light_pcang_get_file_info(toLightPcapNgT(m_LightPcapNg));
+		if (fileInfo == nullptr || fileInfo->hardware_desc == nullptr || fileInfo->hardware_desc_size == 0)
+			return {};
+
+		return std::string(fileInfo->hardware_desc, fileInfo->hardware_desc_size);
+	}
+
+	std::string PcapNgFileReaderDevice::getCaptureApplication() const
+	{
+		if (m_LightPcapNg == nullptr)
+		{
+			PCPP_LOG_ERROR("Pcapng file device '" << m_FileName << "' not opened");
+			return {};
+		}
+
+		light_pcapng_file_info* fileInfo = light_pcang_get_file_info(toLightPcapNgT(m_LightPcapNg));
+		if (fileInfo == nullptr || fileInfo->user_app_desc == nullptr || fileInfo->user_app_desc_size == 0)
+			return {};
+
+		return std::string(fileInfo->user_app_desc, fileInfo->user_app_desc_size);
+	}
+
+	std::string PcapNgFileReaderDevice::getCaptureFileComment() const
+	{
+		if (m_LightPcapNg == nullptr)
+		{
+			PCPP_LOG_ERROR("Pcapng file device '" << m_FileName << "' not opened");
+			return {};
+		}
+
+		light_pcapng_file_info* fileInfo = light_pcang_get_file_info(toLightPcapNgT(m_LightPcapNg));
+		if (fileInfo == nullptr || fileInfo->file_comment == nullptr || fileInfo->file_comment_size == 0)
+			return {};
+
+		return std::string(fileInfo->file_comment, fileInfo->file_comment_size);
+	}
+
+	// ~~~~~~~~~~~~~~~~~~~~~~~~~~~~~~
+	// PcapNgFileWriterDevice members
+	// ~~~~~~~~~~~~~~~~~~~~~~~~~~~~~~
+
+	PcapNgFileWriterDevice::PcapNgFileWriterDevice(const std::string& fileName, int compressionLevel)
+	    : IFileWriterDevice(fileName)
+	{
+		m_LightPcapNg = nullptr;
+		m_CompressionLevel = compressionLevel;
+	}
+
+	bool PcapNgFileWriterDevice::writePacket(RawPacket const& packet, const std::string& comment)
+	{
+		if (m_LightPcapNg == nullptr)
+		{
+			PCPP_LOG_ERROR("Device not opened");
+			reportPacketDropped();
+			return false;
+		}
+
+		if (!m_BpfWrapper.matchPacketWithFilter(&packet))
+		{
+			return false;
+		}
+
+		light_packet_header pktHeader;
+		pktHeader.captured_length = packet.getRawDataLen();
+		pktHeader.original_length = packet.getFrameLength();
+		pktHeader.timestamp = packet.getPacketTimeStamp();
+		pktHeader.data_link = static_cast<uint16_t>(packet.getLinkLayerType());
+		pktHeader.interface_id = 0;
+		if (!comment.empty())
+		{
+			pktHeader.comment = const_cast<char*>(comment.c_str());
+			pktHeader.comment_length = static_cast<uint16_t>(comment.size());
+		}
+		else
+		{
+			pktHeader.comment = nullptr;
+			pktHeader.comment_length = 0;
+		}
+
+		const uint8_t* pktData = packet.getRawData();
+
+		light_write_packet(toLightPcapNgT(m_LightPcapNg), &pktHeader, pktData);
+		reportPacketProcessed();
+		return true;
+	}
+
+	bool PcapNgFileWriterDevice::writePacket(RawPacket const& packet)
+	{
+		return writePacket(packet, std::string());
+	}
+
+	bool PcapNgFileWriterDevice::writePackets(const RawPacketVector& packets)
+	{
+		for (RawPacketVector::ConstVectorIterator iter = packets.begin(); iter != packets.end(); iter++)
+		{
+			if (!writePacket(**iter))
+				return false;
+		}
+
+		return true;
+	}
+
+	bool PcapNgFileWriterDevice::open()
+	{
+		return openWrite();
+	}
+
+	bool PcapNgFileWriterDevice::open(bool appendMode)
+	{
+		return appendMode ? openAppend() : openWrite();
+	}
+
+	bool PcapNgFileWriterDevice::open(const std::string& os, const std::string& hardware, const std::string& captureApp,
+	                                  const std::string& fileComment)
+	{
+		PcapNgMetadata metadata;
+		metadata.os = os;
+		metadata.hardware = hardware;
+		metadata.captureApplication = captureApp;
+		metadata.comment = fileComment;
+		return openWrite(&metadata);
+	}
+
+	bool PcapNgFileWriterDevice::openWrite(PcapNgMetadata const* metadata)
+	{
+		// TODO: Ambiguity in the API
+		//   If the user calls open() and then open(true) - should we close the first one or report failure?
+		//   Currently the method reports a success, but the opened device would not match the appendMode.
+		if (m_LightPcapNg != nullptr)
+		{
+			PCPP_LOG_DEBUG("Pcap-ng descriptor already opened. Nothing to do");
+			return true;
+		}
+
+		resetStatisticCounters();
+
+		light_pcapng_file_info* info;
+		if (metadata == nullptr)
+		{
+			info = light_create_default_file_info();
+		}
+		else
+		{
+			info = light_create_file_info(metadata->os.c_str(), metadata->hardware.c_str(),
+			                              metadata->captureApplication.c_str(), metadata->comment.c_str());
+		}
+
+		m_LightPcapNg = toLightPcapNgHandle(light_pcapng_open_write(m_FileName.c_str(), info, m_CompressionLevel));
+		if (m_LightPcapNg == nullptr)
+		{
+			PCPP_LOG_ERROR("Error opening file writer device for file '"
+			               << m_FileName << "': light_pcapng_open_write returned nullptr");
+
+			light_free_file_info(info);
+
+			m_DeviceOpened = false;
+			return false;
+		}
+
+		m_DeviceOpened = true;
+		PCPP_LOG_DEBUG("pcap-ng writer device for file '" << m_FileName << "' opened successfully");
+		return true;
+	}
+
+	bool PcapNgFileWriterDevice::openAppend()
+	{
+		// TODO: Ambiguity in the API
+		//   If the user calls open() and then open(true) - should we close the first one or report failure?
+		//   Currently the method reports a success, but the opened device would not match the appendMode.
+		if (m_LightPcapNg != nullptr)
+		{
+			PCPP_LOG_DEBUG("Pcap-ng descriptor already opened. Nothing to do");
+			return true;
+		}
+
+		resetStatisticCounters();
+
+		m_LightPcapNg = toLightPcapNgHandle(light_pcapng_open_append(m_FileName.c_str()));
+		if (m_LightPcapNg == nullptr)
+		{
+			PCPP_LOG_ERROR("Error opening file writer device in append mode for file '"
+			               << m_FileName << "': light_pcapng_open_append returned nullptr");
+			m_DeviceOpened = false;
+			return false;
+		}
+
+		m_DeviceOpened = true;
+		PCPP_LOG_DEBUG("pcap-ng writer device for file '" << m_FileName << "' opened successfully");
+		return true;
+	}
+
+	void PcapNgFileWriterDevice::flush()
+	{
+		if (!m_DeviceOpened || m_LightPcapNg == nullptr)
+			return;
+
+		light_pcapng_flush(toLightPcapNgT(m_LightPcapNg));
+		PCPP_LOG_DEBUG("File writer flushed to file '" << m_FileName << "'");
+	}
+
+	void PcapNgFileWriterDevice::close()
+	{
+		if (m_LightPcapNg == nullptr)
+			return;
+
+		light_pcapng_close(toLightPcapNgT(m_LightPcapNg));
+		m_LightPcapNg = nullptr;
+
+		m_DeviceOpened = false;
+		PCPP_LOG_DEBUG("File writer closed for file '" << m_FileName << "'");
+	}
+
+	bool PcapNgFileWriterDevice::setFilter(std::string filterAsString)
+	{
+		return m_BpfWrapper.setFilter(filterAsString);
+	}
+
 	// ~~~~~~~~~~~~~~~~~~~~~~~~~~~~
 	// SnoopFileReaderDevice members
 	// ~~~~~~~~~~~~~~~~~~~~~~~~~~~~
@@ -544,7 +890,8 @@
 
 	bool SnoopFileReaderDevice::open()
 	{
-		resetStatisticCounters();
+		m_NumOfPacketsRead = 0;
+		m_NumOfPacketsNotParsed = 0;
 
 		m_snoopFile.open(m_FileName.c_str(), std::ifstream::binary);
 		if (!m_snoopFile.is_open())
@@ -635,7 +982,7 @@
 			return false;
 		}
 
-		reportPacketProcessed();
+		m_NumOfPacketsRead++;
 		return true;
 	}
 
@@ -644,482 +991,5 @@
 		m_snoopFile.close();
 		m_DeviceOpened = false;
 		PCPP_LOG_DEBUG("File reader closed for file '" << m_FileName << "'");
-=======
-	void PcapFileWriterDevice::getStatistics(PcapStats& stats) const
-	{
-		stats.packetsRecv = m_NumOfPacketsWritten;
-		stats.packetsDrop = m_NumOfPacketsNotWritten;
-		stats.packetsDropByInterface = 0;
-		PCPP_LOG_DEBUG("Statistics received for writer device for filename '" << m_FileName << "'");
->>>>>>> 92dc7424
-	}
-
-	// ~~~~~~~~~~~~~~~~~~~~~~~~~~~~~~
-	// PcapNgFileReaderDevice members
-	// ~~~~~~~~~~~~~~~~~~~~~~~~~~~~~~
-
-	PcapNgFileReaderDevice::PcapNgFileReaderDevice(const std::string& fileName) : IFileReaderDevice(fileName)
-	{
-		m_LightPcapNg = nullptr;
-	}
-
-	bool PcapNgFileReaderDevice::open()
-	{
-		resetStatisticCounters();
-
-		if (m_LightPcapNg != nullptr)
-		{
-			PCPP_LOG_DEBUG("pcapng descriptor already opened. Nothing to do");
-			return true;
-		}
-
-		m_LightPcapNg = toLightPcapNgHandle(light_pcapng_open_read(m_FileName.c_str(), LIGHT_FALSE));
-		if (m_LightPcapNg == nullptr)
-		{
-			PCPP_LOG_ERROR("Cannot open pcapng reader device for filename '" << m_FileName << "'");
-			m_DeviceOpened = false;
-			return false;
-		}
-
-		PCPP_LOG_DEBUG("Successfully opened pcapng reader device for filename '" << m_FileName << "'");
-		m_DeviceOpened = true;
-		return true;
-	}
-
-	bool PcapNgFileReaderDevice::getNextPacket(RawPacket& rawPacket, std::string& packetComment)
-	{
-		rawPacket.clear();
-		packetComment = "";
-
-		if (m_LightPcapNg == nullptr)
-		{
-			PCPP_LOG_ERROR("Pcapng file device '" << m_FileName << "' not opened");
-			return false;
-		}
-
-		light_packet_header pktHeader;
-		const uint8_t* pktData = nullptr;
-
-		if (!light_get_next_packet(toLightPcapNgT(m_LightPcapNg), &pktHeader, &pktData))
-		{
-			PCPP_LOG_DEBUG("Packet could not be read. Probably end-of-file");
-			return false;
-		}
-
-		while (!m_BpfWrapper.matchPacketWithFilter(pktData, pktHeader.captured_length, pktHeader.timestamp,
-		                                           pktHeader.data_link))
-		{
-			if (!light_get_next_packet(toLightPcapNgT(m_LightPcapNg), &pktHeader, &pktData))
-			{
-				PCPP_LOG_DEBUG("Packet could not be read. Probably end-of-file");
-				return false;
-			}
-		}
-
-		uint8_t* myPacketData = new uint8_t[pktHeader.captured_length];
-		memcpy(myPacketData, pktData, pktHeader.captured_length);
-		const LinkLayerType linkType = static_cast<LinkLayerType>(pktHeader.data_link);
-		if (linkType == LinkLayerType::LINKTYPE_INVALID)
-		{
-			PCPP_LOG_ERROR("Link layer type of raw packet could not be determined");
-		}
-
-		if (!rawPacket.setRawData(myPacketData, pktHeader.captured_length, pktHeader.timestamp, linkType,
-		                          pktHeader.original_length))
-		{
-			PCPP_LOG_ERROR("Couldn't set data to raw packet");
-			return false;
-		}
-
-		if (pktHeader.comment != nullptr && pktHeader.comment_length > 0)
-			packetComment = std::string(pktHeader.comment, pktHeader.comment_length);
-
-		reportPacketProcessed();
-		return true;
-	}
-
-	bool PcapNgFileReaderDevice::getNextPacket(RawPacket& rawPacket)
-	{
-		std::string temp;
-		return getNextPacket(rawPacket, temp);
-	}
-
-	bool PcapNgFileReaderDevice::setFilter(std::string filterAsString)
-	{
-		return m_BpfWrapper.setFilter(filterAsString);
-	}
-
-	void PcapNgFileReaderDevice::close()
-	{
-		if (m_LightPcapNg == nullptr)
-			return;
-
-		light_pcapng_close(toLightPcapNgT(m_LightPcapNg));
-		m_LightPcapNg = nullptr;
-
-		m_DeviceOpened = false;
-		PCPP_LOG_DEBUG("File reader closed for file '" << m_FileName << "'");
-	}
-
-	std::string PcapNgFileReaderDevice::getOS() const
-	{
-		if (m_LightPcapNg == nullptr)
-		{
-			PCPP_LOG_ERROR("Pcapng file device '" << m_FileName << "' not opened");
-			return {};
-		}
-
-		light_pcapng_file_info* fileInfo = light_pcang_get_file_info(toLightPcapNgT(m_LightPcapNg));
-		if (fileInfo == nullptr || fileInfo->os_desc == nullptr || fileInfo->os_desc_size == 0)
-			return {};
-
-		return std::string(fileInfo->os_desc, fileInfo->os_desc_size);
-	}
-
-	std::string PcapNgFileReaderDevice::getHardware() const
-	{
-		if (m_LightPcapNg == nullptr)
-		{
-			PCPP_LOG_ERROR("Pcapng file device '" << m_FileName << "' not opened");
-			return {};
-		}
-
-		light_pcapng_file_info* fileInfo = light_pcang_get_file_info(toLightPcapNgT(m_LightPcapNg));
-		if (fileInfo == nullptr || fileInfo->hardware_desc == nullptr || fileInfo->hardware_desc_size == 0)
-			return {};
-
-		return std::string(fileInfo->hardware_desc, fileInfo->hardware_desc_size);
-	}
-
-	std::string PcapNgFileReaderDevice::getCaptureApplication() const
-	{
-		if (m_LightPcapNg == nullptr)
-		{
-			PCPP_LOG_ERROR("Pcapng file device '" << m_FileName << "' not opened");
-			return {};
-		}
-
-		light_pcapng_file_info* fileInfo = light_pcang_get_file_info(toLightPcapNgT(m_LightPcapNg));
-		if (fileInfo == nullptr || fileInfo->user_app_desc == nullptr || fileInfo->user_app_desc_size == 0)
-			return {};
-
-		return std::string(fileInfo->user_app_desc, fileInfo->user_app_desc_size);
-	}
-
-	std::string PcapNgFileReaderDevice::getCaptureFileComment() const
-	{
-		if (m_LightPcapNg == nullptr)
-		{
-			PCPP_LOG_ERROR("Pcapng file device '" << m_FileName << "' not opened");
-			return {};
-		}
-
-		light_pcapng_file_info* fileInfo = light_pcang_get_file_info(toLightPcapNgT(m_LightPcapNg));
-		if (fileInfo == nullptr || fileInfo->file_comment == nullptr || fileInfo->file_comment_size == 0)
-			return {};
-
-		return std::string(fileInfo->file_comment, fileInfo->file_comment_size);
-	}
-
-	// ~~~~~~~~~~~~~~~~~~~~~~~~~~~~~~
-	// PcapNgFileWriterDevice members
-	// ~~~~~~~~~~~~~~~~~~~~~~~~~~~~~~
-
-	PcapNgFileWriterDevice::PcapNgFileWriterDevice(const std::string& fileName, int compressionLevel)
-	    : IFileWriterDevice(fileName)
-	{
-		m_LightPcapNg = nullptr;
-		m_CompressionLevel = compressionLevel;
-	}
-
-	bool PcapNgFileWriterDevice::writePacket(RawPacket const& packet, const std::string& comment)
-	{
-		if (m_LightPcapNg == nullptr)
-		{
-			PCPP_LOG_ERROR("Device not opened");
-			reportPacketDropped();
-			return false;
-		}
-
-		if (!m_BpfWrapper.matchPacketWithFilter(&packet))
-		{
-			return false;
-		}
-
-		light_packet_header pktHeader;
-		pktHeader.captured_length = packet.getRawDataLen();
-		pktHeader.original_length = packet.getFrameLength();
-		pktHeader.timestamp = packet.getPacketTimeStamp();
-		pktHeader.data_link = static_cast<uint16_t>(packet.getLinkLayerType());
-		pktHeader.interface_id = 0;
-		if (!comment.empty())
-		{
-			pktHeader.comment = const_cast<char*>(comment.c_str());
-			pktHeader.comment_length = static_cast<uint16_t>(comment.size());
-		}
-		else
-		{
-			pktHeader.comment = nullptr;
-			pktHeader.comment_length = 0;
-		}
-
-		const uint8_t* pktData = packet.getRawData();
-
-		light_write_packet(toLightPcapNgT(m_LightPcapNg), &pktHeader, pktData);
-		reportPacketProcessed();
-		return true;
-	}
-
-	bool PcapNgFileWriterDevice::writePacket(RawPacket const& packet)
-	{
-		return writePacket(packet, std::string());
-	}
-
-	bool PcapNgFileWriterDevice::writePackets(const RawPacketVector& packets)
-	{
-		for (RawPacketVector::ConstVectorIterator iter = packets.begin(); iter != packets.end(); iter++)
-		{
-			if (!writePacket(**iter))
-				return false;
-		}
-
-		return true;
-	}
-
-	bool PcapNgFileWriterDevice::open()
-	{
-		return openWrite();
-	}
-
-	bool PcapNgFileWriterDevice::open(bool appendMode)
-	{
-		return appendMode ? openAppend() : openWrite();
-	}
-
-	bool PcapNgFileWriterDevice::open(const std::string& os, const std::string& hardware, const std::string& captureApp,
-	                                  const std::string& fileComment)
-	{
-		PcapNgMetadata metadata;
-		metadata.os = os;
-		metadata.hardware = hardware;
-		metadata.captureApplication = captureApp;
-		metadata.comment = fileComment;
-		return openWrite(&metadata);
-	}
-
-	bool PcapNgFileWriterDevice::openWrite(PcapNgMetadata const* metadata)
-	{
-		// TODO: Ambiguity in the API
-		//   If the user calls open() and then open(true) - should we close the first one or report failure?
-		//   Currently the method reports a success, but the opened device would not match the appendMode.
-		if (m_LightPcapNg != nullptr)
-		{
-			PCPP_LOG_DEBUG("Pcap-ng descriptor already opened. Nothing to do");
-			return true;
-		}
-
-		resetStatisticCounters();
-
-		light_pcapng_file_info* info;
-		if (metadata == nullptr)
-		{
-			info = light_create_default_file_info();
-		}
-		else
-		{
-			info = light_create_file_info(metadata->os.c_str(), metadata->hardware.c_str(),
-			                              metadata->captureApplication.c_str(), metadata->comment.c_str());
-		}
-
-		m_LightPcapNg = toLightPcapNgHandle(light_pcapng_open_write(m_FileName.c_str(), info, m_CompressionLevel));
-		if (m_LightPcapNg == nullptr)
-		{
-			PCPP_LOG_ERROR("Error opening file writer device for file '"
-			               << m_FileName << "': light_pcapng_open_write returned nullptr");
-
-			light_free_file_info(info);
-
-			m_DeviceOpened = false;
-			return false;
-		}
-
-		m_DeviceOpened = true;
-		PCPP_LOG_DEBUG("pcap-ng writer device for file '" << m_FileName << "' opened successfully");
-		return true;
-	}
-
-	bool PcapNgFileWriterDevice::openAppend()
-	{
-		// TODO: Ambiguity in the API
-		//   If the user calls open() and then open(true) - should we close the first one or report failure?
-		//   Currently the method reports a success, but the opened device would not match the appendMode.
-		if (m_LightPcapNg != nullptr)
-		{
-			PCPP_LOG_DEBUG("Pcap-ng descriptor already opened. Nothing to do");
-			return true;
-		}
-
-		resetStatisticCounters();
-
-		m_LightPcapNg = toLightPcapNgHandle(light_pcapng_open_append(m_FileName.c_str()));
-		if (m_LightPcapNg == nullptr)
-		{
-			PCPP_LOG_ERROR("Error opening file writer device in append mode for file '"
-			               << m_FileName << "': light_pcapng_open_append returned nullptr");
-			m_DeviceOpened = false;
-			return false;
-		}
-
-		m_DeviceOpened = true;
-		PCPP_LOG_DEBUG("pcap-ng writer device for file '" << m_FileName << "' opened successfully");
-		return true;
-	}
-
-	void PcapNgFileWriterDevice::flush()
-	{
-		if (!m_DeviceOpened || m_LightPcapNg == nullptr)
-			return;
-
-		light_pcapng_flush(toLightPcapNgT(m_LightPcapNg));
-		PCPP_LOG_DEBUG("File writer flushed to file '" << m_FileName << "'");
-	}
-
-	void PcapNgFileWriterDevice::close()
-	{
-		if (m_LightPcapNg == nullptr)
-			return;
-
-		light_pcapng_close(toLightPcapNgT(m_LightPcapNg));
-		m_LightPcapNg = nullptr;
-
-		m_DeviceOpened = false;
-		PCPP_LOG_DEBUG("File writer closed for file '" << m_FileName << "'");
-	}
-
-	bool PcapNgFileWriterDevice::setFilter(std::string filterAsString)
-	{
-		return m_BpfWrapper.setFilter(filterAsString);
-	}
-
-	// ~~~~~~~~~~~~~~~~~~~~~~~~~~~~
-	// SnoopFileReaderDevice members
-	// ~~~~~~~~~~~~~~~~~~~~~~~~~~~~
-
-	SnoopFileReaderDevice::~SnoopFileReaderDevice()
-	{
-		m_snoopFile.close();
-	}
-
-	bool SnoopFileReaderDevice::open()
-	{
-		m_NumOfPacketsRead = 0;
-		m_NumOfPacketsNotParsed = 0;
-
-		m_snoopFile.open(m_FileName.c_str(), std::ifstream::binary);
-		if (!m_snoopFile.is_open())
-		{
-			PCPP_LOG_ERROR("Cannot open snoop reader device for filename '" << m_FileName << "'");
-			m_snoopFile.close();
-			return false;
-		}
-
-		snoop_file_header_t snoop_file_header;
-		m_snoopFile.read((char*)&snoop_file_header, sizeof(snoop_file_header_t));
-		if (!m_snoopFile)
-		{
-			PCPP_LOG_ERROR("Cannot read snoop file header for '" << m_FileName << "'");
-			m_snoopFile.close();
-			return false;
-		}
-
-		if (be64toh(snoop_file_header.identification_pattern) != 0x736e6f6f70000000 &&
-		    be32toh(snoop_file_header.version_number) == 2)
-			return false;
-
-		// From https://datatracker.ietf.org/doc/html/rfc1761
-		static const pcpp::LinkLayerType snoop_encap[] = {
-			LINKTYPE_ETHERNET,   /// IEEE 802.3
-			LINKTYPE_NULL,       /// IEEE 802.4 Token Bus
-			LINKTYPE_IEEE802_5,  /// IEEE 802.5
-			LINKTYPE_NULL,       /// IEEE 802.6 Metro Net
-			LINKTYPE_ETHERNET,   /// Ethernet
-			LINKTYPE_C_HDLC,     /// HDLC
-			LINKTYPE_NULL,       /// Character Synchronous, e.g. bisync
-			LINKTYPE_NULL,       /// IBM Channel-to-Channel
-			LINKTYPE_FDDI        /// FDDI
-		};
-		uint32_t datalink_type = be32toh(snoop_file_header.datalink_type);
-		if (datalink_type > ARRAY_SIZE(snoop_encap) - 1)
-		{
-			PCPP_LOG_ERROR("Cannot read data link type for '" << m_FileName << "'");
-			m_snoopFile.close();
-			return false;
-		}
-
-		m_PcapLinkLayerType = snoop_encap[datalink_type];
-
-		PCPP_LOG_DEBUG("Successfully opened file reader device for filename '" << m_FileName << "'");
-		m_DeviceOpened = true;
-		return true;
-	}
-
-	void SnoopFileReaderDevice::getStatistics(PcapStats& stats) const
-	{
-		stats.packetsRecv = m_NumOfPacketsRead;
-		stats.packetsDrop = m_NumOfPacketsNotParsed;
-		stats.packetsDropByInterface = 0;
-		PCPP_LOG_DEBUG("Statistics received for reader device for filename '" << m_FileName << "'");
-	}
-
-	bool SnoopFileReaderDevice::getNextPacket(RawPacket& rawPacket)
-	{
-		rawPacket.clear();
-		if (m_DeviceOpened != true)
-		{
-			PCPP_LOG_ERROR("File device '" << m_FileName << "' not opened");
-			return false;
-		}
-		snoop_packet_header_t snoop_packet_header;
-		m_snoopFile.read((char*)&snoop_packet_header, sizeof(snoop_packet_header_t));
-		if (!m_snoopFile)
-		{
-			return false;
-		}
-		size_t packetSize = be32toh(snoop_packet_header.included_length);
-		if (packetSize > 15000)
-		{
-			return false;
-		}
-		std::unique_ptr<char[]> packetData = std::make_unique<char[]>(packetSize);
-		m_snoopFile.read(packetData.get(), packetSize);
-		if (!m_snoopFile)
-		{
-			return false;
-		}
-		timespec ts = { static_cast<time_t>(be32toh(snoop_packet_header.time_sec)),
-			            static_cast<long>(be32toh(snoop_packet_header.time_usec)) * 1000 };
-		if (!rawPacket.setRawData((const uint8_t*)packetData.release(), packetSize, ts,
-		                          static_cast<LinkLayerType>(m_PcapLinkLayerType)))
-		{
-			PCPP_LOG_ERROR("Couldn't set data to raw packet");
-			return false;
-		}
-		size_t pad = be32toh(snoop_packet_header.packet_record_length) -
-		             (sizeof(snoop_packet_header_t) + be32toh(snoop_packet_header.included_length));
-		m_snoopFile.ignore(pad);
-		if (!m_snoopFile)
-		{
-			return false;
-		}
-
-		m_NumOfPacketsRead++;
-		return true;
-	}
-
-	void SnoopFileReaderDevice::close()
-	{
-		m_snoopFile.close();
-		m_DeviceOpened = false;
-		PCPP_LOG_DEBUG("File reader closed for file '" << m_FileName << "'");
 	}
 }  // namespace pcpp