--- conflicted
+++ resolved
@@ -291,77 +291,16 @@
 		bool openAppend();
 	};
 
-<<<<<<< HEAD
-	/// @class SnoopFileReaderDevice
-	/// A class for opening a snoop file in read-only mode. This class enable to open the file and read all packets,
-	/// packet-by-packet
-	class SnoopFileReaderDevice : public IFileReaderDevice
-	{
-	private:
-#pragma pack(1)
-		/// File format header.
-		typedef struct
-		{
-			uint64_t identification_pattern;
-			uint32_t version_number;
-			uint32_t datalink_type;
-		} snoop_file_header_t;
-
-		/// Packet record header.
-		typedef struct
-		{
-			uint32_t original_length;       ///< original packet length
-			uint32_t included_length;       ///< saved packet length
-			uint32_t packet_record_length;  ///< total record length
-			uint32_t ndrops_cumulative;     ///< cumulative drops
-			uint32_t time_sec;              ///< timestamp
-			uint32_t time_usec;             ///< microsecond timestamp
-		} snoop_packet_header_t;
-#pragma pack()
-
-		LinkLayerType m_PcapLinkLayerType;
-		std::ifstream m_snoopFile;
-
-		// private copy c'tor
-		SnoopFileReaderDevice(const PcapFileReaderDevice& other);
-		SnoopFileReaderDevice& operator=(const PcapFileReaderDevice& other);
-
-	public:
-		/// A constructor for this class that gets the snoop full path file name to open. Notice that after calling this
-		/// constructor the file isn't opened yet, so reading packets will fail. For opening the file call open()
-		/// @param[in] fileName The full path of the file to read
-		SnoopFileReaderDevice(const std::string& fileName)
-		    : IFileReaderDevice(fileName), m_PcapLinkLayerType(LINKTYPE_ETHERNET)
-		{}
-
-		/// A destructor for this class
-		virtual ~SnoopFileReaderDevice();
-
-		/// @return The link layer type of this file
-		LinkLayerType getLinkLayerType() const
-		{
-			return m_PcapLinkLayerType;
-		}
-
-		// overridden methods
-
-		/// Read the next packet from the file. Before using this method please verify the file is opened using open()
-		/// @param[out] rawPacket A reference for an empty RawPacket where the packet will be written
-		/// @return True if a packet was read successfully. False will be returned if the file isn't opened (also, an
-		/// error log will be printed) or if reached end-of-file
-		bool getNextPacket(RawPacket& rawPacket);
-
-		/// Open the file name which path was specified in the constructor in a read-only mode
-		/// @return True if file was opened successfully or if file is already opened. False if opening the file failed
-		/// for some reason (for example: file path does not exist)
-		bool open();
 
 		/// Close the snoop file
 		void close();
 	};
 
-=======
->>>>>>> 92dc7424
+
+		/// Close the snoop file
+		void close();
+	};
+
 	/// @class PcapNgFileReaderDevice
 	/// A class for opening a pcap-ng file in read-only mode. This class enable to open the file and read all packets,
 	/// packet-by-packet
@@ -629,11 +568,6 @@
 		/// for some reason (for example: file path does not exist)
 		bool open();
 
-		/// Get statistics of packets read so far. In the PcapStats struct, only the packetsRecv member is relevant. The
-		/// rest of the members will contain 0
-		/// @param[out] stats The stats struct where stats are returned
-		void getStatistics(PcapStats& stats) const;
-
 		/// Close the snoop file
 		void close();
 	};
