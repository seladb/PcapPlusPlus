#pragma once

#include "PcapDevice.h"
#include "RawPacket.h"
#include <fstream>

// forward declaration for structs and typedefs defined in pcap.h
struct pcap_dumper;
typedef struct pcap_dumper pcap_dumper_t;

/// @file

/// @namespace pcpp
/// @brief The main namespace for the PcapPlusPlus lib
namespace pcpp
{
	namespace internal
	{
		/// @struct LightPcapNgHandle
		/// An opaque struct representing a handle for pcapng files.
		struct LightPcapNgHandle;
	}  // namespace internal

	/// @enum FileTimestampPrecision
	/// An enumeration representing the precision of timestamps in a pcap file.
	/// The precision can be Unknown, Micro, or Nano.
	enum class FileTimestampPrecision : int8_t
	{
		/// Precision is unknown or not set/determined
		Unknown = -1,
		/// Precision is in microseconds.
		Microseconds = 0,
		/// Precision is in nanoseconds.
		Nanoseconds = 1
	};

	/// @class IFileDevice
	/// An abstract class (cannot be instantiated, has a private c'tor) which is the parent class for all file devices
	class IFileDevice : public IPcapDevice
	{
	protected:
		bool m_DeviceOpened = false;
		std::string m_FileName;

		explicit IFileDevice(const std::string& fileName);
		virtual ~IFileDevice();

	public:
		/// @return The name of the file
		std::string getFileName() const;

		// override methods

		/// Close the file
		void close() override;

<<<<<<< HEAD
		bool isOpened() const override
		{
			return m_DeviceOpened;
		}
=======
		/// @brief Get the statistics for this device.
		///
		/// The PcapStats structure will hold the following:
		/// - packetsRecv: Number of packets processed (read or written, depending on the device type)
		/// - packetsDrop: Number of packets dropped (not read or not written, depending on the device type)
		/// - packetsDropByInterface: Not supported for file devices, will always be 0
		///
		/// @param[out] stats The stats object to fill in.
		void getStatistics(PcapStats& stats) const override;

	protected:
		/// @brief Report that packets were processed (read or written, depending on the device type).
		/// @param numPackets The number of packets processed. Default is 1.
		void reportPacketProcessed(uint64_t numPackets = 1)
		{
			m_NumOfPacketsProcessed += numPackets;
		}

		/// @brief Report that packets were dropped (not read or not written, depending on the device type).
		/// @param numPackets The number of packets dropped. Default is 1.
		void reportPacketDropped(uint64_t numPackets = 1)
		{
			m_NumOfPacketsDropped += numPackets;
		}

		/// @brief Reset the internal statistic counters to zero.
		void resetStatisticCounters();

	private:
		uint64_t m_NumOfPacketsProcessed = 0;
		uint64_t m_NumOfPacketsDropped = 0;
>>>>>>> 098dd4bc
	};

	/// @class IFileReaderDevice
	/// An abstract class (cannot be instantiated, has a private c'tor) which is the parent class for file reader
	/// devices
	class IFileReaderDevice : public IFileDevice
	{
	protected:
		/// A constructor for this class that gets the pcap full path file name to open. Notice that after calling this
		/// constructor the file isn't opened yet, so reading packets will fail. For opening the file call open()
		/// @param[in] fileName The full path of the file to read
		IFileReaderDevice(const std::string& fileName);

	public:
		/// A destructor for this class
		virtual ~IFileReaderDevice() = default;

		/// @return The file size in bytes
		uint64_t getFileSize() const;

		virtual bool getNextPacket(RawPacket& rawPacket) = 0;

		/// Read the next N packets into a raw packet vector
		/// @param[out] packetVec The raw packet vector to read packets into
		/// @param[in] numOfPacketsToRead Number of packets to read. If value <0 all remaining packets in the file will
		/// be read into the raw packet vector (this is the default value)
		/// @return The number of packets actually read
		int getNextPackets(RawPacketVector& packetVec, int numOfPacketsToRead = -1);

		/// A static method that creates an instance of the reader best fit to read the file. It decides by the file
		/// extension: for .pcapng files it returns an instance of PcapNgFileReaderDevice and for all other extensions
		/// it returns an instance of PcapFileReaderDevice
		/// @param[in] fileName The file name to open
		/// @return An instance of the reader to read the file. Notice you should free this instance when done using it
		static IFileReaderDevice* getReader(const std::string& fileName);
	};

	/// @class IFileWriterDevice
	/// An abstract class (cannot be instantiated, has a private c'tor) which is the parent class for file writer
	/// devices
	class IFileWriterDevice : public IFileDevice
	{
	protected:
		IFileWriterDevice(const std::string& fileName);

	public:
		/// A destructor for this class
		virtual ~IFileWriterDevice() = default;

		virtual bool writePacket(RawPacket const& packet) = 0;

		virtual bool writePackets(const RawPacketVector& packets) = 0;

		using IFileDevice::open;
		virtual bool open(bool appendMode) = 0;
	};

	/// @class PcapFileReaderDevice
	/// A class for opening a pcap file in read-only mode. This class enable to open the file and read all packets,
	/// packet-by-packet
	class PcapFileReaderDevice : public IFileReaderDevice
	{
	private:
		FileTimestampPrecision m_Precision;
		LinkLayerType m_PcapLinkLayerType;

		// private copy c'tor
		PcapFileReaderDevice(const PcapFileReaderDevice& other);
		PcapFileReaderDevice& operator=(const PcapFileReaderDevice& other);

	public:
		/// A constructor for this class that gets the pcap full path file name to open. Notice that after calling this
		/// constructor the file isn't opened yet, so reading packets will fail. For opening the file call open()
		/// @param[in] fileName The full path of the file to read
		PcapFileReaderDevice(const std::string& fileName)
		    : IFileReaderDevice(fileName), m_Precision(FileTimestampPrecision::Unknown),
		      m_PcapLinkLayerType(LINKTYPE_ETHERNET)
		{}

		/// A destructor for this class
		virtual ~PcapFileReaderDevice() = default;

		/// @return The link layer type of this file
		LinkLayerType getLinkLayerType() const
		{
			return m_PcapLinkLayerType;
		}

		/// @return The precision of the timestamps in the file. If the platform supports nanosecond precision, this
		/// method will return nanoseconds even if the file has microseconds since libpcap scales timestamps before
		/// supply. Otherwise, it will return microseconds.
		FileTimestampPrecision getTimestampPrecision() const
		{
			return m_Precision;
		}

		/// A static method that checks if nano-second precision is supported in the current platform and environment
		/// @return True if nano-second precision is supported, false otherwise
		static bool isNanoSecondPrecisionSupported();

		// overridden methods

		/// Read the next packet from the file. Before using this method please verify the file is opened using open()
		/// @param[out] rawPacket A reference for an empty RawPacket where the packet will be written
		/// @return True if a packet was read successfully. False will be returned if the file isn't opened (also, an
		/// error log will be printed) or if reached end-of-file
		bool getNextPacket(RawPacket& rawPacket);

		/// Open the file name which path was specified in the constructor in a read-only mode
		/// @return True if file was opened successfully or if file is already opened. False if opening the file failed
		/// for some reason (for example: file path does not exist)
		bool open();
	};

	/// @class PcapFileWriterDevice
	/// A class for opening a pcap file for writing or create a new pcap file and write packets to it. This class adds
	/// a unique capability that isn't supported in WinPcap and in older libpcap versions which is to open a pcap file
	/// in append mode where packets are written at the end of the pcap file instead of running it over
	class PcapFileWriterDevice : public IFileWriterDevice
	{
	private:
		pcap_dumper_t* m_PcapDumpHandler;
		LinkLayerType m_PcapLinkLayerType;
		bool m_AppendMode;
		FileTimestampPrecision m_Precision;
		FILE* m_File;

		// private copy c'tor
		PcapFileWriterDevice(const PcapFileWriterDevice& other);
		PcapFileWriterDevice& operator=(const PcapFileWriterDevice& other);

		void closeFile();

	public:
		/// A constructor for this class that gets the pcap full path file name to open for writing or create. Notice
		/// that after calling this constructor the file isn't opened yet, so writing packets will fail. For opening the
		/// file call open()
		/// @param[in] fileName The full path of the file
		/// @param[in] linkLayerType The link layer type all packet in this file will be based on. The default is
		/// Ethernet
		/// @param[in] nanosecondsPrecision A boolean indicating whether to write timestamps in nano-precision. If set
		/// to false, timestamps will be written in micro-precision
		PcapFileWriterDevice(const std::string& fileName, LinkLayerType linkLayerType = LINKTYPE_ETHERNET,
		                     bool nanosecondsPrecision = false);

		/// A destructor for this class
		~PcapFileWriterDevice()
		{
			PcapFileWriterDevice::close();
		}

		/// Write a RawPacket to the file. Before using this method please verify the file is opened using open(). This
		/// method won't change the written packet
		/// @param[in] packet A reference for an existing RawPcket to write to the file
		/// @return True if a packet was written successfully. False will be returned if the file isn't opened
		/// or if the packet link layer type is different than the one defined for the file
		/// (in all cases, an error will be printed to log)
		bool writePacket(RawPacket const& packet) override;

		/// Write multiple RawPacket to the file. Before using this method please verify the file is opened using
		/// open(). This method won't change the written packets or the RawPacketVector instance
		/// @param[in] packets A reference for an existing RawPcketVector, all of its packets will be written to the
		/// file
		/// @return True if all packets were written successfully to the file. False will be returned if the file isn't
		/// opened (also, an error log will be printed) or if at least one of the packets wasn't written successfully to
		/// the file
		bool writePackets(const RawPacketVector& packets) override;

		/// @return The precision of the timestamps in the file.
		FileTimestampPrecision getTimestampPrecision() const
		{
			return m_Precision;
		}

		/// A static method that checks if nano-second precision is supported in the current platform and environment
		/// @return True if nano-second precision is supported, false otherwise
		static bool isNanoSecondPrecisionSupported();

		// override methods

		/// Open the file in a write mode. If file doesn't exist, it will be created. If it does exist it will be
		/// overwritten, meaning all its current content will be deleted
		/// @return True if file was opened/created successfully or if file is already opened. False if opening the file
		/// failed for some reason (an error will be printed to log)
		bool open() override;

		/// Same as open(), but enables to open the file in append mode in which packets will be appended to the file
		/// instead of overwrite its current content. In append mode file must exist, otherwise opening will fail
		/// @param[in] appendMode A boolean indicating whether to open the file in append mode or not. If set to false
		/// this method will act exactly like open(). If set to true, file will be opened in append mode
		/// @return True of managed to open the file successfully. In case appendMode is set to true, false will be
		/// returned if file wasn't found or couldn't be read, if file type is not pcap, or if link type specified in
		/// c'tor is different from current file link type. In case appendMode is set to false, please refer to open()
		/// for return values
		bool open(bool appendMode) override;

		/// Flush and close the pacp file
		void close() override;

		/// Flush packets to disk.
		void flush();

	private:
		bool openWrite();
		bool openAppend();
	};

	/// @class PcapNgFileReaderDevice
	/// A class for opening a pcap-ng file in read-only mode. This class enable to open the file and read all packets,
	/// packet-by-packet
	class PcapNgFileReaderDevice : public IFileReaderDevice
	{
	private:
		internal::LightPcapNgHandle* m_LightPcapNg;
		BpfFilterWrapper m_BpfWrapper;

		// private copy c'tor
		PcapNgFileReaderDevice(const PcapNgFileReaderDevice& other);
		PcapNgFileReaderDevice& operator=(const PcapNgFileReaderDevice& other);

	public:
		/// A constructor for this class that gets the pcap-ng full path file name to open. Notice that after calling
		/// this constructor the file isn't opened yet, so reading packets will fail. For opening the file call open()
		/// @param[in] fileName The full path of the file to read
		PcapNgFileReaderDevice(const std::string& fileName);

		/// A destructor for this class
		virtual ~PcapNgFileReaderDevice()
		{
			close();
		}

		/// The pcap-ng format allows storing metadata at the header of the file. Part of this metadata is a string
		/// specifying the operating system that was used for capturing the packets. This method reads this string from
		/// the metadata (if exists) and returns it
		/// @return The operating system string if exists, or an empty string otherwise
		std::string getOS() const;

		/// The pcap-ng format allows storing metadata at the header of the file. Part of this metadata is a string
		/// specifying the hardware that was used for capturing the packets. This method reads this string from the
		/// metadata (if exists) and returns it
		/// @return The hardware string if exists, or an empty string otherwise
		std::string getHardware() const;

		/// The pcap-ng format allows storing metadata at the header of the file. Part of this metadata is a string
		/// specifying the capture application that was used for capturing the packets. This method reads this string
		/// from the metadata (if exists) and returns it
		/// @return The capture application string if exists, or an empty string otherwise
		std::string getCaptureApplication() const;

		/// The pcap-ng format allows storing metadata at the header of the file. Part of this metadata is a string
		/// containing a user-defined comment (can be any string). This method reads this string from the metadata (if
		/// exists) and returns it
		/// @return The comment written inside the file if exists, or an empty string otherwise
		std::string getCaptureFileComment() const;

		/// The pcap-ng format allows storing a user-defined comment for every packet (besides the comment per-file).
		/// This method reads the next packet and the comment attached to it (if such comment exists), and returns them
		/// both
		/// @param[out] rawPacket A reference for an empty RawPacket where the packet will be written
		/// @param[out] packetComment The comment attached to the packet or an empty string if no comment exists
		/// @return True if a packet was read successfully. False will be returned if the file isn't opened (also, an
		/// error log will be printed) or if reached end-of-file
		bool getNextPacket(RawPacket& rawPacket, std::string& packetComment);

		// overridden methods

		/// Read the next packet from the file. Before using this method please verify the file is opened using open()
		/// @param[out] rawPacket A reference for an empty RawPacket where the packet will be written
		/// @return True if a packet was read successfully. False will be returned if the file isn't opened (also, an
		/// error log will be printed) or if reached end-of-file
		bool getNextPacket(RawPacket& rawPacket);

		/// Open the file name which path was specified in the constructor in a read-only mode
		/// @return True if file was opened successfully or if file is already opened. False if opening the file failed
		/// for some reason (for example: file path does not exist)
		bool open();

		/// Set a filter for PcapNG reader device. Only packets that match the filter will be received
		/// @param[in] filterAsString The filter to be set in Berkeley Packet Filter (BPF) syntax
		/// (http://biot.com/capstats/bpf.html)
		/// @return True if filter set successfully, false otherwise
		bool setFilter(std::string filterAsString);

		/// Close the pacp-ng file
		void close();
	};

	/// @class PcapNgFileWriterDevice
	/// A class for opening a pcap-ng file for writing or creating a new pcap-ng file and write packets to it. This
	/// class adds unique capabilities such as writing metadata attributes into the file header, adding comments per
	/// packet and opening the file in append mode where packets are added to a file instead of overriding it. This
	/// capabilities are part of the pcap-ng standard but aren't supported in most tools and libraries
	class PcapNgFileWriterDevice : public IFileWriterDevice
	{
	private:
		internal::LightPcapNgHandle* m_LightPcapNg;
		int m_CompressionLevel;
		BpfFilterWrapper m_BpfWrapper;

		// private copy c'tor
		PcapNgFileWriterDevice(const PcapFileWriterDevice& other);
		PcapNgFileWriterDevice& operator=(const PcapNgFileWriterDevice& other);

	public:
		/// A constructor for this class that gets the pcap-ng full path file name to open for writing or create. Notice
		/// that after calling this constructor the file isn't opened yet, so writing packets will fail. For opening the
		/// file call open()
		/// @param[in] fileName The full path of the file
		/// @param[in] compressionLevel The compression level to use when writing the file, use 0 to disable compression
		/// or 10 for max compression. Default is 0
		PcapNgFileWriterDevice(const std::string& fileName, int compressionLevel = 0);

		/// A destructor for this class
		virtual ~PcapNgFileWriterDevice()
		{
			PcapNgFileWriterDevice::close();
		}

		/// The pcap-ng format allows adding a user-defined comment for each stored packet. This method writes a
		/// RawPacket to the file and adds a comment to it. Before using this method please verify the file is opened
		/// using open(). This method won't change the written packet or the input comment
		/// @param[in] packet A reference for an existing RawPcket to write to the file
		/// @param[in] comment The comment to be written for the packet. If this string is empty or null it will be
		/// ignored
		/// @return True if a packet was written successfully. False will be returned if the file isn't opened (an error
		/// will be printed to log)
		bool writePacket(RawPacket const& packet, const std::string& comment);

		// overridden methods

		/// Write a RawPacket to the file. Before using this method please verify the file is opened using open(). This
		/// method won't change the written packet
		/// @param[in] packet A reference for an existing RawPcket to write to the file
		/// @return True if a packet was written successfully. False will be returned if the file isn't opened (an error
		/// will be printed to log)
		bool writePacket(RawPacket const& packet) override;

		/// Write multiple RawPacket to the file. Before using this method please verify the file is opened using
		/// open(). This method won't change the written packets or the RawPacketVector instance
		/// @param[in] packets A reference for an existing RawPcketVector, all of its packets will be written to the
		/// file
		/// @return True if all packets were written successfully to the file. False will be returned if the file isn't
		/// opened (also, an error log will be printed) or if at least one of the packets wasn't written successfully to
		/// the file
		bool writePackets(const RawPacketVector& packets) override;

		/// Open the file in a write mode. If file doesn't exist, it will be created. If it does exist it will be
		/// overwritten, meaning all its current content will be deleted
		/// @return True if file was opened/created successfully or if file is already opened. False if opening the file
		/// failed for some reason (an error will be printed to log)
		bool open() override;

		/// Same as open(), but enables to open the file in append mode in which packets will be appended to the file
		/// instead of overwrite its current content. In append mode file must exist, otherwise opening will fail
		/// @param[in] appendMode A boolean indicating whether to open the file in append mode or not. If set to false
		/// this method will act exactly like open(). If set to true, file will be opened in append mode
		/// @return True of managed to open the file successfully. In case appendMode is set to true, false will be
		/// returned if file wasn't found or couldn't be read, if file type is not pcap-ng. In case appendMode is set to
		/// false, please refer to open() for return values
		bool open(bool appendMode) override;

		/// Open the file in a write mode. If file doesn't exist, it will be created. If it does exist it will be
		/// overwritten, meaning all its current content will be deleted. As opposed to open(), this method also allows
		/// writing several metadata attributes that will be stored in the header of the file
		/// @param[in] os A string describing the operating system that was used to capture the packets. If this string
		/// is empty or null it will be ignored
		/// @param[in] hardware A string describing the hardware that was used to capture the packets. If this string is
		/// empty or null it will be ignored
		/// @param[in] captureApp A string describing the application that was used to capture the packets. If this
		/// string is empty or null it will be ignored
		/// @param[in] fileComment A string containing a user-defined comment that will be part of the metadata of the
		/// file. If this string is empty or null it will be ignored
		/// @return True if file was opened/created successfully or if file is already opened. False if opening the file
		/// failed for some reason (an error will be printed to log)
		bool open(const std::string& os, const std::string& hardware, const std::string& captureApp,
		          const std::string& fileComment);

		/// Flush packets to the pcap-ng file
		void flush();

		/// Flush and close the pcap-ng file
		void close() override;

		/// Set a filter for PcapNG writer device. Only packets that match the filter will be persisted
		/// @param[in] filterAsString The filter to be set in Berkeley Packet Filter (BPF) syntax
		/// (http://biot.com/capstats/bpf.html)
		/// @return True if filter set successfully, false otherwise
		bool setFilter(std::string filterAsString) override;

	private:
		/// @struct PcapNgMetadata
		/// @brief A struct for holding the metadata of a pcap-ng file. The metadata includes the operating system,
		/// hardware, capture application and file comment.
		struct PcapNgMetadata
		{
			/// The operating system that was used for capturing the packets
			std::string os;
			/// The hardware that was used for capturing the packets
			std::string hardware;
			/// The capture application that was used for capturing the packets
			std::string captureApplication;
			/// The comment that was written inside the file
			std::string comment;
		};

		bool openWrite(PcapNgMetadata const* metadata = nullptr);
		bool openAppend();
	};

	/// @class SnoopFileReaderDevice
	/// A class for opening a snoop file in read-only mode. This class enable to open the file and read all packets,
	/// packet-by-packet
	class SnoopFileReaderDevice : public IFileReaderDevice
	{
	private:
#pragma pack(1)
		/// File format header.
		typedef struct
		{
			uint64_t identification_pattern;
			uint32_t version_number;
			uint32_t datalink_type;
		} snoop_file_header_t;

		/// Packet record header.
		typedef struct
		{
			uint32_t original_length;       ///< original packet length
			uint32_t included_length;       ///< saved packet length
			uint32_t packet_record_length;  ///< total record length
			uint32_t ndrops_cumulative;     ///< cumulative drops
			uint32_t time_sec;              ///< timestamp
			uint32_t time_usec;             ///< microsecond timestamp
		} snoop_packet_header_t;
#pragma pack()

		LinkLayerType m_PcapLinkLayerType;
		std::ifstream m_snoopFile;

		// private copy c'tor
		SnoopFileReaderDevice(const PcapFileReaderDevice& other);
		SnoopFileReaderDevice& operator=(const PcapFileReaderDevice& other);

	public:
		/// A constructor for this class that gets the snoop full path file name to open. Notice that after calling this
		/// constructor the file isn't opened yet, so reading packets will fail. For opening the file call open()
		/// @param[in] fileName The full path of the file to read
		SnoopFileReaderDevice(const std::string& fileName)
		    : IFileReaderDevice(fileName), m_PcapLinkLayerType(LINKTYPE_ETHERNET)
		{}

		/// A destructor for this class
		virtual ~SnoopFileReaderDevice();

		/// @return The link layer type of this file
		LinkLayerType getLinkLayerType() const
		{
			return m_PcapLinkLayerType;
		}

		// overridden methods

		/// Read the next packet from the file. Before using this method please verify the file is opened using open()
		/// @param[out] rawPacket A reference for an empty RawPacket where the packet will be written
		/// @return True if a packet was read successfully. False will be returned if the file isn't opened (also, an
		/// error log will be printed) or if reached end-of-file
		bool getNextPacket(RawPacket& rawPacket);

		/// Open the file name which path was specified in the constructor in a read-only mode
		/// @return True if file was opened successfully or if file is already opened. False if opening the file failed
		/// for some reason (for example: file path does not exist)
		bool open();

		/// Close the snoop file
		void close();
	};
}  // namespace pcpp<|MERGE_RESOLUTION|>--- conflicted
+++ resolved
@@ -54,12 +54,11 @@
 		/// Close the file
 		void close() override;
 
-<<<<<<< HEAD
 		bool isOpened() const override
 		{
 			return m_DeviceOpened;
 		}
-=======
+
 		/// @brief Get the statistics for this device.
 		///
 		/// The PcapStats structure will hold the following:
@@ -91,7 +90,6 @@
 	private:
 		uint64_t m_NumOfPacketsProcessed = 0;
 		uint64_t m_NumOfPacketsDropped = 0;
->>>>>>> 098dd4bc
 	};
 
 	/// @class IFileReaderDevice
