#pragma once

// GCOVR_EXCL_START

#include "KniDevice.h"
#include "DpdkDeviceList.h"
#include "DeviceListBase.h"

/// @namespace pcpp
/// @brief The main namespace for the PcapPlusPlus lib
namespace pcpp
{
<<<<<<< HEAD

	namespace internal
	{
		/**
		 * @class KniDeviceDeleter
		 * Specialized deleter for KniDevice. Do not use outside of KniDeviceList.
		 */
		struct KniDeviceDeleter
		{
			void operator()(KniDevice* kniDevice)
			{
				delete kniDevice;
			}
		};
	}  // namespace internal

	/**
	 * @class KniDeviceList
	 * A singleton class that encapsulates DPDK KNI module initialization
	 * and holds the list of KniDevice instances.
	 * As it's a singleton, it has only one active instance doesn't have a public c'tor.
	 */
	class KniDeviceList : public internal::DeviceListBase<KniDevice, internal::KniDeviceDeleter>
=======
	/// @class KniDeviceList
	/// A singleton class that encapsulates DPDK KNI module initialization
	/// and holds the list of KniDevice instances.
	/// As it's a singleton, it has only one active instance doesn't have a public c'tor.
	class KniDeviceList
>>>>>>> d60c699c
	{
		KniDeviceList();

		/// @brief Explicit destruction of KNI device.
		/// After this call device is no longer available for external (by Linux)
		/// or internal (by application) usage.
		/// All threads running on this device are stopped (request and/or capturing).
		/// The device can no longer be found by it's name or id.
		/// @warning NOT MT SAFE
		/// @warning This method is forbidden as the result of discussion about packet memory pool
		/// lifetime made <a href="https://github.com/seladb/PcapPlusPlus/pull/196#discussion_r286649704">here</a>.
		/// If You feel safe to use it please do, but no guarantee is provided.
		/// @param[in] kniDevice KNI device to be destroyed explicitly
		void destroyDevice(KniDevice* kniDevice);

	public:
		/// Callback related constants for KNI device
		enum KniCallbackVersion
		{
			/// Reports that DPDK supports only KniDevice#KniIoctlCallbacks callback structure
			CALLBACKS_NEW = 0,
			/// Reports that DPDK supports only KniDevice#KniOldIoctlCallbacks callback structure
			CALLBACKS_OLD = 1
		};
		/// Various callback types supported by KNI device
		enum KniCallbackType
		{
			/// KniDevice#KniIoctlCallbacks#change_mtu and KniDevice#KniOldIoctlCallbacks#change_mtu callback
			CALLBACK_MTU,
			/// KniDevice#KniIoctlCallbacks#config_network_if and KniDevice#KniOldIoctlCallbacks#config_network_if
			/// callback
			CALLBACK_LINK,
			/// KniDevice#KniIoctlCallbacks#config_mac_address callback
			CALLBACK_MAC,
			/// KniDevice#KniIoctlCallbacks#config_promiscusity callback
			CALLBACK_PROMISC
		};

		~KniDeviceList();

		/// @brief Getter for singleton
		/// @warning Initialization of Kni module depends on initialization of DPDK made by DpdkDeviceList
		/// @return The singleton instance of KniDeviceList
		static KniDeviceList& getInstance();

		/// @return true if KNI module was initialized successfully false otherwise
		inline bool isInitialized()
		{
			return m_Initialized;
		}

		/// @brief Factory method for KNI devices.
		/// Newly created device is remembered under portId and name provided in config and can be found later by them.
		/// If KNI device is not destroyed explicitly thru KniDeviceList#destroyDevice
		/// then it will be destroyed implicitly by the time application exits.
		/// @warning NOT MT SAFE
		/// @param[in] config KNI device configuration structure
		/// @param[in] mempoolSize Size of packet mempool used by this device
		/// @return Pointer to new KNI device or nullptr in case of error
		KniDevice* createDevice(const KniDevice::KniDeviceConfiguration& config, const size_t mempoolSize);
<<<<<<< HEAD

		/**
		 * @brief Returns KNI device with specified portId.
		 * @note MT SAFE if createDevice or destroyDevice is not called concurrently
		 * @param[in] portId ID of KNI device to find
		 * @return Pointer to KNI device or nullptr if device not found
		 */
		KniDevice* getDeviceByPort(const uint16_t portId);

		/**
		 * @brief Returns KNI device with specified name.
		 * @note MT SAFE if createDevice or destroyDevice is not called concurrently
		 * @param[in] name Name of KNI device to find
		 * @return Pointer to KNI device or nullptr if device not found
		 */
=======
		/// @brief Returns KNI device with specified portId.
		/// @note MT SAFE if createDevice or destroyDevice is not called concurrently
		/// @param[in] portId ID of KNI device to find
		/// @return Pointer to KNI device or nullptr if device not found
		KniDevice* getDeviceByPort(const uint16_t portId);
		/// @brief Returns KNI device with specified name.
		/// @note MT SAFE if createDevice or destroyDevice is not called concurrently
		/// @param[in] name Name of KNI device to find
		/// @return Pointer to KNI device or nullptr if device not found
>>>>>>> d60c699c
		KniDevice* getDeviceByName(const std::string& name);

		/// Returns KniCallbackVersion#CALLBACKS_NEW or
		/// KniCallbackVersion#CALLBACKS_OLD based on DPDK version used
		/// @note MT SAFE
		static KniCallbackVersion callbackVersion();
<<<<<<< HEAD

		/**
		 * Returns true if provided callback type is supported by used DPDK version
		 * @note MT SAFE
		 * @param[in] cbType One of KniCallbackType enum values
		 */
=======
		/// Returns true if provided callback type is supported by used DPDK version
		/// @note MT SAFE
		/// @param[in] cbType One of KniCallbackType enum values
>>>>>>> d60c699c
		static bool isCallbackSupported(const KniCallbackType cbType);

	private:
		bool m_Initialized;
		int m_KniUniqueId;
	};
}  // namespace pcpp

// GCOVR_EXCL_STOP<|MERGE_RESOLUTION|>--- conflicted
+++ resolved
@@ -10,14 +10,11 @@
 /// @brief The main namespace for the PcapPlusPlus lib
 namespace pcpp
 {
-<<<<<<< HEAD
 
 	namespace internal
 	{
-		/**
-		 * @class KniDeviceDeleter
-		 * Specialized deleter for KniDevice. Do not use outside of KniDeviceList.
-		 */
+		/// @class KniDeviceDeleter
+		/// Specialized deleter for KniDevice. Do not use outside of KniDeviceList.
 		struct KniDeviceDeleter
 		{
 			void operator()(KniDevice* kniDevice)
@@ -27,20 +24,11 @@
 		};
 	}  // namespace internal
 
-	/**
-	 * @class KniDeviceList
-	 * A singleton class that encapsulates DPDK KNI module initialization
-	 * and holds the list of KniDevice instances.
-	 * As it's a singleton, it has only one active instance doesn't have a public c'tor.
-	 */
-	class KniDeviceList : public internal::DeviceListBase<KniDevice, internal::KniDeviceDeleter>
-=======
 	/// @class KniDeviceList
 	/// A singleton class that encapsulates DPDK KNI module initialization
 	/// and holds the list of KniDevice instances.
 	/// As it's a singleton, it has only one active instance doesn't have a public c'tor.
-	class KniDeviceList
->>>>>>> d60c699c
+	class KniDeviceList : public internal::DeviceListBase<KniDevice, internal::KniDeviceDeleter>
 	{
 		KniDeviceList();
 
@@ -101,23 +89,6 @@
 		/// @param[in] mempoolSize Size of packet mempool used by this device
 		/// @return Pointer to new KNI device or nullptr in case of error
 		KniDevice* createDevice(const KniDevice::KniDeviceConfiguration& config, const size_t mempoolSize);
-<<<<<<< HEAD
-
-		/**
-		 * @brief Returns KNI device with specified portId.
-		 * @note MT SAFE if createDevice or destroyDevice is not called concurrently
-		 * @param[in] portId ID of KNI device to find
-		 * @return Pointer to KNI device or nullptr if device not found
-		 */
-		KniDevice* getDeviceByPort(const uint16_t portId);
-
-		/**
-		 * @brief Returns KNI device with specified name.
-		 * @note MT SAFE if createDevice or destroyDevice is not called concurrently
-		 * @param[in] name Name of KNI device to find
-		 * @return Pointer to KNI device or nullptr if device not found
-		 */
-=======
 		/// @brief Returns KNI device with specified portId.
 		/// @note MT SAFE if createDevice or destroyDevice is not called concurrently
 		/// @param[in] portId ID of KNI device to find
@@ -127,25 +98,15 @@
 		/// @note MT SAFE if createDevice or destroyDevice is not called concurrently
 		/// @param[in] name Name of KNI device to find
 		/// @return Pointer to KNI device or nullptr if device not found
->>>>>>> d60c699c
 		KniDevice* getDeviceByName(const std::string& name);
 
 		/// Returns KniCallbackVersion#CALLBACKS_NEW or
 		/// KniCallbackVersion#CALLBACKS_OLD based on DPDK version used
 		/// @note MT SAFE
 		static KniCallbackVersion callbackVersion();
-<<<<<<< HEAD
-
-		/**
-		 * Returns true if provided callback type is supported by used DPDK version
-		 * @note MT SAFE
-		 * @param[in] cbType One of KniCallbackType enum values
-		 */
-=======
 		/// Returns true if provided callback type is supported by used DPDK version
 		/// @note MT SAFE
 		/// @param[in] cbType One of KniCallbackType enum values
->>>>>>> d60c699c
 		static bool isCallbackSupported(const KniCallbackType cbType);
 
 	private:
