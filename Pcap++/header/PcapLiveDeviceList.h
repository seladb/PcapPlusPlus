#pragma once

#include "IpAddress.h"
#include "PcapLiveDevice.h"
#include <vector>
#include <memory>

/// @file

/**
 * \namespace pcpp
 * \brief The main namespace for the PcapPlusPlus lib
 */
namespace pcpp
{

	/**
	 * @class PcapLiveDeviceList
	 * A singleton class that creates, stores and provides access to all PcapLiveDevice (on Linux) or WinPcapLiveDevice
	 * (on Windows) instances. All live devices are initialized on startup and wrap the network interfaces installed on
	 * the machine. This class enables access to them through their IP addresses or get a vector of all of them so the
	 * user can search them in some other way
	 */
	class PcapLiveDeviceList
	{
	private:
		std::vector<std::unique_ptr<PcapLiveDevice>> m_LiveDeviceList;
		// Vector of raw device pointers to keep the signature of getPcapLiveDevicesList, as it returns a reference.
		std::vector<PcapLiveDevice*> m_LiveDeviceListView;

		std::vector<IPv4Address> m_DnsServers;

		// private c'tor
		PcapLiveDeviceList();

		static std::vector<std::unique_ptr<PcapLiveDevice>> fetchAllLocalDevices();
		static std::vector<IPv4Address> fetchDnsServers();

<<<<<<< HEAD
		void setDnsServers();

		void updateLiveDeviceListView() const;

=======
>>>>>>> 83446075
	public:
		PcapLiveDeviceList(const PcapLiveDeviceList&) = delete;
		PcapLiveDeviceList(PcapLiveDeviceList&&) noexcept = delete;
		PcapLiveDeviceList& operator=(const PcapLiveDeviceList&) = delete;
		PcapLiveDeviceList& operator=(PcapLiveDeviceList&&) noexcept = delete;

		/**
		 * The access method to the singleton
		 * @return The singleton instance of this class
		 */
		static PcapLiveDeviceList& getInstance()
		{
			static PcapLiveDeviceList instance;
			return instance;
		}

		/**
		 * @return A vector containing pointers to all live devices currently installed on the machine
		 */
		const std::vector<PcapLiveDevice*>& getPcapLiveDevicesList() const
		{
			return m_LiveDeviceListView;
		};

		/**
		 * Get a pointer to the live device by its IP address. IP address can be both IPv4 or IPv6
		 * @param[in] ipAddr The IP address defined for the device
		 * @return A pointer to the live device if this IP address exists. NULL otherwise
		 */
		PcapLiveDevice* getPcapLiveDeviceByIp(const IPAddress& ipAddr) const;

		/**
		 * Get a pointer to the live device by its IPv4 address
		 * @param[in] ipAddr The IPv4 address defined for the device
		 * @return A pointer to the live device if this IPv4 address exists. NULL otherwise
		 */
		PcapLiveDevice* getPcapLiveDeviceByIp(const IPv4Address& ipAddr) const;

		/**
		 * Get a pointer to the live device by its IPv6 address
		 * @param[in] ip6Addr The IPv6 address defined for the device
		 * @return A pointer to the live device if this IPv6 address exists. NULL otherwise
		 */
		PcapLiveDevice* getPcapLiveDeviceByIp(const IPv6Address& ip6Addr) const;

		/**
		 * Get a pointer to the live device by its IP address represented as string. IP address can be both IPv4 or IPv6
		 * @param[in] ipAddrAsString The IP address defined for the device as string
		 * @return A pointer to the live device if this IP address is valid and exists. NULL otherwise
		 */
		PcapLiveDevice* getPcapLiveDeviceByIp(const std::string& ipAddrAsString) const;

		/**
		 * Get a pointer to the live device by its name
		 * @param[in] name The name of the interface (e.g eth0)
		 * @return A pointer to the live device if this name exists. NULL otherwise
		 */
		PcapLiveDevice* getPcapLiveDeviceByName(const std::string& name) const;

		/**
		 * Get a pointer to the live device by its IP address or name
		 * @param[in] ipOrName An IP address or name of the interface
		 * @return A pointer to the live device if exists, NULL otherwise
		 */
		PcapLiveDevice* getPcapLiveDeviceByIpOrName(const std::string& ipOrName) const;

		/**
		 * @return A list of all DNS servers defined for this machine. If this list is empty it means no DNS servers
		 * were defined or they couldn't be extracted from some reason
		 */
		const std::vector<IPv4Address>& getDnsServers() const
		{
			return m_DnsServers;
		}

		/**
		 * Copies the current live device list
		 * @return A pointer to the cloned device list
		 */
		PcapLiveDeviceList* clone();

		/**
		 * Reset the live device list and DNS server list, meaning clear and refetch them
		 */
		void reset();
	};

}  // namespace pcpp<|MERGE_RESOLUTION|>--- conflicted
+++ resolved
@@ -36,13 +36,7 @@
 		static std::vector<std::unique_ptr<PcapLiveDevice>> fetchAllLocalDevices();
 		static std::vector<IPv4Address> fetchDnsServers();
 
-<<<<<<< HEAD
-		void setDnsServers();
 
-		void updateLiveDeviceListView() const;
-
-=======
->>>>>>> 83446075
 	public:
 		PcapLiveDeviceList(const PcapLiveDeviceList&) = delete;
 		PcapLiveDeviceList(PcapLiveDeviceList&&) noexcept = delete;
