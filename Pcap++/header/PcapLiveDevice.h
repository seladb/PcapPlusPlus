--- conflicted
+++ resolved
@@ -580,15 +580,12 @@
 		 * @return Pointer to the copied class
 		 */
 		PcapLiveDevice* clone() const;
-<<<<<<< HEAD
 		/**
 		 * Clones the current device class
 		 * @param[in] apiTag Disambiguating tag for SmartPtrAPI.
 		 * @return Unique pointer to the copied device.
 		 */
 		std::unique_ptr<PcapLiveDevice> clone(SmartPtrApiTag apiTag) const;
-=======
->>>>>>> e4f83287
 
 		void getStatistics(IPcapDevice::PcapStats& stats) const override;
 
