--- conflicted
+++ resolved
@@ -85,18 +85,12 @@
 	class KniDevice;
 	class KniDeviceList;
 
-<<<<<<< HEAD
 	namespace internal
 	{
 		class KniDeviceDeleter;
 	}
 
-	/**
-	 * Defines the signature callback used by capturing API on KNI device
-	 */
-=======
 	/// Defines the signature callback used by capturing API on KNI device
->>>>>>> d60c699c
 	typedef bool (*OnKniPacketArriveCallback)(MBufRawPacket* packets, uint32_t numOfPackets, KniDevice* device,
 	                                          void* userCookie);
 
@@ -248,13 +242,8 @@
 		KniDevice(const KniDevice&);
 		/// This class is not copyable
 		KniDevice& operator=(const KniDevice&);
-<<<<<<< HEAD
-		/** All instances of this class MUST be destroyed by KniDeviceList class */
+		/// All instances of this class MUST be destroyed by KniDeviceList class
 		~KniDevice() override;
-=======
-		/// All instances of this class MUST be destroyed by KniDeviceList class
-		~KniDevice();
->>>>>>> d60c699c
 
 	public:
 		/// Indicates whether the KNI device was initialized successfully
@@ -532,31 +521,14 @@
 		/// Stop a currently running asynchronous packet capture.
 		void stopCapture();
 
-<<<<<<< HEAD
-		/* Device control */
-
-		/**
-		 * Takes appropriate actions for opening KNI device.
-		 * @return true if the device was opened successfully, false if device is already opened,
-		 * or KNI device configuration and startup failed
-		 */
-		bool open() override;
-		/**
-		 * @brief Close the KNI device.
-		 * When device is closed it's not possible to work with it.
-		 * Stops asynchronous packet capture if it is running.
-		 */
-		void close() override;
-=======
 		/// Takes appropriate actions for opening KNI device.
 		/// @return true if the device was opened successfully, false if device is already opened,
 		/// or KNI device configuration and startup failed
-		bool open();
+		bool open() override;
 		/// @brief Close the KNI device.
 		/// When device is closed it's not possible to work with it.
 		/// Stops asynchronous packet capture if it is running.
-		void close();
->>>>>>> d60c699c
+		void close() override;
 
 	private:
 		struct rte_kni* m_Device;
