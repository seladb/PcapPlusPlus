#pragma once

// GCOVR_EXCL_START

#include "SystemUtils.h"
#include "DpdkDevice.h"
#include "DeviceListBase.h"
#include "Logger.h"
#include <vector>

/// @file
/// For details about PcapPlusPlus support for DPDK see DpdkDevice.h file description

/// @namespace pcpp
/// @brief The main namespace for the PcapPlusPlus lib
namespace pcpp
{
	/// @class DpdkWorkerThread
	/// There are two ways to capture packets using DpdkDevice: one of them is using worker threads and the other way is
	/// using a callback which is invoked on each a burst of packets are captured (see
	/// DpdkDevice#startCaptureSingleThread() ). This class is a base class for implementing workers. A worker is
	/// basically a class that is activated by DpdkDeviceList#startDpdkWorkerThreads() and runs on a designated core.
	/// When it runs it can do whatever the user wants it to do. The most common use it running in an endless loop and
	/// receive, analyze and send packets using one or more DpdkDevice instances. It can do all kinds of processing for
	/// these packets. The only restriction for a worker class is that it must implement the 3 abstract methods stated
	/// in this class-interface for start running, stop running and get the core ID the worker is running on.
	class DpdkWorkerThread
	{
	public:
		/// A virtual d'tor. Can be overridden by child class if needed
		virtual ~DpdkWorkerThread() = default;

		/// An abstract method that must be implemented by child class. It's the indication for the worker to start
		/// running
		/// @param[in] coreId The core ID the worker is running on (should be returned in getCoreId() )
		/// @return True if all went well or false otherwise
		virtual bool run(uint32_t coreId) = 0;

		/// An abstract method that must be implemented by child class. It's the indication for the worker to stop
		/// running. After this method is called the caller expects the worker to stop running as fast as possible
		virtual void stop() = 0;

		/// An abstract method that must be implemented by child class. Get the core ID the worker is running on (as
		/// sent to the run() method as a parameter)
		/// @return The core ID the worker is running on
		virtual uint32_t getCoreId() const = 0;
	};

	class KniDeviceList;

<<<<<<< HEAD
	/**
	 * @class DpdkDeviceList
	 * A singleton class that encapsulates DPDK initialization and holds the list of DpdkDevice instances. As it's a
	 * singleton, it has only one active instance doesn't have a public c'tor. This class has several main uses:
	 *    - it contains the initDpdk() static method which initializes the DPDK infrastructure. It should be called once
	 *      in every application at its startup process
	 *    - it contains the list of DpdkDevice instances and enables access to them
	 *    - it has methods to start and stop worker threads. See more details in startDpdkWorkerThreads()
	 */
	class DpdkDeviceList : public internal::DeviceListBase<DpdkDevice>
=======
	/// @class DpdkDeviceList
	/// A singleton class that encapsulates DPDK initialization and holds the list of DpdkDevice instances. As it's a
	/// singleton, it has only one active instance doesn't have a public c'tor. This class has several main uses:
	///    - it contains the initDpdk() static method which initializes the DPDK infrastructure. It should be called
	///      once in every application at its startup process
	///    - it contains the list of DpdkDevice instances and enables access to them
	///    - it has methods to start and stop worker threads. See more details in startDpdkWorkerThreads()
	class DpdkDeviceList
>>>>>>> d60c699c
	{
		friend class KniDeviceList;

	private:
		bool m_IsInitialized;
		static bool m_IsDpdkInitialized;
		static uint32_t m_MBufPoolSizePerDevice;
		static uint16_t m_MBufDataSize;
		static CoreMask m_CoreMask;
		std::vector<DpdkDevice*> m_DpdkDeviceListView;
		std::vector<DpdkWorkerThread*> m_WorkerThreads;

		DpdkDeviceList();

		bool isInitialized() const
		{
			return (m_IsInitialized && m_IsDpdkInitialized);
		}
		bool initDpdkDevices(uint32_t mBufPoolSizePerDevice, uint16_t mMbufDataSize);
		static bool verifyHugePagesAndDpdkDriver();

		static int dpdkWorkerThreadStart(void* ptr);

	public:
		~DpdkDeviceList() = default;

		/// As DpdkDeviceList is a singleton, this is the static getter to retrieve its instance. Note that if the
		/// static method initDpdk() was not called or returned false this instance won't be initialized and DpdkDevices
		/// won't be initialized either
		/// @return The singleton instance of DpdkDeviceList
		static DpdkDeviceList& getInstance()
		{
			static DpdkDeviceList instance;
			if (!instance.isInitialized())
				instance.initDpdkDevices(DpdkDeviceList::m_MBufPoolSizePerDevice, DpdkDeviceList::m_MBufDataSize);

			return instance;
		}

		/// A static method that has to be called once at the startup of every application that uses DPDK. It does
		/// several things:
		/// - verifies huge-pages are set and DPDK kernel module is loaded, unless specifically asked not to (these are
		///   set by the setup_dpdk.py external script that has to be run before application is started)
		/// - initializes the DPDK infrastructure
		/// - creates DpdkDevice instances for all ports available for DPDK
		///
		/// @param[in] coreMask The cores to initialize DPDK with. After initialization, DPDK will only be able to use
		/// these cores for its work. The core mask should have a bit set for every core to use. For example: if the
		/// user want to use cores 1,2 the core mask should be 6 (binary: 110)
		/// @param[in] mBufPoolSizePerDevice The mbuf pool size each DpdkDevice will have. This has to be a number which
		/// is a power of 2 minus 1, for example: 1023 (= 2^10-1) or 4,294,967,295 (= 2^32-1), etc. This is a DPDK
		/// limitation, not PcapPlusPlus. The size of the mbuf pool size dictates how many packets can be handled by the
		/// application at the same time. For example: if pool size is 1023 it means that no more than 1023 packets can
		/// be handled or stored in application memory at every point in time
		/// @param[in] mBufDataSize The size of data buffer in each mbuf. If this value is less than 1, we will use
		/// RTE_MBUF_DEFAULT_BUF_SIZE.
		/// @param[in] masterCore The core DPDK will use as master to control all worker thread. The default, unless set
		/// otherwise, is 0
		/// @param[in] initDpdkArgc Number of optional arguments
		/// @param[in] initDpdkArgv Optional arguments
		/// @param[in] appName Program name to be provided for the DPDK
		/// @param[in] verifyHugePagesAndDriver Verify huge-pages are set and DPDK kernel module is loaded. The default
		/// value it true
		/// @return True if initialization succeeded or false if huge-pages or DPDK kernel driver are not loaded, if
		/// mBufPoolSizePerDevice isn't power of 2 minus 1, if DPDK infra initialization failed or if DpdkDevice
		/// initialization failed. Anyway, if this method returned false it's impossible to use DPDK with PcapPlusPlus.
		/// You can get some more details about mbufs and pools in DpdkDevice.h file description or in DPDK web site
		static bool initDpdk(CoreMask coreMask, uint32_t mBufPoolSizePerDevice, uint16_t mBufDataSize = 0,
		                     uint8_t masterCore = 0, uint32_t initDpdkArgc = 0, char** initDpdkArgv = nullptr,
		                     const std::string& appName = "pcapplusplusapp", bool verifyHugePagesAndDriver = true);

		/// Get a DpdkDevice by port ID
		/// @param[in] portId The port ID
		/// @return A pointer to the DpdkDevice or nullptr if no such device is found
		DpdkDevice* getDeviceByPort(int portId) const;

		/// Get a DpdkDevice by port PCI address
		/// @param[in] pciAddr The port PCI address
		/// @return A pointer to the DpdkDevice or nullptr if no such device is found
		DpdkDevice* getDeviceByPciAddress(const std::string& pciAddr) const;

<<<<<<< HEAD
		/**
		 * @return A vector of all DpdkDevice instances
		 * @deprecated This method has been deprecated in favor of direct accessor API.
		 */
		PCPP_DEPRECATED("Deprecated in favor of direct accessor API")
=======
		/// @return A vector of all DpdkDevice instances
>>>>>>> d60c699c
		const std::vector<DpdkDevice*>& getDpdkDeviceList() const
		{
			return m_DpdkDeviceListView;
		}

		/// @return DPDK master core which is the core that initializes the application
		SystemCore getDpdkMasterCore() const;

		/// Change the log level of all modules of DPDK
		/// @param[in] logLevel The log level to set. Logger#Info is RTE_LOG_NOTICE and Logger#Debug is RTE_LOG_DEBUG
		void setDpdkLogLevel(Logger::LogLevel logLevel);

		/// @return The current DPDK log level. RTE_LOG_NOTICE and lower are considered as Logger#Info. RTE_LOG_INFO or
		/// RTE_LOG_DEBUG are considered as Logger#Debug
		Logger::LogLevel getDpdkLogLevel() const;

		/// Order DPDK to write all its logs to a file
		/// @param[in] logFile The file to write to
		/// @return True if action succeeded, false otherwise
		bool writeDpdkLogToFile(FILE* logFile);

		/// There are two ways to capture packets using DpdkDevice: one of them is using worker threads and the other
		/// way is setting a callback which is invoked each time a burst of packets is captured (see
		/// DpdkDevice#startCaptureSingleThread() ). This method implements the first way. See a detailed description of
		/// workers in DpdkWorkerThread class description. This method gets a vector of workers (classes that implement
		/// the DpdkWorkerThread interface) and a core mask and starts a worker thread on each core (meaning - call the
		/// worker's DpdkWorkerThread#run() method). Workers usually run in an endless loop and will be ordered to stop
		/// by calling stopDpdkWorkerThreads().<BR> Note that number of cores in the core mask must be equal to the
		/// number of workers. In addition it's impossible to run a worker thread on DPDK master core, so the core mask
		/// shouldn't include the master core (you can find the master core by calling getDpdkMasterCore() ).
		/// @param[in] coreMask The bitmask of cores to run worker threads on. This list shouldn't include DPDK master
		/// core
		/// @param[in] workerThreadsVec A vector of worker instances to run (classes who implement the DpdkWorkerThread
		/// interface). Number of workers in this vector must be equal to the number of cores in the core mask. Notice
		/// that the instances of DpdkWorkerThread shouldn't be freed until calling stopDpdkWorkerThreads() as these
		/// instances are running
		/// @return True if all worker threads started successfully or false if: DPDK isn't initialized (initDpdk()
		/// wasn't called or returned false), number of cores differs from number of workers, core mask includes DPDK
		/// master core or if one of the worker threads couldn't be run
		bool startDpdkWorkerThreads(CoreMask coreMask, std::vector<DpdkWorkerThread*>& workerThreadsVec);

		/// Assuming worker threads are running, this method orders them to stop by calling DpdkWorkerThread#stop().
		/// Then it waits until they stop running
		void stopDpdkWorkerThreads();
	};

}  // namespace pcpp

// GCOVR_EXCL_STOP<|MERGE_RESOLUTION|>--- conflicted
+++ resolved
@@ -48,18 +48,6 @@
 
 	class KniDeviceList;
 
-<<<<<<< HEAD
-	/**
-	 * @class DpdkDeviceList
-	 * A singleton class that encapsulates DPDK initialization and holds the list of DpdkDevice instances. As it's a
-	 * singleton, it has only one active instance doesn't have a public c'tor. This class has several main uses:
-	 *    - it contains the initDpdk() static method which initializes the DPDK infrastructure. It should be called once
-	 *      in every application at its startup process
-	 *    - it contains the list of DpdkDevice instances and enables access to them
-	 *    - it has methods to start and stop worker threads. See more details in startDpdkWorkerThreads()
-	 */
-	class DpdkDeviceList : public internal::DeviceListBase<DpdkDevice>
-=======
 	/// @class DpdkDeviceList
 	/// A singleton class that encapsulates DPDK initialization and holds the list of DpdkDevice instances. As it's a
 	/// singleton, it has only one active instance doesn't have a public c'tor. This class has several main uses:
@@ -67,8 +55,7 @@
 	///      once in every application at its startup process
 	///    - it contains the list of DpdkDevice instances and enables access to them
 	///    - it has methods to start and stop worker threads. See more details in startDpdkWorkerThreads()
-	class DpdkDeviceList
->>>>>>> d60c699c
+    class DpdkDeviceList : public internal::DeviceListBase<DpdkDevice>
 	{
 		friend class KniDeviceList;
 
@@ -150,15 +137,9 @@
 		/// @return A pointer to the DpdkDevice or nullptr if no such device is found
 		DpdkDevice* getDeviceByPciAddress(const std::string& pciAddr) const;
 
-<<<<<<< HEAD
-		/**
-		 * @return A vector of all DpdkDevice instances
-		 * @deprecated This method has been deprecated in favor of direct accessor API.
-		 */
+		/// @return A vector of all DpdkDevice instances
+		/// @deprecated This method has been deprecated in favor of direct accessor API.
 		PCPP_DEPRECATED("Deprecated in favor of direct accessor API")
-=======
-		/// @return A vector of all DpdkDevice instances
->>>>>>> d60c699c
 		const std::vector<DpdkDevice*>& getDpdkDeviceList() const
 		{
 			return m_DpdkDeviceListView;
