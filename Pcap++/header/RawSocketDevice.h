--- conflicted
+++ resolved
@@ -85,16 +85,10 @@
 		 * Windows raw socket are integrated in L3 level so the received packet contains only L3 (IP) layer and up.
 		 * @param[out] rawPacket An empty packet instance where the received packet data will be written to
 		 * @param[in] blocking Indicates whether to run in blocking or non-blocking mode. Default value is blocking
-<<<<<<< HEAD
 		 * @param[in] timeout When in blocking mode, specifies the timeout [in seconds] to wait for a packet. If timeout
-		 * expired and no packets were captured the method will return RawSocketDevice#RecvTimeout. Zero or negative
-		 * values mean no timeout. The default value is no timeout
-=======
-		 * @param[in] timeout When in blocking mode, specifies the timeout [in seconds] to wait for a packet. If timeout expired
-		 * and no packets were captured the method will return RawSocketDevice#RecvTimeout. Zero or negative values mean no
+		 * expired and no packets were captured the method will return RawSocketDevice#RecvTimeout. Zero or negative values mean no
 		 * timeout. The default value is no timeout. The timeout precision is in milliseconds, for example a timeout of 0.123
 		 * means 123 milliseconds.
->>>>>>> 0a843116
 		 * @return The method returns one on the following values:
 		 *  - RawSocketDevice#RecvSuccess is returned if a packet was received successfully
 		 *  - RawSocketDevice#RecvTimeout is returned if in blocking mode and timeout expired
