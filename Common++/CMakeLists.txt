add_library(
  Common++
  src/GeneralUtils.cpp
  src/IpAddress.cpp
  src/IpAddressUtils.cpp
  src/IpUtils.cpp
  src/Logger.cpp
  src/MacAddress.cpp
  src/OUILookup.cpp
  src/PcapPlusPlusVersion.cpp
  src/SystemUtils.cpp
  src/TablePrinter.cpp
)

<<<<<<< HEAD
set(public_headers
    header/pcapplusplus/DeprecationUtils.h
    header/pcapplusplus/GeneralUtils.h
    header/pcapplusplus/IpAddress.h
    header/pcapplusplus/IpAddressUtils.h
    header/pcapplusplus/IpUtils.h
    header/pcapplusplus/Logger.h
    header/pcapplusplus/LRUList.h
    header/pcapplusplus/MacAddress.h
    header/pcapplusplus/OUILookup.h
    header/pcapplusplus/PcapPlusPlusVersion.h
    header/pcapplusplus/PointerVector.h
    header/pcapplusplus/SystemUtils.h
    header/pcapplusplus/TablePrinter.h
    header/pcapplusplus/TimespecTimeval.h)
=======
set(
  public_headers
  header/DeprecationUtils.h
  header/GeneralUtils.h
  header/IpAddress.h
  header/IpAddressUtils.h
  header/IpUtils.h
  header/Logger.h
  header/LRUList.h
  header/MacAddress.h
  header/ObjectPool.h
  header/OUILookup.h
  header/PcapPlusPlusVersion.h
  header/PointerVector.h
  header/SystemUtils.h
  header/TablePrinter.h
  header/TimespecTimeval.h
)
>>>>>>> 8f121931

# Set the public header that will be installed
set_property(TARGET Common++ PROPERTY PUBLIC_HEADER ${public_headers})

target_compile_features(Common++ PUBLIC cxx_std_11)

target_include_directories(
  Common++
  PUBLIC $<BUILD_INTERFACE:${CMAKE_CURRENT_SOURCE_DIR}/header> $<INSTALL_INTERFACE:include>
  # Don't link with EndianPortable and json as it won't be exported
  PRIVATE $<TARGET_PROPERTY:EndianPortable,INTERFACE_INCLUDE_DIRECTORIES>
  PRIVATE $<TARGET_PROPERTY:json,INTERFACE_INCLUDE_DIRECTORIES>
)

if(WIN32)
  target_link_libraries(Common++ PRIVATE ws2_32 iphlpapi)
endif()

if(PCAPPP_INSTALL)
  install(
    TARGETS Common++
    EXPORT PcapPlusPlusTargets
    ARCHIVE DESTINATION ${PCAPPP_INSTALL_LIBDIR}
    LIBRARY DESTINATION ${PCAPPP_INSTALL_LIBDIR}
    PUBLIC_HEADER DESTINATION ${PCAPPP_INSTALL_INCLUDEDIR}
    RUNTIME DESTINATION ${PCAPPP_INSTALL_BINDIR}
  )
endif()

set_property(TARGET Common++ PROPERTY OUTPUT_NAME "Common++")
set_property(TARGET Common++ PROPERTY VERSION ${PCAPPP_VERSION})
set_property(TARGET Common++ PROPERTY COMPILE_WARNING_AS_ERROR ON)<|MERGE_RESOLUTION|>--- conflicted
+++ resolved
@@ -12,42 +12,24 @@
   src/TablePrinter.cpp
 )
 
-<<<<<<< HEAD
-set(public_headers
-    header/pcapplusplus/DeprecationUtils.h
-    header/pcapplusplus/GeneralUtils.h
-    header/pcapplusplus/IpAddress.h
-    header/pcapplusplus/IpAddressUtils.h
-    header/pcapplusplus/IpUtils.h
-    header/pcapplusplus/Logger.h
-    header/pcapplusplus/LRUList.h
-    header/pcapplusplus/MacAddress.h
-    header/pcapplusplus/OUILookup.h
-    header/pcapplusplus/PcapPlusPlusVersion.h
-    header/pcapplusplus/PointerVector.h
-    header/pcapplusplus/SystemUtils.h
-    header/pcapplusplus/TablePrinter.h
-    header/pcapplusplus/TimespecTimeval.h)
-=======
 set(
   public_headers
-  header/DeprecationUtils.h
-  header/GeneralUtils.h
-  header/IpAddress.h
-  header/IpAddressUtils.h
-  header/IpUtils.h
-  header/Logger.h
-  header/LRUList.h
-  header/MacAddress.h
-  header/ObjectPool.h
-  header/OUILookup.h
-  header/PcapPlusPlusVersion.h
-  header/PointerVector.h
-  header/SystemUtils.h
-  header/TablePrinter.h
-  header/TimespecTimeval.h
+  header/pcapplusplus/DeprecationUtils.h
+  header/pcapplusplus/GeneralUtils.h
+  header/pcapplusplus/IpAddress.h
+  header/pcapplusplus/IpAddressUtils.h
+  header/pcapplusplus/IpUtils.h
+  header/pcapplusplus/Logger.h
+  header/pcapplusplus/LRUList.h
+  header/pcapplusplus/MacAddress.h
+  header/pcapplusplus/ObjectPool.h
+  header/pcapplusplus/OUILookup.h
+  header/pcapplusplus/PcapPlusPlusVersion.h
+  header/pcapplusplus/PointerVector.h
+  header/pcapplusplus/SystemUtils.h
+  header/pcapplusplus/TablePrinter.h
+  header/pcapplusplus/TimespecTimeval.h
 )
->>>>>>> 8f121931
 
 # Set the public header that will be installed
 set_property(TARGET Common++ PROPERTY PUBLIC_HEADER ${public_headers})
