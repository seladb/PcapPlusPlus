add_library(
  Common++
  src/GeneralUtils.cpp
  src/IpAddress.cpp
  src/IpAddressUtils.cpp
  src/IpUtils.cpp
  src/Logger.cpp
  src/MacAddress.cpp
  src/OUILookup.cpp
  src/PcapPlusPlusVersion.cpp
  src/SystemUtils.cpp
  src/TablePrinter.cpp
)

<<<<<<< HEAD
set(public_headers
    header/DeprecationUtils.h
    header/GeneralUtils.h
    header/IpAddress.h
    header/IpAddressUtils.h
    header/IpUtils.h
    header/Logger.h
    header/LRUList.h
    header/MacAddress.h
    header/ObjectPool.h
    header/OUILookup.h
    header/PcapPlusPlusVersion.h
    header/PointerVector.h
    header/SystemUtils.h
    header/TablePrinter.h
    header/TimespecTimeval.h)
=======
set(
  public_headers
  header/DeprecationUtils.h
  header/GeneralUtils.h
  header/IpAddress.h
  header/IpAddressUtils.h
  header/IpUtils.h
  header/Logger.h
  header/LRUList.h
  header/MacAddress.h
  header/OUILookup.h
  header/PcapPlusPlusVersion.h
  header/PointerVector.h
  header/SystemUtils.h
  header/TablePrinter.h
  header/TimespecTimeval.h
)
>>>>>>> 4a38f9aa

# Set the public header that will be installed
set_property(TARGET Common++ PROPERTY PUBLIC_HEADER ${public_headers})

target_include_directories(
  Common++
  PUBLIC $<BUILD_INTERFACE:${CMAKE_CURRENT_SOURCE_DIR}/header> $<INSTALL_INTERFACE:include/pcapplusplus>
  # Don't link with EndianPortable and json as it won't be exported
  PRIVATE $<TARGET_PROPERTY:EndianPortable,INTERFACE_INCLUDE_DIRECTORIES>
  PRIVATE $<TARGET_PROPERTY:json,INTERFACE_INCLUDE_DIRECTORIES>
)

if(WIN32)
  target_link_libraries(Common++ PRIVATE ws2_32 iphlpapi)
endif()

if(PCAPPP_INSTALL)
  install(
    TARGETS Common++
    EXPORT PcapPlusPlusTargets
    ARCHIVE DESTINATION ${PCAPPP_INSTALL_LIBDIR}
    LIBRARY DESTINATION ${PCAPPP_INSTALL_LIBDIR}
    PUBLIC_HEADER DESTINATION ${PCAPPP_INSTALL_INCLUDEDIR}
    RUNTIME DESTINATION ${PCAPPP_INSTALL_BINDIR}
  )
endif()

set_property(TARGET Common++ PROPERTY OUTPUT_NAME "Common++")
set_property(TARGET Common++ PROPERTY VERSION ${PCAPPP_VERSION})
set_property(TARGET Common++ PROPERTY COMPILE_WARNING_AS_ERROR ON)<|MERGE_RESOLUTION|>--- conflicted
+++ resolved
@@ -12,24 +12,6 @@
   src/TablePrinter.cpp
 )
 
-<<<<<<< HEAD
-set(public_headers
-    header/DeprecationUtils.h
-    header/GeneralUtils.h
-    header/IpAddress.h
-    header/IpAddressUtils.h
-    header/IpUtils.h
-    header/Logger.h
-    header/LRUList.h
-    header/MacAddress.h
-    header/ObjectPool.h
-    header/OUILookup.h
-    header/PcapPlusPlusVersion.h
-    header/PointerVector.h
-    header/SystemUtils.h
-    header/TablePrinter.h
-    header/TimespecTimeval.h)
-=======
 set(
   public_headers
   header/DeprecationUtils.h
@@ -40,6 +22,7 @@
   header/Logger.h
   header/LRUList.h
   header/MacAddress.h
+    header/ObjectPool.h
   header/OUILookup.h
   header/PcapPlusPlusVersion.h
   header/PointerVector.h
@@ -47,7 +30,6 @@
   header/TablePrinter.h
   header/TimespecTimeval.h
 )
->>>>>>> 4a38f9aa
 
 # Set the public header that will be installed
 set_property(TARGET Common++ PROPERTY PUBLIC_HEADER ${public_headers})
