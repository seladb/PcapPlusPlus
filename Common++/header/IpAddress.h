#pragma once

#include <cstdint>
#include <cstring>
#include <string>
#include <algorithm>
#include <ostream>
#include <array>
#include <memory>

/// @file

/// @namespace pcpp
/// @brief The main namespace for the PcapPlusPlus lib
namespace pcpp
{

	// forward declarations
	class IPv4Network;
	class IPv6Network;

	// The implementation of the classes is based on document N4771 "Working Draft, C++ Extensions for Networking"
	// http://www.open-std.org/jtc1/sc22/wg21/docs/papers/2018/n4771.pdf

	/// @class IPv4Address
	/// Represents an IPv4 address (of type XXX.XXX.XXX.XXX)
	class IPv4Address
	{
	public:
		/// A default constructor that creates an instance of the class with the zero-initialized address
		IPv4Address() = default;

		/// A constructor that creates an instance of the class out of 4-byte integer value.
		/// @param[in] addrAsInt The address as 4-byte integer in network byte order
		IPv4Address(const uint32_t addrAsInt)
		{
			memcpy(m_Bytes.data(), &addrAsInt, sizeof(addrAsInt));
		}

		/// A constructor that creates an instance of the class out of 4-byte array.
		/// @param[in] bytes The address as 4-byte array in network byte order
		IPv4Address(const uint8_t bytes[4])
		{
			memcpy(m_Bytes.data(), bytes, 4 * sizeof(uint8_t));
		}

		/// A constructor that creates an instance of the class out of a 4-byte standard array.
		/// @param[in] bytes The address as 4-byte standard array in network byte order
		IPv4Address(const std::array<uint8_t, 4>& bytes) : m_Bytes(bytes)
		{}

		/// A constructor that creates an instance of the class out of std::string value.
		/// @param[in] addrAsString The std::string representation of the address
		/// @throws std::invalid_argument The provided string does not represent a valid IPv4 address.
		IPv4Address(const std::string& addrAsString);

		/// @return A 4-byte integer in network byte order representing the IPv4 address
		inline uint32_t toInt() const;

		/// @return A non-owning pointer to 4-byte C-style array representing the IPv4 address
		const uint8_t* toBytes() const
		{
			return m_Bytes.data();
		}

		/// @return A reference to a 4-byte standard array representing the IPv4 address
		const std::array<uint8_t, 4>& toByteArray() const
		{
			return m_Bytes;
		}

		/// @return A string representation of the address
		std::string toString() const;

		/// @return True if an address is multicast, false otherwise.
		bool isMulticast() const;

		/// Overload of the equal-to operator
		/// @param[in] rhs The object to compare with
		/// @return True if the addresses are equal, false otherwise
		bool operator==(const IPv4Address& rhs) const
		{
			return toInt() == rhs.toInt();
		}

		/// Overload of the less-than operator
		/// @param[in] rhs The object to compare with
		/// @return True if the address value is lower than the other address value, false otherwise
		bool operator<(const IPv4Address& rhs) const
		{
			uint32_t intVal = toInt();
			std::reverse(reinterpret_cast<uint8_t*>(&intVal), reinterpret_cast<uint8_t*>(&intVal) + sizeof(intVal));

			uint32_t rhsIntVal = rhs.toInt();
			std::reverse(reinterpret_cast<uint8_t*>(&rhsIntVal),
			             reinterpret_cast<uint8_t*>(&rhsIntVal) + sizeof(rhsIntVal));

			return intVal < rhsIntVal;
		}

		/// Overload of the not-equal-to operator
		/// @param[in] rhs The object to compare with
		/// @return True if the addresses are not equal, false otherwise
		bool operator!=(const IPv4Address& rhs) const
		{
			return !(*this == rhs);
		}

		/// Checks whether the address matches a network.
		/// @param network An IPv4Network network
		/// @return True if the address matches the network or false otherwise
		bool matchNetwork(const IPv4Network& network) const;

		/// Checks whether the address matches a network.
		/// For example: this method will return true for address 10.1.1.9 and network which is one of:
		/// 10.1.1.1/24, 10.1.1.1/255.255.255.0
		/// Another example: this method will return false for address 11.1.1.9 and network which is one of:
		/// 10.1.1.1/16, 10.1.1.1/255.255.0.0
		/// @param[in] network A string in one of these formats:
		///  - X.X.X.X/Y where X.X.X.X is a valid IP address and Y is a number between 0 and 32
		///  - X.X.X.X/Y.Y.Y.Y where X.X.X.X is a valid IP address and Y.Y.Y.Y is a valid netmask
		/// @return True if the address matches the network or false if it doesn't or if the network is invalid
		bool matchNetwork(const std::string& network) const;

		/// A static method that checks whether a string represents a valid IPv4 address
		/// @param[in] addrAsString The std::string representation of the address
		/// @return True if the address is valid, false otherwise
		static bool isValidIPv4Address(const std::string& addrAsString);

		/// A static value representing a zero value of IPv4 address, meaning address of value "0.0.0.0".
		static const IPv4Address Zero;

		/// A static values representing the lower and upper bound of IPv4 multicast ranges. The bounds are inclusive.
		/// MulticastRangeLowerBound is initialized to "224.0.0.0".
		/// MulticastRangeUpperBound is initialized to "239.255.255.255".
		/// In order to check whether the address is a multicast address the isMulticast method can be used.
		static const IPv4Address MulticastRangeLowerBound;
		static const IPv4Address MulticastRangeUpperBound;

	private:
		std::array<uint8_t, 4> m_Bytes = { 0 };
	};  // class IPv4Address

	// Implementation of inline methods

	uint32_t IPv4Address::toInt() const
	{
		uint32_t addr = 0;
		memcpy(&addr, m_Bytes.data(), m_Bytes.size() * sizeof(uint8_t));
		return addr;
	}

	/// @class IPv6Address
	/// Represents an IPv6 address (of type xxxx:xxxx:xxxx:xxxx:xxxx:xxxx:xxxx:xxxx).
	class IPv6Address
	{
	public:
		/// A default constructor that creates an instance of the class with the zero-initialized address.
		IPv6Address() = default;

		/// A constructor that creates an instance of the class out of 16-byte array.
		/// @param[in] bytes The address as 16-byte array in network byte order
		IPv6Address(const uint8_t bytes[16])
		{
			memcpy(m_Bytes.data(), bytes, 16 * sizeof(uint8_t));
		}

		/// A constructor that creates an instance of the class out of a 16-byte standard array.
		/// @param[in] bytes The address as 16-byte standard array in network byte order
		IPv6Address(const std::array<uint8_t, 16>& bytes) : m_Bytes(bytes)
		{}

		/// A constructor that creates an instance of the class out of std::string value.
		/// @param[in] addrAsString The std::string representation of the address
		/// @throws std::invalid_argument The provided string does not represent a valid IPv6 address.
		IPv6Address(const std::string& addrAsString);

		/// Returns a view of the IPv6 address as a 16-byte raw C-style array
		/// @return A non-owning pointer to 16-byte array representing the IPv6 address
		const uint8_t* toBytes() const
		{
			return m_Bytes.data();
		}

		/// Returns a view of the IPv6 address as a std::array of bytes
		/// @return A reference to a 16-byte standard array representing the IPv6 address
		const std::array<uint8_t, 16>& toByteArray() const
		{
			return m_Bytes;
		}

		/// Returns a std::string representation of the address
		/// @return A string representation of the address
		std::string toString() const;

		/// Determine whether the address is a multicast address
		/// @return True if an address is multicast
		bool isMulticast() const;

		/// Overload of the equal-to operator
		/// @param[in] rhs The object to compare with
		/// @return True if the addresses are equal, false otherwise
		bool operator==(const IPv6Address& rhs) const
		{
			return memcmp(toBytes(), rhs.toBytes(), sizeof(m_Bytes)) == 0;
		}

		/// Overload of the less-than operator
		/// @param[in] rhs The object to compare with
		/// @return True if the address value is lower than the other address value, false otherwise
		bool operator<(const IPv6Address& rhs) const
		{
			return memcmp(toBytes(), rhs.toBytes(), sizeof(m_Bytes)) < 0;
		}

		/// Overload of the not-equal-to operator
		/// @param[in] rhs The object to compare with
		/// @return True if the addresses are not equal, false otherwise
		bool operator!=(const IPv6Address& rhs) const
		{
			return !(*this == rhs);
		}

		/// Allocates a byte array and copies address value into it. Array deallocation is user responsibility
		/// @param[in] arr A pointer to where array will be allocated
		/// @param[out] length Returns the length in bytes of the array that was allocated
		void copyTo(uint8_t** arr, size_t& length) const;

		/// Gets a pointer to an already allocated byte array and copies the address value to it.
		/// This method assumes array allocated size is at least 16 (the size of an IPv6 address)
		/// @param[in] arr A pointer to the array which address will be copied to
		void copyTo(uint8_t* arr) const
		{
			memcpy(arr, m_Bytes.data(), m_Bytes.size() * sizeof(uint8_t));
		}

		/// Checks whether the address matches a network.
		/// @param network An IPv6Network network
		/// @return True if the address matches the network or false otherwise
		bool matchNetwork(const IPv6Network& network) const;

		/// Checks whether the address matches a network.
		/// For example: this method will return true for address d6e5:83dc:0c58:bc5d:1449:5898:: and network
		/// which is one of:
		/// d6e5:83dc:0c58:bc5d::/64, d6e5:83dc:0c58:bc5d::/ffff:ffff:ffff:ffff::
		/// Another example: this method will return false for address d6e5:83dc:: and network which is one of:
		/// d6e5:83dc:0c58:bc5d::/64, d6e5:83dc:0c58:bc5d::/ffff:ffff:ffff:ffff::
		/// @param[in] network A string in one of these formats:
		///  - IPV6_ADDRESS/Y where IPV6_ADDRESS is a valid IPv6 address and Y is a number between 0 and 128
		///  - IPV6_ADDRESS/IPV6_NETMASK where IPV6_ADDRESS is a valid IPv6 address and IPV6_NETMASK is a valid
		///    IPv6 netmask
		/// @return True if the address matches the network or false if it doesn't or if the network is invalid
		bool matchNetwork(const std::string& network) const;

		/// A static method that checks whether a string represents a valid IPv6 address
		/// @param[in] addrAsString The std::string representation of the address
		/// @return True if the address is valid, false otherwise
		static bool isValidIPv6Address(const std::string& addrAsString);

		/// A static value representing a zero value of IPv6 address, meaning address of value
		/// "0:0:0:0:0:0:0:0:0:0:0:0:0:0:0:0".
		static const IPv6Address Zero;

		/// A static value representing the lower bound of IPv6 multicast ranges. The bound is inclusive.
		/// MulticastRangeLowerBound is initialized to "ff00:0:0:0:0:0:0:0:0:0:0:0:0:0:0:0".
		/// In order to check whether the address is a multicast address the isMulticast method can be used.
		static const IPv6Address MulticastRangeLowerBound;

	private:
		std::array<uint8_t, 16> m_Bytes = { 0 };
	};  // class IPv6Address

	/// @class IPAddress
	/// The class is a version-independent representation for an IP address
	class IPAddress
	{
	public:
		/// An enum representing the address type: IPv4 or IPv6
		enum AddressType : uint8_t
		{
			/// IPv4 address type
			IPv4AddressType,
			/// IPv6 address type
			IPv6AddressType
		};

		/// A default constructor that creates an instance of the class with unspecified IPv4 address
		IPAddress() : m_Type(IPv4AddressType)
		{}

		/// A constructor that creates an instance of the class out of IPv4Address.
		/// @param[in] addr A const reference to instance of IPv4Address
		IPAddress(const IPv4Address& addr) : m_Type(IPv4AddressType), m_IPv4(addr)
		{}

		/// A constructor that creates an instance of the class out of IPv6Address.
		/// @param[in] addr A const reference to instance of IPv6Address
		IPAddress(const IPv6Address& addr) : m_Type(IPv6AddressType), m_IPv6(addr)
		{}

		/// A constructor that creates an instance of the class out of std::string value
		/// @param[in] addrAsString The std::string representation of the address
		/// @throws std::invalid_argument The provided string does not represent a valid IPv4 or IPv6 address.
		IPAddress(const std::string& addrAsString);

		/// Overload of an assignment operator.
		/// @param[in] addr A const reference to instance of IPv4Address
		/// @return A reference to the assignee
		inline IPAddress& operator=(const IPv4Address& addr);

		/// Overload of an assignment operator.
		/// @param[in] addr A const reference to instance of IPv6Address
		/// @return A reference to the assignee
		inline IPAddress& operator=(const IPv6Address& addr);

		/// Gets the address type: IPv4 or IPv6
		/// @return The address type
		AddressType getType() const
		{
			return static_cast<AddressType>(m_Type);
		}

		/// Returns a std::string representation of the address
		/// @return A string representation of the address
		std::string toString() const
		{
			return (getType() == IPv4AddressType) ? m_IPv4.toString() : m_IPv6.toString();
		}

		/// @return Determine whether the object contains an IP version 4 address
		bool isIPv4() const
		{
			return getType() == IPv4AddressType;
		}

		/// @return Determine whether the object contains an IP version 6 address
		bool isIPv6() const
		{
			return getType() == IPv6AddressType;
		}

		/// Determine whether the address is a multicast address
		/// @return True if an address is multicast
		bool isMulticast() const
		{
			return (getType() == IPv4AddressType) ? m_IPv4.isMulticast() : m_IPv6.isMulticast();
		}

		/// Get a reference to IPv4 address instance
		/// @return The const reference to IPv4Address instance
		const IPv4Address& getIPv4() const
		{
			return m_IPv4;
		}

		/// Get a reference to IPv6 address instance
		/// @return The const reference to IPv6Address instance
		const IPv6Address& getIPv6() const
		{
			return m_IPv6;
		}

		/// @return True if the address is zero, false otherwise
		bool isZero() const
		{
			return (getType() == IPv4AddressType) ? m_IPv4 == IPv4Address::Zero : m_IPv6 == IPv6Address::Zero;
		}

		/// Overload of the equal-to operator
		/// @param[in] rhs The object to compare with
		/// @return True if the addresses are equal, false otherwise
		inline bool operator==(const IPAddress& rhs) const;

		/// Overload of the less-than operator
		/// @param[in] rhs The object to compare with
		/// @return True if the address value is lower than the other address value, false otherwise
		inline bool operator<(const IPAddress& rhs) const;

		/// Overload of the not-equal-to operator
		/// @param[in] rhs The object to compare with
		/// @return True if the addresses are not equal, false otherwise
		bool operator!=(const IPAddress& rhs) const
		{
			return !(*this == rhs);
		}

	private:
		uint8_t m_Type;
		IPv4Address m_IPv4;
		IPv6Address m_IPv6;
	};

	// implementation of inline methods

	bool IPAddress::operator==(const IPAddress& rhs) const
	{
		if (isIPv4())
		{
			return rhs.isIPv4() ? (m_IPv4 == rhs.m_IPv4) : false;
		}

		return rhs.isIPv6() ? m_IPv6 == rhs.m_IPv6 : false;
	}

	bool IPAddress::operator<(const IPAddress& rhs) const
	{
		if (isIPv4())
		{
			// treat IPv4 as less than IPv6
			// If current obj is IPv4 and other is IPv6 return true
			return rhs.isIPv4() ? (m_IPv4 < rhs.m_IPv4) : true;
		}
		return rhs.isIPv6() ? m_IPv6 < rhs.m_IPv6 : false;
	}

	IPAddress& IPAddress::operator=(const IPv4Address& addr)
	{
		m_Type = IPv4AddressType;
		m_IPv4 = addr;
		return *this;
	}

	IPAddress& IPAddress::operator=(const IPv6Address& addr)
	{
		m_Type = IPv6AddressType;
		m_IPv6 = addr;
		return *this;
	}

	/// @class IPv4Network
	/// A class representing IPv4 network definition
	class IPv4Network
	{
	public:
		/// A constructor that creates an instance of the class out of an address and a full prefix length,
		/// essentially making a network of consisting of only 1 address.
		/// @param address An address representing the network prefix.
		explicit IPv4Network(const IPv4Address& address) : IPv4Network(address, 32U)
		{}

		/// A constructor that creates an instance of the class out of an address representing the network prefix
		/// and a prefix length
		/// @param address An address representing the network prefix. If the address is invalid std::invalid_argument
		/// exception is thrown
		/// @param prefixLen A number between 0 and 32 representing the prefix length.
		/// @throws std::invalid_argument Prefix length is out of acceptable range.
		IPv4Network(const IPv4Address& address, uint8_t prefixLen);

		/// A constructor that creates an instance of the class out of an address representing the network prefix
		/// and a netmask
		/// @param address An address representing the network prefix. If the address is invalid std::invalid_argument
		/// exception is thrown
		/// @param netmask A string representing a netmask in the format of X.X.X.X, for example: 255.255.0.0.
		/// Please notice that netmasks that start with zeros are invalid, for example: 0.0.255.255. The only netmask
		/// starting with zeros that is valid is 0.0.0.0.
		/// @throws std::invalid_argument The provided netmask is invalid.
		IPv4Network(const IPv4Address& address, const std::string& netmask);

		/// A constructor that creates an instance of the class out of a string representing the network prefix and
		/// a prefix length or a netmask
		/// @param addressAndNetmask A string in one of these formats:
		///  - X.X.X.X/Y where X.X.X.X is a valid IPv4 address representing the network prefix and Y is a number between
		///    0 and 32 representing the network prefix
		///  - X.X.X.X/Y.Y.Y.Y where X.X.X.X is a valid IPv4 address representing the network prefix and Y.Y.Y.Y is
		///    a valid netmask
		/// @throws std::invalid_argument The provided string does not represent a valid address and netmask format.
		IPv4Network(const std::string& addressAndNetmask);

		/// @return The prefix length, for example: the prefix length of 10.10.10.10/255.0.0.0 is 8
		uint8_t getPrefixLen() const;

		/// @return The netmask, for example: the netmask of 10.10.10.10/8 is 255.0.0.0
		std::string getNetmask() const
		{
			return IPv4Address(m_Mask).toString();
		}

		/// @return The network prefix, for example: the network prefix of 10.10.10.10/16 is 10.10.0.0
		IPv4Address getNetworkPrefix() const
		{
			return m_NetworkPrefix;
		}

		/// @return The lowest non-reserved IPv4 address in this network, for example: the lowest address
		/// in 10.10.10.10/16 is 10.10.0.1
		IPv4Address getLowestAddress() const;

		/// @return The highest non-reserved IPv4 address in this network, for example: the highest address
		/// in 10.10.10.10/16 is 10.10.255.254
		IPv4Address getHighestAddress() const;

		/// @return The number of addresses in this network including reserved addresses, for example:
		/// the number of addresses in 10.10.0.0/24 is 256
		uint64_t getTotalAddressCount() const;

		/// @param address An IPv4 address
		/// @return True is the address belongs to the network, false otherwise or if the address isn't valid
		bool includes(const IPv4Address& address) const;

		/// @param network An IPv4 network
		/// @return True is the input network is completely included within this network, false otherwise, for example:
		/// 10.10.10.10/16 includes 10.10.10.10/24 but doesn't include 10.10.10.10/8
		bool includes(const IPv4Network& network) const;

		/// @return A string representation of the network in a format of NETWORK_PREFIX/PREFIX_LEN, for example:
		/// 192.168.0.0/16
		std::string toString() const;

	private:
		uint32_t m_NetworkPrefix{};
		uint32_t m_Mask{};

		static bool isValidNetmask(const IPv4Address& netmaskAddress);
		void initFromAddressAndPrefixLength(const IPv4Address& address, uint8_t prefixLen);
		void initFromAddressAndNetmask(const IPv4Address& address, const IPv4Address& netmaskAddress);
	};

	/// @class IPv6Network
	/// A class representing IPv6 network definition
	class IPv6Network
	{
	public:
		/// A constructor that creates an instance of the class out of an address and a full prefix length,
		/// essentially making a network of consisting of only 1 address.
		/// @param address An address representing the network prefix.
		explicit IPv6Network(const IPv6Address& address) : IPv6Network(address, 128U)
		{}

		/// A constructor that creates an instance of the class out of an address representing the network prefix
		/// and a prefix length
		/// @param address An address representing the network prefix. If the address is invalid std::invalid_argument
		/// exception is thrown
		/// @param prefixLen A number between 0 and 128 representing the prefix length.
		/// @throws std::invalid_argument Prefix length is out of acceptable range.
		IPv6Network(const IPv6Address& address, uint8_t prefixLen);

		/// A constructor that creates an instance of the class out of an address representing the network prefix
		/// and a netmask
		/// @param address An address representing the network prefix. If the address is invalid std::invalid_argument
		/// exception is thrown
		/// @param netmask A string representing a netmask in valid IPv6 format, for example: ffff:ffff::.
		/// Please notice that netmasks that start with zeros are invalid, for example: 0:ffff::. The only netmask
		/// starting with zeros that is valid is all zeros (::).
		/// @throws std::invalid_argument The provided netmask is invalid.
		IPv6Network(const IPv6Address& address, const std::string& netmask);

		/// A constructor that creates an instance of the class out of a string representing the network prefix and
		/// a prefix length or a netmask
		/// @param addressAndNetmask A string in one of these formats:
		///  - IPV6_ADDRESS/Y where IPV6_ADDRESS is a valid IPv6 address representing the network prefix and Y is
		///    a number between 0 and 128 representing the network prefix
		///  - IPV6_ADDRESS/IPV6_NETMASK where IPV6_ADDRESS is a valid IPv6 address representing the network prefix
		///    and IPV6_NETMASK is a valid IPv6 netmask
		/// @throws std::invalid_argument The provided string does not represent a valid address and netmask format.
		IPv6Network(const std::string& addressAndNetmask);

		/// @return The prefix length, for example: the prefix length of 3546::/ffff:: is 16
		uint8_t getPrefixLen() const;

		/// @return The netmask, for example: the netmask of 3546::/16 is ffff::
		std::string getNetmask() const
		{
			return IPv6Address(m_Mask).toString();
		}

		/// @return The network prefix, for example: the network prefix of 3546:f321::/16 is 3546::
		IPv6Address getNetworkPrefix() const
		{
			return { m_NetworkPrefix };
		}

		/// @return The lowest non-reserved IPv6 address in this network, for example: the lowest address in 3546::/16
		/// is 3546::1
		IPv6Address getLowestAddress() const;

		/// @return The highest IPv6 address in this network, for example: the highest address in 3546::/16 is
		/// 3546:ffff:ffff:ffff:ffff:ffff:ffff:ffff
		IPv6Address getHighestAddress() const;

		/// @return The number of addresses in this network, for example: the number of addresses in 16ff::/120 is 256.
		/// If the number of addresses exceeds the size of uint64_t a std::out_of_range exception is thrown
		uint64_t getTotalAddressCount() const;

		/// @param address An IPv6 address
		/// @return True is the address belongs to the network, false otherwise or if the address isn't valid
		bool includes(const IPv6Address& address) const;

		/// @param network An IPv6 network
		/// @return True is the input network is completely included within this network, false otherwise, for example:
		/// 3546::/64 includes 3546::/120 but doesn't include 3546::/16
		bool includes(const IPv6Network& network) const;

		/// @return A string representation of the network in a format of NETWORK_PREFIX/PREFIX_LEN, for example:
		/// fda7:9f81:6c23:275::/64
		std::string toString() const;

	private:
		uint8_t m_NetworkPrefix[16]{};
		uint8_t m_Mask[16]{};

		static bool isValidNetmask(const IPv6Address& netmaskAddress);
		void initFromAddressAndPrefixLength(const IPv6Address& address, uint8_t prefixLen);
		void initFromAddressAndNetmask(const IPv6Address& address, const IPv6Address& netmaskAddress);
	};

	/// @class IPNetwork
	/// A class representing version independent IP network definition, both IPv4 and IPv6 are included
	class IPNetwork
	{
	public:
		/// A constructor that creates an instance of the class out of an IP address and a full prefix length,
		/// essentially making a network of consisting of only 1 address.
		/// @param address An address representing the network prefix.
		explicit IPNetwork(const IPAddress& address) : IPNetwork(address, address.isIPv4() ? 32U : 128U)
		{}

		/// A constructor that creates an instance of the class out of an address representing the network prefix
		/// and a prefix length
		/// @param address An address representing the network prefix. If the address is invalid std::invalid_argument
		/// exception is thrown
		/// @param prefixLen A number representing the prefix length. Allowed ranges are 0 - 32 for IPv4 networks and 0
		/// - 128 for IPv6 networks.
		/// @throws std::invalid_argument Prefix length is out of acceptable range.
		IPNetwork(const IPAddress& address, uint8_t prefixLen)
		{
			if (address.isIPv4())
			{
				m_IPv4Network = std::unique_ptr<IPv4Network>(new IPv4Network(address.getIPv4(), prefixLen));
			}
			else
			{
				m_IPv6Network = std::unique_ptr<IPv6Network>(new IPv6Network(address.getIPv6(), prefixLen));
			}
		}

		/// A constructor that creates an instance of the class out of an address representing the network prefix
		/// and a netmask
		/// @param address An address representing the network prefix. If the address is invalid std::invalid_argument
		/// exception is thrown
		/// @param netmask A string representing a netmask in valid format, for example: ffff:ffff:: for IPv6 networks
		/// or 255.255.0.0 for IPv4 networks.
		/// Please notice that netmasks that start with zeros are invalid, for example: 0:ffff:: or 0.255.255.255.
		/// The only netmask starting with zeros that is valid is all zeros (:: or 0.0.0.0).
		/// @throws std::invalid_argument The provided netmask is invalid.
		IPNetwork(const IPAddress& address, const std::string& netmask)
		{
			if (address.isIPv4())
			{
				m_IPv4Network = std::unique_ptr<IPv4Network>(new IPv4Network(address.getIPv4(), netmask));
			}
			else
			{
				m_IPv6Network = std::unique_ptr<IPv6Network>(new IPv6Network(address.getIPv6(), netmask));
			}
		}

		/// A constructor that creates an instance of the class out of a string representing the network prefix and
		/// a prefix length or a netmask
		/// @param addressAndNetmask A string in one of these formats:
		///  - IP_ADDRESS/Y where IP_ADDRESS is a valid IP address representing the network prefix and Y is
		///    a number representing the network prefix
		///  - IP_ADDRESS/NETMASK where IP_ADDRESS is a valid IP address representing the network prefix and NETMASK
		///    is a valid netmask for this type of network (IPv4 or IPv6 network)
		/// @throws std::invalid_argument The provided string does not represent a valid address and netmask format.
		IPNetwork(const std::string& addressAndNetmask)
		{
			try
			{
				m_IPv4Network = std::unique_ptr<IPv4Network>(new IPv4Network(addressAndNetmask));
			}
			catch (const std::invalid_argument&)
			{
				m_IPv6Network = std::unique_ptr<IPv6Network>(new IPv6Network(addressAndNetmask));
			}
		}

		/// A copy c'tor for this class
		/// @param other The instance to copy from
		IPNetwork(const IPNetwork& other)
		{
			if (other.m_IPv4Network)
			{
				m_IPv4Network = std::unique_ptr<IPv4Network>(new IPv4Network(*other.m_IPv4Network));
			}

			if (other.m_IPv6Network)
			{
				m_IPv6Network = std::unique_ptr<IPv6Network>(new IPv6Network(*other.m_IPv6Network));
			}
		}

		/// Overload of an assignment operator.
		/// @param[in] other An instance of IPNetwork to assign
		/// @return A reference to the assignee
		IPNetwork& operator=(const IPNetwork& other)
		{
			// NOLINTBEGIN(cppcoreguidelines-c-copy-assignment-signature,misc-unconventional-assign-operator)
			if (other.isIPv4Network())
			{
				return this->operator=(*other.m_IPv4Network);
			}

			return this->operator=(*other.m_IPv6Network);
			// NOLINTEND(cppcoreguidelines-c-copy-assignment-signature,misc-unconventional-assign-operator)
		}

		/// Overload of an assignment operator.
		/// @param[in] other An instance of IPv4Network to assign
		/// @return A reference to the assignee
		IPNetwork& operator=(const IPv4Network& other)
		{
			// Create the new instance first to maintain strong exception guarantee.
			m_IPv4Network = std::unique_ptr<IPv4Network>(new IPv4Network(other));
			m_IPv6Network = nullptr;
			return *this;
		}

		/// Overload of an assignment operator.
		/// @param[in] other An instance of IPv6Network to assign
		/// @return A reference to the assignee
		IPNetwork& operator=(const IPv6Network& other)
		{
			// Create the new instance first to maintain strong exception guarantee.
			m_IPv6Network = std::unique_ptr<IPv6Network>(new IPv6Network(other));
			m_IPv4Network = nullptr;
			return *this;
		}

		/// @return The prefix length, for example: the prefix length of 3546::/ffff:: is 16, the prefix length of
		/// 10.10.10.10/255.0.0.0 is 8
		uint8_t getPrefixLen() const
		{
			return (m_IPv4Network != nullptr ? m_IPv4Network->getPrefixLen() : m_IPv6Network->getPrefixLen());
		}

		/// @return The netmask, for example: the netmask of 3546::/16 is ffff::, the netmask of 10.10.10.10/8 is
		/// 255.0.0.0
		std::string getNetmask() const
		{
			return (m_IPv4Network != nullptr ? m_IPv4Network->getNetmask() : m_IPv6Network->getNetmask());
		}

		/// @return The network prefix, for example: the network prefix of 3546:f321::/16 is 3546::, the network prefix
		/// of 10.10.10.10/16 is 10.10.0.0
		IPAddress getNetworkPrefix() const
		{
			return (m_IPv4Network != nullptr ? IPAddress(m_IPv4Network->getNetworkPrefix())
			                                 : IPAddress(m_IPv6Network->getNetworkPrefix()));
		}

		/// @return The lowest non-reserved IP address in this network, for example: the lowest address in 3546::/16 is
		/// 3546::1, the lowest address in 10.10.10.10/16 is 10.10.0.1
		IPAddress getLowestAddress() const
		{
			return (m_IPv4Network != nullptr ? IPAddress(m_IPv4Network->getLowestAddress())
			                                 : IPAddress(m_IPv6Network->getLowestAddress()));
		}

		/// @return The highest non-reserved IP address in this network, for example: the highest address in 3546::/16
		/// is 3546:ffff:ffff:ffff:ffff:ffff:ffff:ffff, the highest address in 10.10.10.10/16 is 10.10.255.254
		IPAddress getHighestAddress() const
		{
			return (m_IPv4Network != nullptr ? IPAddress(m_IPv4Network->getHighestAddress())
			                                 : IPAddress(m_IPv6Network->getHighestAddress()));
		}

		/// @return The number of addresses in this network, for example: the number of addresses in 16ff::/120 is 256,
		/// the number of addresses in 10.10.0.0/24 is 256. If the number of addresses exceeds the size of uint64_t
		/// a std::out_of_range exception is thrown
		uint64_t getTotalAddressCount() const
		{
			return (m_IPv4Network != nullptr ? m_IPv4Network->getTotalAddressCount()
			                                 : m_IPv6Network->getTotalAddressCount());
		}

		/// @return True if this is an IPv4 network, false otherwise
		bool isIPv4Network() const
		{
			return m_IPv4Network != nullptr;
		}

		/// @return True if this is an IPv6 network, false otherwise
		bool isIPv6Network() const
		{
			return m_IPv6Network != nullptr;
		}

		/// @param address An IP address
		/// @return True is the address belongs to the network, false otherwise or if the address isn't valid
		bool includes(const IPAddress& address) const
		{
			if (m_IPv4Network != nullptr)
			{
				if (address.isIPv6())
				{
					return false;
				}

				return m_IPv4Network->includes(address.getIPv4());
			}

			if (address.isIPv4())
			{
				return false;
			}

			return m_IPv6Network->includes(address.getIPv6());
		}

		/// @param network An IP network
		/// @return True is the input network is completely included within this network, false otherwise
		bool includes(const IPNetwork& network) const
		{
			if (m_IPv4Network != nullptr)
			{
				if (network.isIPv6Network())
				{
					return false;
				}

				return m_IPv4Network->includes(*network.m_IPv4Network);
			}

			if (network.isIPv4Network())
			{
				return false;
			}

			return m_IPv6Network->includes(*network.m_IPv6Network);
		}

		/// @return A string representation of the network in a format of NETWORK_PREFIX/PREFIX_LEN, for example:
		/// fda7:9f81:6c23:275::/64 or 192.168.0.0/16
		std::string toString() const
		{
			return (m_IPv4Network != nullptr ? m_IPv4Network->toString() : m_IPv6Network->toString());
		}

	private:
		std::unique_ptr<IPv4Network> m_IPv4Network;
		std::unique_ptr<IPv6Network> m_IPv6Network;
	};

<<<<<<< HEAD
	namespace literals
	{
		inline IPv4Address operator""_ipv4(const char* addrString, std::size_t size)
		{
			return IPv4Address(std::string(addrString, size));
		}

		inline IPv6Address operator""_ipv6(const char* addrString, std::size_t size)
		{
			return IPv6Address(std::string(addrString, size));
		}
	}  // namespace literals

	inline std::ostream& operator<<(std::ostream& os, const pcpp::IPv4Address& ipv4Address)
	{
		os << ipv4Address.toString();
		return os;
	}

	inline std::ostream& operator<<(std::ostream& os, const pcpp::IPv6Address& ipv6Address)
	{
		os << ipv6Address.toString();
		return os;
	}

	inline std::ostream& operator<<(std::ostream& os, const pcpp::IPAddress& ipAddress)
	{
		os << ipAddress.toString();
		return os;
	}

	inline std::ostream& operator<<(std::ostream& os, const pcpp::IPv4Network& network)
	{
		os << network.toString();
		return os;
	}

	inline std::ostream& operator<<(std::ostream& os, const pcpp::IPv6Network& network)
	{
		os << network.toString();
		return os;
	}

	inline std::ostream& operator<<(std::ostream& os, const pcpp::IPNetwork& network)
	{
		os << network.toString();
		return os;
	}
=======
	inline std::ostream& operator<<(std::ostream& oss, const pcpp::IPv4Address& ipv4Address)
	{
		oss << ipv4Address.toString();
		return oss;
	}

	inline std::ostream& operator<<(std::ostream& oss, const pcpp::IPv6Address& ipv6Address)
	{
		oss << ipv6Address.toString();
		return oss;
	}

	inline std::ostream& operator<<(std::ostream& oss, const pcpp::IPAddress& ipAddress)
	{
		oss << ipAddress.toString();
		return oss;
	}

	inline std::ostream& operator<<(std::ostream& oss, const pcpp::IPv4Network& network)
	{
		oss << network.toString();
		return oss;
	}

	inline std::ostream& operator<<(std::ostream& oss, const pcpp::IPv6Network& network)
	{
		oss << network.toString();
		return oss;
	}

	inline std::ostream& operator<<(std::ostream& oss, const pcpp::IPNetwork& network)
	{
		oss << network.toString();
		return oss;
	}

>>>>>>> d60c699c
}  // namespace pcpp<|MERGE_RESOLUTION|>--- conflicted
+++ resolved
@@ -841,7 +841,6 @@
 		std::unique_ptr<IPv6Network> m_IPv6Network;
 	};
 
-<<<<<<< HEAD
 	namespace literals
 	{
 		inline IPv4Address operator""_ipv4(const char* addrString, std::size_t size)
@@ -855,42 +854,6 @@
 		}
 	}  // namespace literals
 
-	inline std::ostream& operator<<(std::ostream& os, const pcpp::IPv4Address& ipv4Address)
-	{
-		os << ipv4Address.toString();
-		return os;
-	}
-
-	inline std::ostream& operator<<(std::ostream& os, const pcpp::IPv6Address& ipv6Address)
-	{
-		os << ipv6Address.toString();
-		return os;
-	}
-
-	inline std::ostream& operator<<(std::ostream& os, const pcpp::IPAddress& ipAddress)
-	{
-		os << ipAddress.toString();
-		return os;
-	}
-
-	inline std::ostream& operator<<(std::ostream& os, const pcpp::IPv4Network& network)
-	{
-		os << network.toString();
-		return os;
-	}
-
-	inline std::ostream& operator<<(std::ostream& os, const pcpp::IPv6Network& network)
-	{
-		os << network.toString();
-		return os;
-	}
-
-	inline std::ostream& operator<<(std::ostream& os, const pcpp::IPNetwork& network)
-	{
-		os << network.toString();
-		return os;
-	}
-=======
 	inline std::ostream& operator<<(std::ostream& oss, const pcpp::IPv4Address& ipv4Address)
 	{
 		oss << ipv4Address.toString();
@@ -927,5 +890,4 @@
 		return oss;
 	}
 
->>>>>>> d60c699c
 }  // namespace pcpp