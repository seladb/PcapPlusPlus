--- conflicted
+++ resolved
@@ -35,18 +35,10 @@
 		}
 
 		/// A constructor that creates an instance of the class out of a std::array.
-<<<<<<< HEAD
-		/// @param[in] addr The std::array containing 6 bytes representing the MAC address.
-		explicit MacAddress(std::array<uint8_t, 6> const& addr)
-		{
-			std::copy(addr.begin(), addr.end(), std::begin(m_Address));
-		}
-=======
 		/// The array length should be 6 (as MAC address is 6-byte long).
 		/// @param [in] addr A std::array containing 6 bytes representing the MAC address
 		explicit MacAddress(const std::array<uint8_t, 6>& addr) : m_Address(addr)
 		{}
->>>>>>> 2d0fc5ae
 
 		/// A constructor that creates an instance of the class out of a std::string.
 		/// If the string doesn't represent a valid MAC address, the constructor throws an exception.
