#pragma once

#include <array>
#include <algorithm>
#include <initializer_list>
#include <iterator>
#include <ostream>
#include <cstdint>
#include <string>
#include <array>

/// @file

/// @namespace pcpp
/// @brief The main namespace for the PcapPlusPlus lib
namespace pcpp
{

	/// @class MacAddress
	/// Represents L2 MAC addresses. Can be constructed from string or a series of 6 byte octets
	class MacAddress
	{
	public:
		/// Default constructor for this class.
		/// Initializes the address as 00:00:00:00:00:00.
		MacAddress() = default;

		/// A constructor that creates an instance of the class out of a byte array.
		/// The byte array length should be 6 (as MAC address is 6-byte long), and the remaining bytes are ignored.
		/// If the byte array is invalid, the constructor throws an exception.
		/// @param[in] addr A pointer to the byte array containing 6 bytes representing the MAC address
		explicit MacAddress(const uint8_t addr[6])
		{
			std::copy(addr, addr + 6, m_Address.begin());
		}

		/// A constructor that creates an instance of the class out of a std::array.
		/// The array length should be 6 (as MAC address is 6-byte long).
		/// @param [in] addr A std::array containing 6 bytes representing the MAC address
		explicit MacAddress(const std::array<uint8_t, 6>& addr) : m_Address(addr)
		{}

		/// A constructor that creates an instance of the class out of a std::string.
		/// If the string doesn't represent a valid MAC address, the constructor throws an exception.
		/// @param[in] addr the string representing the MAC address in format "00:00:00:00:00:00"
		explicit MacAddress(const std::string& addr);

		/// A template constructor that creates an instance of the class out of a string convertible to std::string.
		/// If the string doesn't represent a valid MAC address, the constructor throws an exception.
		/// @param[in] addr the string representing the MAC address in format "00:00:00:00:00:00"
		template <typename T, typename = typename std::enable_if<std::is_convertible<T, std::string>::value>::type>
		MacAddress(const T& addr) : MacAddress(static_cast<std::string>(addr))
		{}

		/// A constructor that creates an instance of 6 bytes representing the MAC address
		/// @param[in] firstOctet Represent the first octet in the address
		/// @param[in] secondOctet Represent the second octet in the address
		/// @param[in] thirdOctet Represent the third octet in the address
		/// @param[in] fourthOctet Represent the fourth octet in the address
		/// @param[in] fifthOctet Represent the fifth octet in the address
		/// @param[in] sixthOctet Represent the sixth octet in the address
		MacAddress(uint8_t firstOctet, uint8_t secondOctet, uint8_t thirdOctet, uint8_t fourthOctet, uint8_t fifthOctet,
		           uint8_t sixthOctet)
		    : m_Address{ firstOctet, secondOctet, thirdOctet, fourthOctet, fifthOctet, sixthOctet }
		{}

		/// A constructor that creates an instance out of the initializer list.
		/// The byte list length should be 6 (as MAC address is 6-byte long).
		/// If the list is invalid, the constructor throws an exception.
		/// @param[in] octets An initializer list containing the values of type uint8_t representing the MAC address
		MacAddress(std::initializer_list<uint8_t> octets)
		{
			if (octets.size() != m_Address.size())
			{
				throw std::invalid_argument("Invalid initializer list size, should be 6");
			}
			std::copy(octets.begin(), octets.end(), std::begin(m_Address));
		}

		/// Overload of the comparison operator.
		/// @param[in] other The object to compare with
		/// @return True if addresses are equal, false otherwise
		bool operator==(const MacAddress& other) const
		{
			return m_Address == other.m_Address;
		}

		/// Overload of the not-equal operator
		/// @param[in] other The object to compare with
		/// @return True if addresses are not equal, false otherwise
		bool operator!=(const MacAddress& other) const
		{
			return !operator==(other);
		}

		/// Overload of the assignment operator.
		/// If the list is invalid, the constructor throws an exception.
		/// @param[in] octets An initializer list containing the values of type uint8_t representing the MAC address,
		/// the length of the list must be equal to 6
		MacAddress& operator=(std::initializer_list<uint8_t> octets)
		{
			if (octets.size() != sizeof(m_Address))
			{
				throw std::invalid_argument("Invalid initializer list size, should be 6");
			}

			std::copy(octets.begin(), octets.end(), m_Address.begin());
			return *this;
		}

		/// Returns the pointer to raw data
		/// @return The pointer to raw data
		const uint8_t* getRawData() const
		{
			return m_Address.data();
		}

		/// Returns a std::string representation of the address
		/// @return A string representation of the address
		std::string toString() const;

		/// @return A 6-byte integer representing the MAC address
		std::array<uint8_t, 6> toByteArray() const
		{
			return m_Address;
		}

		/// Allocates a byte array of length 6 and copies address value into it. Array deallocation is user
		/// responsibility
		/// @param[in] arr A pointer to where array will be allocated
		void copyTo(uint8_t** arr) const
		{
			*arr = new uint8_t[m_Address.size()];
			std::copy(m_Address.begin(), m_Address.end(), *arr);
		}

		/// Gets a pointer to an already allocated byte array and copies the address value to it.
		/// This method assumes array allocated size is at least 6 (the size of a MAC address)
		/// @param[in] arr A pointer to the array which address will be copied to
		void copyTo(uint8_t arr[6]) const
		{
			std::copy(m_Address.begin(), m_Address.end(), arr);
		}

		/// A static value representing a zero value of MAC address, meaning address of value "00:00:00:00:00:00"
<<<<<<< HEAD
		static const MacAddress Zero;
=======
		static MacAddress Zero;
		/// A static value representing a broadcast MAC address, meaning address of value "ff:ff:ff:ff:ff:ff"
		static MacAddress Broadcast;
>>>>>>> 9aefc1fc

	private:
		std::array<uint8_t, 6> m_Address{};
	};

	inline std::ostream& operator<<(std::ostream& oss, const pcpp::MacAddress& macAddress)
	{
		oss << macAddress.toString();
		return oss;
	}
}  // namespace pcpp<|MERGE_RESOLUTION|>--- conflicted
+++ resolved
@@ -143,13 +143,9 @@
 		}
 
 		/// A static value representing a zero value of MAC address, meaning address of value "00:00:00:00:00:00"
-<<<<<<< HEAD
 		static const MacAddress Zero;
-=======
-		static MacAddress Zero;
 		/// A static value representing a broadcast MAC address, meaning address of value "ff:ff:ff:ff:ff:ff"
 		static MacAddress Broadcast;
->>>>>>> 9aefc1fc
 
 	private:
 		std::array<uint8_t, 6> m_Address{};
