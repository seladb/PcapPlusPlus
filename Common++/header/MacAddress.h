#pragma once

#include <array>
#include <algorithm>
#include <initializer_list>
#include <iterator>
#include <ostream>
#include <cstdint>
#include <cstring>
#include <string>

/// @file

/// @namespace pcpp
/// @brief The main namespace for the PcapPlusPlus lib
namespace pcpp
{

	/// @class MacAddress
	/// Represents L2 MAC addresses. Can be constructed from string or a series of 6 byte octets
	class MacAddress
	{
	public:
		/// Default constructor for this class.
		/// Initializes the address as 00:00:00:00:00:00.
		MacAddress() = default;

		/// A constructor that creates an instance of the class out of a byte array.
		/// The byte array length should be 6 (as MAC address is 6-byte long), and the remaining bytes are ignored.
		/// If the byte array is invalid, the constructor throws an exception.
		/// @param[in] addr A pointer to the byte array containing 6 bytes representing the MAC address
		explicit MacAddress(const uint8_t* addr)
		{
			memcpy(m_Address, addr, sizeof(m_Address));
		}

<<<<<<< HEAD
		/**
		 * A constructor that creates an instance of the class out of a std::array.
		 * @param[in] addr The std::array containing 6 bytes representing the MAC address.
		 */
		explicit MacAddress(std::array<uint8_t, 6> const& addr)
		{
			std::copy(addr.begin(), addr.end(), std::begin(m_Address));
		}

		/**
		 * A constructor that creates an instance of the class out of a std::string.
		 * If the string doesn't represent a valid MAC address, the constructor throws an exception.
		 * @param[in] addr the string representing the MAC address in format "00:00:00:00:00:00"
		 */
=======
		/// A constructor that creates an instance of the class out of a std::string.
		/// If the string doesn't represent a valid MAC address, the constructor throws an exception.
		/// @param[in] addr the string representing the MAC address in format "00:00:00:00:00:00"
>>>>>>> d60c699c
		explicit MacAddress(const std::string& addr);

		/// A template constructor that creates an instance of the class out of a string convertible to std::string.
		/// If the string doesn't represent a valid MAC address, the constructor throws an exception.
		/// @param[in] addr the string representing the MAC address in format "00:00:00:00:00:00"
		template <typename T, typename = typename std::enable_if<std::is_convertible<T, std::string>::value>::type>
		MacAddress(const T& addr) : MacAddress(static_cast<std::string>(addr))
		{}

		/// A constructor that creates an instance of 6 bytes representing the MAC address
		/// @param[in] firstOctet Represent the first octet in the address
		/// @param[in] secondOctet Represent the second octet in the address
		/// @param[in] thirdOctet Represent the third octet in the address
		/// @param[in] fourthOctet Represent the fourth octet in the address
		/// @param[in] fifthOctet Represent the fifth octet in the address
		/// @param[in] sixthOctet Represent the sixth octet in the address
		MacAddress(uint8_t firstOctet, uint8_t secondOctet, uint8_t thirdOctet, uint8_t fourthOctet, uint8_t fifthOctet,
		           uint8_t sixthOctet)
		{
			m_Address[0] = firstOctet;
			m_Address[1] = secondOctet;
			m_Address[2] = thirdOctet;
			m_Address[3] = fourthOctet;
			m_Address[4] = fifthOctet;
			m_Address[5] = sixthOctet;
		}

		/// A constructor that creates an instance out of the initializer list.
		/// The byte list length should be 6 (as MAC address is 6-byte long).
		/// If the list is invalid, the constructor throws an exception.
		/// @param[in] octets An initializer list containing the values of type uint8_t representing the MAC address
		MacAddress(std::initializer_list<uint8_t> octets)
		{
			if (octets.size() != sizeof(m_Address))
			{
				throw std::invalid_argument("Invalid initializer list size, should be 6");
			}
			std::copy(octets.begin(), octets.end(), std::begin(m_Address));
		}

		/// Overload of the comparison operator.
		/// @param[in] other The object to compare with
		/// @return True if addresses are equal, false otherwise
		bool operator==(const MacAddress& other) const
		{
			return memcmp(m_Address, other.m_Address, sizeof(m_Address)) == 0;
		}

		/// Overload of the not-equal operator
		/// @param[in] other The object to compare with
		/// @return True if addresses are not equal, false otherwise
		bool operator!=(const MacAddress& other) const
		{
			return !operator==(other);
		}

		/// Overload of the assignment operator.
		/// If the list is invalid, the constructor throws an exception.
		/// @param[in] octets An initializer list containing the values of type uint8_t representing the MAC address,
		/// the length of the list must be equal to 6
		MacAddress& operator=(std::initializer_list<uint8_t> octets)
		{
			if (octets.size() != sizeof(m_Address))
			{
				throw std::invalid_argument("Invalid initializer list size, should be 6");
			}

			std::copy(octets.begin(), octets.end(), std::begin(m_Address));
			return *this;
		}

		/// Returns the pointer to raw data
		/// @return The pointer to raw data
		const uint8_t* getRawData() const
		{
			return m_Address;
		}

		/// Returns a std::string representation of the address
		/// @return A string representation of the address
		std::string toString() const;

		/// Allocates a byte array of length 6 and copies address value into it. Array deallocation is user
		/// responsibility
		/// @param[in] arr A pointer to where array will be allocated
		void copyTo(uint8_t** arr) const
		{
			*arr = new uint8_t[sizeof(m_Address)];
			memcpy(*arr, m_Address, sizeof(m_Address));
		}

		/// Gets a pointer to an already allocated byte array and copies the address value to it.
		/// This method assumes array allocated size is at least 6 (the size of a MAC address)
		/// @param[in] arr A pointer to the array which address will be copied to
		void copyTo(uint8_t* arr) const
		{
			memcpy(arr, m_Address, sizeof(m_Address));
		}

		/// A static value representing a zero value of MAC address, meaning address of value "00:00:00:00:00:00"
		static MacAddress Zero;

	private:
		uint8_t m_Address[6] = { 0 };
	};

<<<<<<< HEAD
	inline std::ostream& operator<<(std::ostream& os, const pcpp::MacAddress& macAddress)
	{
		os << macAddress.toString();
		return os;
=======
	inline std::ostream& operator<<(std::ostream& oss, const pcpp::MacAddress& macAddress)
	{
		oss << macAddress.toString();
		return oss;
>>>>>>> d60c699c
	}
}  // namespace pcpp<|MERGE_RESOLUTION|>--- conflicted
+++ resolved
@@ -34,26 +34,16 @@
 			memcpy(m_Address, addr, sizeof(m_Address));
 		}
 
-<<<<<<< HEAD
-		/**
-		 * A constructor that creates an instance of the class out of a std::array.
-		 * @param[in] addr The std::array containing 6 bytes representing the MAC address.
-		 */
+		/// A constructor that creates an instance of the class out of a std::array.
+		/// @param[in] addr The std::array containing 6 bytes representing the MAC address.
 		explicit MacAddress(std::array<uint8_t, 6> const& addr)
 		{
 			std::copy(addr.begin(), addr.end(), std::begin(m_Address));
 		}
 
-		/**
-		 * A constructor that creates an instance of the class out of a std::string.
-		 * If the string doesn't represent a valid MAC address, the constructor throws an exception.
-		 * @param[in] addr the string representing the MAC address in format "00:00:00:00:00:00"
-		 */
-=======
 		/// A constructor that creates an instance of the class out of a std::string.
 		/// If the string doesn't represent a valid MAC address, the constructor throws an exception.
 		/// @param[in] addr the string representing the MAC address in format "00:00:00:00:00:00"
->>>>>>> d60c699c
 		explicit MacAddress(const std::string& addr);
 
 		/// A template constructor that creates an instance of the class out of a string convertible to std::string.
@@ -160,16 +150,9 @@
 		uint8_t m_Address[6] = { 0 };
 	};
 
-<<<<<<< HEAD
-	inline std::ostream& operator<<(std::ostream& os, const pcpp::MacAddress& macAddress)
-	{
-		os << macAddress.toString();
-		return os;
-=======
 	inline std::ostream& operator<<(std::ostream& oss, const pcpp::MacAddress& macAddress)
 	{
 		oss << macAddress.toString();
 		return oss;
->>>>>>> d60c699c
 	}
 }  // namespace pcpp