#pragma once

#include <algorithm>
#include <initializer_list>
#include <iterator>
#include <ostream>
<<<<<<< HEAD
#include <stdint.h>
=======
#include <cstdint>
#include <cstring>
>>>>>>> d60c699c
#include <string>
#include <array>

/// @file

/// @namespace pcpp
/// @brief The main namespace for the PcapPlusPlus lib
namespace pcpp
{

	/// @class MacAddress
	/// Represents L2 MAC addresses. Can be constructed from string or a series of 6 byte octets
	class MacAddress
	{
	public:
		/// Default constructor for this class.
		/// Initializes the address as 00:00:00:00:00:00.
		MacAddress() = default;

		/// A constructor that creates an instance of the class out of a byte array.
		/// The byte array length should be 6 (as MAC address is 6-byte long), and the remaining bytes are ignored.
		/// If the byte array is invalid, the constructor throws an exception.
		/// @param[in] addr A pointer to the byte array containing 6 bytes representing the MAC address
		explicit MacAddress(const uint8_t addr[6])
		{
			std::copy(addr, addr + 6, m_Address.begin());
		}

		/// A constructor that creates an instance of the class out of a std::array.
		/// The array length should be 6 (as MAC address is 6-byte long).
		/// @param [in] addr A std::array containing 6 bytes representing the MAC address
		explicit MacAddress(const std::array<uint8_t, 6>& addr) : m_Address(addr)
		{}

		/// A constructor that creates an instance of the class out of a std::string.
		/// If the string doesn't represent a valid MAC address, the constructor throws an exception.
		/// @param[in] addr the string representing the MAC address in format "00:00:00:00:00:00"
		explicit MacAddress(const std::string& addr);

		/// A template constructor that creates an instance of the class out of a string convertible to std::string.
		/// If the string doesn't represent a valid MAC address, the constructor throws an exception.
		/// @param[in] addr the string representing the MAC address in format "00:00:00:00:00:00"
		template <typename T, typename = typename std::enable_if<std::is_convertible<T, std::string>::value>::type>
		MacAddress(const T& addr) : MacAddress(static_cast<std::string>(addr))
		{}

		/// A constructor that creates an instance of 6 bytes representing the MAC address
		/// @param[in] firstOctet Represent the first octet in the address
		/// @param[in] secondOctet Represent the second octet in the address
		/// @param[in] thirdOctet Represent the third octet in the address
		/// @param[in] fourthOctet Represent the fourth octet in the address
		/// @param[in] fifthOctet Represent the fifth octet in the address
		/// @param[in] sixthOctet Represent the sixth octet in the address
<<<<<<< HEAD
		inline MacAddress(uint8_t firstOctet, uint8_t secondOctet, uint8_t thirdOctet, uint8_t fourthOctet,
		                  uint8_t fifthOctet, uint8_t sixthOctet)
		    : m_Address{ firstOctet, secondOctet, thirdOctet, fourthOctet, fifthOctet, sixthOctet }
		{}
=======
		MacAddress(uint8_t firstOctet, uint8_t secondOctet, uint8_t thirdOctet, uint8_t fourthOctet, uint8_t fifthOctet,
		           uint8_t sixthOctet)
		{
			m_Address[0] = firstOctet;
			m_Address[1] = secondOctet;
			m_Address[2] = thirdOctet;
			m_Address[3] = fourthOctet;
			m_Address[4] = fifthOctet;
			m_Address[5] = sixthOctet;
		}
>>>>>>> d60c699c

		/// A constructor that creates an instance out of the initializer list.
		/// The byte list length should be 6 (as MAC address is 6-byte long).
		/// If the list is invalid, the constructor throws an exception.
		/// @param[in] octets An initializer list containing the values of type uint8_t representing the MAC address
		MacAddress(std::initializer_list<uint8_t> octets)
		{
			if (octets.size() != m_Address.size())
			{
				throw std::invalid_argument("Invalid initializer list size, should be 6");
			}
			std::copy(octets.begin(), octets.end(), std::begin(m_Address));
		}

		/// Overload of the comparison operator.
		/// @param[in] other The object to compare with
		/// @return True if addresses are equal, false otherwise
		bool operator==(const MacAddress& other) const
		{
			return m_Address == other.m_Address;
		}

		/// Overload of the not-equal operator
		/// @param[in] other The object to compare with
		/// @return True if addresses are not equal, false otherwise
		bool operator!=(const MacAddress& other) const
		{
			return !operator==(other);
		}

		/// Overload of the assignment operator.
		/// If the list is invalid, the constructor throws an exception.
		/// @param[in] octets An initializer list containing the values of type uint8_t representing the MAC address,
		/// the length of the list must be equal to 6
		MacAddress& operator=(std::initializer_list<uint8_t> octets)
		{
			if (octets.size() != sizeof(m_Address))
			{
				throw std::invalid_argument("Invalid initializer list size, should be 6");
			}

			std::copy(octets.begin(), octets.end(), m_Address.begin());
			return *this;
		}

		/// Returns the pointer to raw data
		/// @return The pointer to raw data
		const uint8_t* getRawData() const
		{
			return m_Address.data();
		}

		/// Returns a std::string representation of the address
		/// @return A string representation of the address
		std::string toString() const;

		/// @return A 6-byte integer representing the MAC address
		std::array<uint8_t, 6> toByteArray() const
		{
			return m_Address;
		}

		/// Allocates a byte array of length 6 and copies address value into it. Array deallocation is user
		/// responsibility
		/// @param[in] arr A pointer to where array will be allocated
		void copyTo(uint8_t** arr) const
		{
			*arr = new uint8_t[m_Address.size()];
			std::copy(m_Address.begin(), m_Address.end(), *arr);
		}

		/// Gets a pointer to an already allocated byte array and copies the address value to it.
		/// This method assumes array allocated size is at least 6 (the size of a MAC address)
		/// @param[in] arr A pointer to the array which address will be copied to
		void copyTo(uint8_t arr[6]) const
		{
			std::copy(m_Address.begin(), m_Address.end(), arr);
		}

		/// A static value representing a zero value of MAC address, meaning address of value "00:00:00:00:00:00"
		static MacAddress Zero;

	private:
		std::array<uint8_t, 6> m_Address{};
	};

	inline std::ostream& operator<<(std::ostream& oss, const pcpp::MacAddress& macAddress)
	{
		oss << macAddress.toString();
		return oss;
	}
}  // namespace pcpp<|MERGE_RESOLUTION|>--- conflicted
+++ resolved
@@ -4,12 +4,7 @@
 #include <initializer_list>
 #include <iterator>
 #include <ostream>
-<<<<<<< HEAD
-#include <stdint.h>
-=======
 #include <cstdint>
-#include <cstring>
->>>>>>> d60c699c
 #include <string>
 #include <array>
 
@@ -63,23 +58,10 @@
 		/// @param[in] fourthOctet Represent the fourth octet in the address
 		/// @param[in] fifthOctet Represent the fifth octet in the address
 		/// @param[in] sixthOctet Represent the sixth octet in the address
-<<<<<<< HEAD
-		inline MacAddress(uint8_t firstOctet, uint8_t secondOctet, uint8_t thirdOctet, uint8_t fourthOctet,
+		MacAddress(uint8_t firstOctet, uint8_t secondOctet, uint8_t thirdOctet, uint8_t fourthOctet,
 		                  uint8_t fifthOctet, uint8_t sixthOctet)
 		    : m_Address{ firstOctet, secondOctet, thirdOctet, fourthOctet, fifthOctet, sixthOctet }
 		{}
-=======
-		MacAddress(uint8_t firstOctet, uint8_t secondOctet, uint8_t thirdOctet, uint8_t fourthOctet, uint8_t fifthOctet,
-		           uint8_t sixthOctet)
-		{
-			m_Address[0] = firstOctet;
-			m_Address[1] = secondOctet;
-			m_Address[2] = thirdOctet;
-			m_Address[3] = fourthOctet;
-			m_Address[4] = fifthOctet;
-			m_Address[5] = sixthOctet;
-		}
->>>>>>> d60c699c
 
 		/// A constructor that creates an instance out of the initializer list.
 		/// The byte list length should be 6 (as MAC address is 6-byte long).
