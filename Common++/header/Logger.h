--- conflicted
+++ resolved
@@ -107,33 +107,24 @@
 		NumOfLogModules
 	};
 
-<<<<<<< HEAD
-	/**
-	 * @struct LogSource
-	 * Represents the source of a log message.
-	 * Contains information about the source file, function, line number, and the log module.
-	 */
+	/// @struct LogSource
+	/// Represents the source of a log message.
+	/// Contains information about the source file, function, line number, and the log module.
 	struct LogSource
 	{
-		/**
-		 * Default constructor for LogSource.
-		 */
+		/// Default constructor for LogSource.
 		constexpr LogSource() = default;
 
-		/**
-		 * Constructor for LogSource with only the log module.
-		 * @param logModule The log module.
-		 */
+		/// Constructor for LogSource with only the log module.
+		/// @param logModule The log module.
 		explicit constexpr LogSource(LogModule logModule) : logModule(logModule)
 		{}
 
-		/**
-		 * Constructor for LogSource with all parameters.
-		 * @param logModule The log module.
-		 * @param file The source file.
-		 * @param function The source function.
-		 * @param line The line number.
-		 */
+		/// Constructor for LogSource with all parameters.
+		/// @param logModule The log module.
+		/// @param file The source file.
+		/// @param function The source function.
+		/// @param line The line number.
 		constexpr LogSource(LogModule logModule, const char* file, const char* function, int line)
 		    : file(file), function(function), line(line), logModule(logModule)
 		{}
@@ -144,10 +135,8 @@
 		LogModule logModule = UndefinedLogModule; /**< The log module. */
 	};
 
-	/**
-	 * An enum representing the log level. Currently 4 log levels are supported: Off, Error, Info and Debug. Info is the
-	 * default log level
-	 */
+	/// An enum representing the log level. Currently 4 log levels are supported: Off, Error, Info and Debug. Info is the
+	/// default log level
 	enum class LogLevel
 	{
 		Off = PCPP_LOG_LEVEL_OFF,      ///< No log messages are emitted.
@@ -166,32 +155,25 @@
 
 	namespace internal
 	{
-		/**
-		 * @class LogContext
-		 * @brief A context encapsulating the details of a single log message to be passed to the Logger.
-		 */
+		/// @class LogContext
+		/// @brief A context encapsulating the details of a single log message to be passed to the Logger.
 		class LogContext
 		{
 		public:
 			friend class pcpp::Logger;
 
-			/**
-			 * @brief Creates a context with an empty message with Info level and no source.
-			 */
+			/// @brief Creates a context with an empty message with Info level and no source.
 			LogContext() = default;
-			/**
-			 * @brief Creates a context with an empty message with the given level and source.
-			 * @param level The log level for this message.
-			 * @param source The log source.
-			 */
+
+			/// @brief Creates a context with an empty message with the given level and source.
+			/// @param level The log level for this message.
+			/// @param source The log source.
 			explicit LogContext(LogLevel level, LogSource const& source = {}) : level(level), m_Source(source)
 			{}
 
-			/**
-			 * @brief Initializes the context with an empty message and the given level and source.
-			 * @param level The log level for this message.
-			 * @param source The log source.
-			 */
+			/// @brief Initializes the context with an empty message and the given level and source.
+			/// @param level The log level for this message.
+			/// @param source The log source.
 			void init(LogLevel level, LogSource const& source)
 			{
 				m_Source = source;
@@ -200,20 +182,16 @@
 				m_Stream.str({});
 			}
 
-			/**
-			 * @brief Appends to the message.
-			 * @param value The value to append.
-			 * @return A reference to this context.
-			 */
+			/// @brief Appends to the message.
+			/// @param value The value to append.
+			/// @return A reference to this context.
 			template <class T> inline LogContext& operator<<(T const& value)
 			{
 				m_Stream << value;
 				return *this;
 			}
 
-			/**
-			 * @brief The log level at which the message will be emitted.
-			 */
+			/// @brief The log level at which the message will be emitted.
 			LogLevel level = LogLevel::Info;
 
 		private:
@@ -222,48 +200,6 @@
 		};
 	}  // namespace internal
 
-	/**
-	 * @class Logger
-	 * PcapPlusPlus logger manager.
-	 * PcapPlusPlus uses this logger to output both error and debug logs.
-	 * There are currently 3 log levels: Logger#Error, Logger#Info and Logger#Debug.
-	 *
-	 * PcapPlusPlus is divided into modules (described in #LogModule enum). The user can set the log level got each
-	 * module or to all modules at once. The default is Logger#Info which outputs only error messages. Changing log
-	 * level for modules can be done dynamically while the application is running.
-	 *
-	 * The logger also exposes a method to retrieve the last error log message.
-	 *
-	 * Logs are printed to console by default in a certain format. The user can set a different print function to change
-	 * the format or to print to other media (such as files, etc.).
-	 *
-	 * PcapPlusPlus logger is a singleton which can be reached from anywhere in the code.
-	 *
-	 * Note: Logger#Info level logs are currently only used in DPDK devices to set DPDK log level to RTE_LOG_NOTICE.
-	 */
-	class Logger
-	{
-	public:
-		// Deprecated, Use the LogLevel in the pcpp namespace instead.
-		using LogLevel = pcpp::LogLevel;
-		PCPP_DEPRECATED("Use the LogLevel in the pcpp namespace instead.")
-		static const LogLevel Error = LogLevel::Error;
-		PCPP_DEPRECATED("Use the LogLevel in the pcpp namespace instead.")
-		static const LogLevel Info = LogLevel::Info;
-		PCPP_DEPRECATED("Use the LogLevel in the pcpp namespace instead.")
-		static const LogLevel Debug = LogLevel::Debug;
-
-		/**
-		 * @typedef LogPrinter
-		 * Log printer callback. Used for printing the logs in a custom way.
-		 * @param[in] logLevel The log level for this log message
-		 * @param[in] logMessage The log message
-		 * @param[in] file The source file in PcapPlusPlus code the log message is coming from
-		 * @param[in] method The method in PcapPlusPlus code the log message is coming from
-		 * @param[in] line The line in PcapPlusPlus code the log message is coming from
-		 * @remarks The printer callback should support being called from multiple threads simultaneously.
-		 */
-=======
 	/// @class Logger
 	/// PcapPlusPlus logger manager.
 	/// PcapPlusPlus uses this logger to output both error and debug logs.
@@ -284,14 +220,14 @@
 	class Logger
 	{
 	public:
-		/// An enum representing the log level. Currently 3 log levels are supported: Error, Info and Debug. Info is the
-		/// default log level
-		enum LogLevel
-		{
-			Error,  ///< Error log level
-			Info,   ///< Info log level
-			Debug   ///< Debug log level
-		};
+		// Deprecated, Use the LogLevel in the pcpp namespace instead.
+		using LogLevel = pcpp::LogLevel;
+		PCPP_DEPRECATED("Use the LogLevel in the pcpp namespace instead.")
+		static const LogLevel Error = LogLevel::Error;
+		PCPP_DEPRECATED("Use the LogLevel in the pcpp namespace instead.")
+		static const LogLevel Info = LogLevel::Info;
+		PCPP_DEPRECATED("Use the LogLevel in the pcpp namespace instead.")
+		static const LogLevel Debug = LogLevel::Debug;
 
 		/// @typedef LogPrinter
 		/// Log printer callback. Used for printing the logs in a custom way.
@@ -300,7 +236,7 @@
 		/// @param[in] file The source file in PcapPlusPlus code the log message is coming from
 		/// @param[in] method The method in PcapPlusPlus code the log message is coming from
 		/// @param[in] line The line in PcapPlusPlus code the log message is coming from
->>>>>>> ab755348
+		/// @remarks The printer callback should support being called from multiple threads simultaneously.
 		typedef void (*LogPrinter)(LogLevel logLevel, const std::string& logMessage, const std::string& file,
 		                           const std::string& method, const int line);
 
@@ -333,12 +269,10 @@
 			return m_LogModulesArray[module] == LogLevel::Debug;
 		}
 
-		/**
-		 * @brief Check whether a log level should be emitted by the logger.
-		 * @param level The level of the log message.
-		 * @param module PcapPlusPlus module
-		 * @return True if the message should be emitted. False otherwise.
-		 */
+		/// @brief Check whether a log level should be emitted by the logger.
+		/// @param level The level of the log message.
+		/// @param module PcapPlusPlus module
+		/// @return True if the message should be emitted. False otherwise.
 		bool shouldLog(LogLevel level, LogModule module) const
 		{
 			return level != LogLevel::Off && m_LogModulesArray[module] >= level;
@@ -390,13 +324,10 @@
 			return m_LogsEnabled;
 		}
 
-<<<<<<< HEAD
-		/**
-		 * @brief Controls if the logger should use a pool of LogContext objects.
-		 * @param enabled True to enable context pooling, false to disable.
-		 * @param preallocate The number of LogContext objects to preallocate in the pool.
-		 * @remarks Disabling the pooling clears the pool.
-		 */
+		/// @brief Controls if the logger should use a pool of LogContext objects.
+		/// @param enabled True to enable context pooling, false to disable.
+		/// @param preallocate The number of LogContext objects to preallocate in the pool.
+		/// @remarks Disabling the pooling clears the pool.
 		void useContextPooling(bool enabled, std::size_t preallocate = 2)
 		{
 			m_UseContextPooling = enabled;
@@ -414,19 +345,6 @@
 				m_LogContextPool.clear();
 			}
 		}
-=======
-		template <class T> Logger& operator<<(const T& msg)
-		{
-			(*m_LogStream) << msg;
-			return *this;
-		}
-
-		std::ostringstream* internalCreateLogStream();
-
-		/// An internal method to print log messages. Shouldn't be used externally.
-		void internalPrintLogMessage(std::ostringstream* logStream, Logger::LogLevel logLevel, const char* file,
-		                             const char* method, int line);
->>>>>>> ab755348
 
 		/// Get access to Logger singleton
 		/// @todo: make this singleton thread-safe/
@@ -437,47 +355,37 @@
 			return instance;
 		}
 
-		/**
-		 * @brief Creates a new LogContext with Info level and no source.
-		 * @return A new LogContext.
-		 */
+		/// @brief Creates a new LogContext with Info level and no source.
+		/// @return A new LogContext.
 		std::unique_ptr<internal::LogContext> createLogContext();
-		/**
-		 * @brief Creates a new LogContext with the given level and source.
-		 * @param level The log level for this message.
-		 * @param source The log source.
-		 * @return A new LogContext.
-		 */
+
+		/// @brief Creates a new LogContext with the given level and source.
+		/// @param level The log level for this message.
+		/// @param source The log source.
+		/// @return A new LogContext.
 		std::unique_ptr<internal::LogContext> createLogContext(LogLevel level, LogSource const& source = {});
 
-		/**
-		 * @brief Directly emits a log message bypassing all level checks.
-		 * @param source The log source.
-		 * @param level The log level for this message. This is only used for the log printer.
-		 * @param message The log message.
-		 */
+		/// @brief Directly emits a log message bypassing all level checks.
+		/// @param source The log source.
+		/// @param level The log level for this message. This is only used for the log printer.
+		/// @param message The log message.
 		void emit(LogSource const& source, LogLevel level, std::string const& message);
-		/**
-		 * @brief Directly emits a log message bypassing all level checks.
-		 * @param message The log message.
-		 */
+
+		/// @brief Directly emits a log message bypassing all level checks.
+		/// @param message The log message.
 		void emit(std::unique_ptr<internal::LogContext> message);
 
-		/**
-		 * @brief Logs a message with the given source, level, and message.
-		 * @param message The log message.
-		 */
+		/// @brief Logs a message with the given source, level, and message.
+		/// @param message The log message.
 		void log(std::unique_ptr<internal::LogContext> message);
 
-		/**
-		 * @brief Logs an object with the given source, level.
-		 *
-		 * The object is converted to a string via the std::ostream << operator.
-		 * @tparam T The type of object to be logged.
-		 * @param source The log source.
-		 * @param level The log level for this message.
-		 * @param message The object to be logged.
-		 */
+		/// @brief Logs an object with the given source, level.
+		///
+		/// The object is converted to a string via the std::ostream << operator.
+		/// @tparam T The type of object to be logged.
+		/// @param source The log source.
+		/// @param level The log level for this message.
+		/// @param message The object to be logged.
 		template <class T> void log(LogSource const& source, LogLevel level, T const& message)
 		{
 			if (shouldLog(level, source.logModule))
@@ -488,40 +396,34 @@
 			}
 		};
 
-		/**
-		 * @brief Logs an object with the given source at the Error level.
-		 *
-		 * The object is converted to a string via the std::ostream << operator.
-		 * @tparam T The type of object to be logged.
-		 * @param source The log source.
-		 * @param message The object to be logged.
-		 */
+		/// @brief Logs an object with the given source at the Error level.
+		///
+		/// The object is converted to a string via the std::ostream << operator.
+		/// @tparam T The type of object to be logged.
+		/// @param source The log source.
+		/// @param message The object to be logged.
 		template <class T> void logError(LogSource const& source, T const& message)
 		{
 			log(source, LogLevel::Error, message);
 		};
 
-		/**
-		 * @brief Logs an object with the given source at the Info level.
-		 *
-		 * The object is converted to a string via the std::ostream << operator.
-		 * @tparam T The type of object to be logged.
-		 * @param source The log source.
-		 * @param message The object to be logged.
-		 */
+		/// @brief Logs an object with the given source at the Info level.
+		///
+		/// The object is converted to a string via the std::ostream << operator.
+		/// @tparam T The type of object to be logged.
+		/// @param source The log source.
+		/// @param message The object to be logged.
 		template <class T> void logInfo(LogSource const& source, T const& message)
 		{
 			log(source, LogLevel::Info, message);
 		};
 
-		/**
-		 * @brief Logs an object with the given source at the Debug level.
-		 *
-		 * The object is converted to a string via the std::ostream << operator.
-		 * @tparam T The type of object to be logged.
-		 * @param source The log source.
-		 * @param message The object to be logged.
-		 */
+		/// @brief Logs an object with the given source at the Debug level.
+		///
+		/// The object is converted to a string via the std::ostream << operator.
+		/// @tparam T The type of object to be logged.
+		/// @param source The log source.
+		/// @param message The object to be logged.
 		template <class T> void logDebug(LogSource const& source, T const& message)
 		{
 			log(source, LogLevel::Debug, message);
