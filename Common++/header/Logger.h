--- conflicted
+++ resolved
@@ -1,7 +1,6 @@
 #pragma once
 
 #include <cstdio>
-<<<<<<< HEAD
 #include <cstdint>
 #include <memory>
 #include <array>
@@ -10,12 +9,6 @@
 #include <sstream>
 #include "DeprecationUtils.h"
 #include "ObjectPool.h"
-=======
-#include <iostream>
-#include <sstream>
-#include <iomanip>
-#include <cstdint>
->>>>>>> d60c699c
 
 #ifndef LOG_MODULE
 #	define LOG_MODULE UndefinedLogModule
@@ -47,6 +40,10 @@
 /// @brief The main namespace for the PcapPlusPlus lib
 namespace pcpp
 {
+	/// Cross-platform and thread-safe version of strerror
+	/// @param errnum Value of errno
+	/// @return String representation of the error number
+	std::string getErrorString(int errnum);
 
 	/// An enum representing all PcapPlusPlus modules
 	enum LogModule : uint8_t
@@ -115,7 +112,6 @@
 		NumOfLogModules
 	};
 
-<<<<<<< HEAD
 	/// @struct LogSource
 	/// Represents the source of a log message.
 	/// Contains information about the source file, function, line number, and the log module.
@@ -206,12 +202,6 @@
 			LogLevel m_Level = LogLevel::Info;
 		};
 	}  // namespace internal
-=======
-	/// Cross-platform and thread-safe version of strerror
-	/// @param errnum Value of errno
-	/// @return String representation of the error number
-	std::string getErrorString(int errnum);
->>>>>>> d60c699c
 
 	/// @class Logger
 	/// PcapPlusPlus logger manager.
@@ -233,7 +223,6 @@
 	class Logger
 	{
 	public:
-<<<<<<< HEAD
 		// Deprecated, Use the LogLevel in the pcpp namespace instead.
 		using LogLevel = pcpp::LogLevel;
 		PCPP_DEPRECATED("Use the LogLevel in the pcpp namespace instead.")
@@ -242,16 +231,6 @@
 		static const LogLevel Info = LogLevel::Info;
 		PCPP_DEPRECATED("Use the LogLevel in the pcpp namespace instead.")
 		static const LogLevel Debug = LogLevel::Debug;
-=======
-		/// An enum representing the log level. Currently 3 log levels are supported: Error, Info and Debug. Info is the
-		/// default log level
-		enum LogLevel : uint8_t
-		{
-			Error,  ///< Error log level
-			Info,   ///< Info log level
-			Debug   ///< Debug log level
-		};
->>>>>>> d60c699c
 
 		/// @typedef LogPrinter
 		/// Log printer callback. Used for printing the logs in a custom way.
@@ -260,14 +239,10 @@
 		/// @param[in] file The source file in PcapPlusPlus code the log message is coming from
 		/// @param[in] method The method in PcapPlusPlus code the log message is coming from
 		/// @param[in] line The line in PcapPlusPlus code the log message is coming from
-<<<<<<< HEAD
 		/// @remarks The printer callback should support being called from multiple threads simultaneously.
 		using LogPrinter =
 		    std::add_pointer<void(LogLevel logLevel, const std::string& logMessage, const std::string& file,
 		                          const std::string& method, const int line)>::type;
-=======
-		using LogPrinter = void (*)(LogLevel, const std::string&, const std::string&, const std::string&, const int);
->>>>>>> d60c699c
 
 		/// A static method for converting the log level enum to a string.
 		/// @param[in] logLevel A log level enum
@@ -367,13 +342,9 @@
 		{
 			m_UseContextPooling = enabled;
 
-<<<<<<< HEAD
 			if (m_UseContextPooling)
 			{
 				m_LogContextPool.setMaxSize(maxPoolSize);
-=======
-		static std::ostringstream* internalCreateLogStream();
->>>>>>> d60c699c
 
 				if (preallocate > 0)
 				{
@@ -472,23 +443,15 @@
 
 	private:
 		bool m_LogsEnabled;
-<<<<<<< HEAD
 		std::array<LogLevel, NumOfLogModules> m_LogModulesArray;
-=======
-		Logger::LogLevel m_LogModulesArray[NumOfLogModules]{};
->>>>>>> d60c699c
 		LogPrinter m_LogPrinter;
 
 		mutable std::mutex m_LastErrorMtx;
 		std::string m_LastError;
-<<<<<<< HEAD
 
 		bool m_UseContextPooling = true;
 		// Keep a maximum of 10 LogContext objects in the pool.
 		ObjectPool<internal::LogContext> m_LogContextPool{ 10, 2 };
-=======
-		std::ostringstream* m_LogStream{};
->>>>>>> d60c699c
 
 		// private c'tor - this class is a singleton
 		Logger();
