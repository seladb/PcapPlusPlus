#pragma once

#include <string>
#include <cstdint>
#include <type_traits>
#include <vector>

/// @file

/// @namespace pcpp
/// @brief The main namespace for the PcapPlusPlus lib
namespace pcpp
{
	/// Convert a byte array into a string of hex characters. For example: for the array { 0xaa, 0x2b, 0x10 } the string
	/// "aa2b10" will be returned
	/// @param[in] byteArr A byte array
	/// @param[in] byteArrSize The size of the byte array [in bytes]
	/// @param[in] stringSizeLimit An optional parameter that enables to limit the returned string size. If set to a
	/// positive integer value the returned string size will be equal or less than this value. If the string
	/// representation of the whole array is longer than this size then only part of the array will be read. The default
	/// value is -1 which means no string size limitation
	/// @return A string of hex characters representing the byte array
	std::string byteArrayToHexString(const uint8_t* byteArr, size_t byteArrSize, int stringSizeLimit = -1);

	/// Convert a string of hex characters into a byte array. For example: for the string "aa2b10" an array of values
	/// { 0xaa, 0x2b, 0x10 } will be returned
	/// @param[in] hexString A string of hex characters
	/// @param[out] resultByteArr A pre-allocated byte array where the result will be written to
	/// @param[in] resultByteArrSize The size of the pre-allocated byte array
	/// @return The size of the result array. If the string represents an array that is longer than the pre-allocated
	/// size (resultByteArrSize) then the result array will contain only the part of the string that managed to fit into
	/// the array, and the returned size will be resultByteArrSize. However if the string represents an array that is
	/// shorter than the pre-allocated size then some of the cells will remain empty and contain zeros, and the returned
	/// size will be the part of the array that contain data. If the input is an illegal hex string 0 will be returned.
	/// Illegal hex string means odd number of characters or a string that contains non-hex characters
	size_t hexStringToByteArray(const std::string& hexString, uint8_t* resultByteArr, size_t resultByteArrSize);

	/// This is a cross platform version of memmem (https://man7.org/linux/man-pages/man3/memmem.3.html) which is not
	/// supported on all platforms.
	/// @param[in] haystack A pointer to the buffer to be searched
	/// @param[in] haystackLen Length of the haystack buffer
	/// @param[in] needle A pointer to a buffer that will be searched for
	/// @param[in] needleLen Length of the needle buffer
	/// @return A pointer to the beginning of the substring, or nullptr if the substring is not found
	char* cross_platform_memmem(const char* haystack, size_t haystackLen, const char* needle, size_t needleLen);

	/// Calculates alignment.
	/// @param[in] number Given number
	/// @return The aligned number
	template <int alignment> static int align(int number)
	{
		// Only works for alignment with power of 2
		constexpr bool isPowerOfTwo = alignment && ((alignment & (alignment - 1)) == 0);
		static_assert(isPowerOfTwo, "Alignment must be a power of 2");
		int mask = alignment - 1;
		return (number + mask) & ~mask;
	}

	/// @class Base64
	/// A class for encoding and decoding strings/data using Base64 algorithm
	/// This implementation is based on the work by Tobias Locker, available at https://github.com/tobiaslocker/base64
	class Base64
	{
	public:
		/// Encode an array of bytes to a Base64 string
		/// @param[in] input The array of bytes to be encoded
		/// @param[in] inputLen The length of the input array [in bytes]
		/// @return The encoded string
		static std::string encode(const uint8_t* input, size_t inputLen);

		/// Encode a string to a Base64 string
		/// @param[in] input The string to be encoded
		/// @return The encoded string
		static std::string encode(const std::string& input);

		/// Encode a hex string to a Base64 string
		/// @param[in] hexStringInput The hex string to be encoded
		/// @return The encoded string
		static std::string encodeHexString(const std::string& hexStringInput);

		/// Encode a vector of bytes to a Base64 string
		/// @param[in] input The vector of bytes to be encoded
		/// @return The encoded string
		static std::string encode(const std::vector<uint8_t>& input);

		/// Decode a Base64 string to a vector of bytes
		/// @param[in] input The Base64 string to be decoded
		/// @return The decoded vector of bytes
		static std::vector<uint8_t> decodeToByteVector(const std::string& input);

		/// Decode a Base64 string to a hex string
		/// @param[in] input The Base64 string to be decoded
		/// @return The decoded hex string
		static std::string decodeToHexString(const std::string& input);

		/// Decode a Base64 string to a regular string
		/// @param[in] input The Base64 string to be decoded
		/// @return The decoded string
		static std::string decodeToString(const std::string& input);

		/// Decode a Base64 string to a byte array
		/// @param[in] input The Base64 string to be decoded
		/// @param[out] resultByteArr A pre-allocated byte array where the result will be written to
		/// @param[in] resultByteArrSize The size of the pre-allocated byte array
		/// @return The size of the decoded data
		static size_t decodeToByteArray(const std::string& input, uint8_t* resultByteArr, size_t resultByteArrSize);

<<<<<<< HEAD
=======
		/// Get the expected decoded size of a Base64 string without actually decoding it
		/// @param[in] input The Base64 string to be decoded
		/// @return The expected size of the decoded data
		static size_t getDecodedSize(const std::string& input);

>>>>>>> 440f19bd
	private:
		static constexpr uint32_t badChar = 0x01ffffff;
		static constexpr char paddingChar = '=';
	};

	/// A template class to calculate enum class hash
	/// @tparam EnumClass
	template <typename EnumClass, std::enable_if_t<std::is_enum<EnumClass>::value, bool> = false> struct EnumClassHash
	{
		size_t operator()(EnumClass value) const
		{
			return static_cast<std::underlying_type_t<EnumClass>>(value);
		}
	};
}  // namespace pcpp<|MERGE_RESOLUTION|>--- conflicted
+++ resolved
@@ -105,14 +105,11 @@
 		/// @return The size of the decoded data
 		static size_t decodeToByteArray(const std::string& input, uint8_t* resultByteArr, size_t resultByteArrSize);
 
-<<<<<<< HEAD
-=======
 		/// Get the expected decoded size of a Base64 string without actually decoding it
 		/// @param[in] input The Base64 string to be decoded
 		/// @return The expected size of the decoded data
 		static size_t getDecodedSize(const std::string& input);
 
->>>>>>> 440f19bd
 	private:
 		static constexpr uint32_t badChar = 0x01ffffff;
 		static constexpr char paddingChar = '=';
