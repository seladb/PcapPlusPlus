#pragma once

#include <cstddef>
#include <cstdio>
#include <cstdint>
#include <stdexcept>
#include <vector>
#include <memory>
#include <type_traits>

#include "DeprecationUtils.h"

/// @file

/// @namespace pcpp
/// @brief The main namespace for the PcapPlusPlus lib
namespace pcpp
{
	namespace internal
	{
		/// @brief A helper struct to facilitate the creation of a copy of an object.
		/// @tparam T The type of object to copy.
		/// @tparam Enable Helper parameter for SFINAE.
		template <class T, class Enable = void> struct Copier
		{
			std::unique_ptr<T> operator()(const T& obj) const
			{
				return std::unique_ptr<T>(new T(obj));
			}
		};

		/// @brief A specialization of Copier to facilitate the safe copying of polymorphic objects via clone() method.
		/// @tparam T The type of object to copy.
		template <class T> struct Copier<T, typename std::enable_if<std::is_polymorphic<T>::value>::type>
		{
			std::unique_ptr<T> operator()(const T& obj) const
			{
				// Clone can return unique_ptr or raw pointer.
				return std::unique_ptr<T>(std::move(obj.clone()));
			}
		};
	}  // namespace internal

	/// @class PointerVector
	/// A template class for representing a std::vector of pointers. Once (a pointer to) an element is added to this
	/// vector, the element responsibility moves to the vector, meaning the PointerVector will free the object once it's
	/// removed from the vector This class wraps std::vector and adds the capability of freeing objects once they're
	/// removed from it
	template <typename T, typename Deleter = std::default_delete<T>> class PointerVector
	{
	public:
		/// Function object to be called when destroying an element in the vector
		using deleter_type = Deleter;

		/// Iterator object that is used for iterating all elements in the vector
		using VectorIterator = typename std::vector<T*>::iterator;

		/// Const iterator object that is used for iterating all elements in a constant vector
		using ConstVectorIterator = typename std::vector<T*>::const_iterator;

		/// A constructor that create an empty instance of this object
		PointerVector() = default;

		/// Copies the vector along with all elements inside it.
		/// All elements inside the copied vector are duplicates and the originals remain unchanged.
		/// @param[in] other The vector to copy from.
		/// @remarks As the vector is copied via deep copy, all pointers obtained from the copied vector
		/// reference the duplicates and not the originals.
		PointerVector(const PointerVector& other) : m_Vector(deepCopyUnsafe(other.m_Vector))
		{}

		/// Move constructor. All elements along with their ownership is transferred to the new vector.
		/// @param[in] other The vector to move from.
		PointerVector(PointerVector&& other) noexcept : m_Vector(std::move(other.m_Vector))
		{
			other.m_Vector.clear();
		}

		/// A destructor for this class. The destructor frees all elements that are binded to the vector
		~PointerVector()
		{
			freeVectorUnsafe(m_Vector);
		}

		/// A copy assignment operator. Replaces the contents with a copy of the contents of other.
		/// See copy constructor for more information on the specific copy procedure.
		/// @param[in] other The vector to copy from.
		/// @return A reference to the current object.
		PointerVector& operator=(const PointerVector& other)
		{
<<<<<<< HEAD
			if (this == &other)
				return *this;

			// Moves the old values to a temporary to defer cleanup.
			auto oldValues = std::move(m_Vector);
=======
			// Self-assignment check.
			if (this == &other)
			{
				return *this;
			}

			// Saves a copy of the old pointer to defer cleanup.
			auto oldValues = m_Vector;
>>>>>>> d60c699c
			try
			{
				m_Vector = deepCopyUnsafe(other.m_Vector);
			}
			// If an exception is thrown during the copy operation, restore old values and rethrow.
			catch (const std::exception&)
			{
				m_Vector = std::move(oldValues);
				throw;
			}
			// Free old values as the new ones have been successfully assigned.
			freeVectorUnsafe(oldValues);
			return *this;
		}

		/// A move assignment operator. Replaces the contents with those of other via move semantics.
		/// The other vector is left empty.
		/// @param[in] other The vector to move from.
		/// @return A reference to the current object.
		PointerVector& operator=(PointerVector&& other) noexcept
		{
			if (this == &other)
				return *this;

			// Releases all current elements.
			clear();
			// Moves the elements of the other vector.
			m_Vector = std::move(other.m_Vector);
			// Explicitly clear the other vector as the standard only guarantees an unspecified valid state after move.
			other.m_Vector.clear();
			return *this;
		}

		/// Clears all elements of the vector while freeing them
		void clear()
		{
			freeVectorUnsafe(m_Vector);
			m_Vector.clear();
		}

		/// Adding a nullptr to the vector is not allowed.
		void pushBack(std::nullptr_t element, bool freeElementOnError = true) = delete;

		/// Add a new (pointer to an) element to the vector
		/// @param[in] element A pointer to an element to assume ownership of.
		/// @param[in] freeElementOnError If set to true, the element is freed if an exception is thrown during the
		/// push.
		/// @throws std::invalid_argument The provided pointer is a nullptr.
		void pushBack(T* element, bool freeElementOnError = true)
		{
			if (element == nullptr)
			{
				throw std::invalid_argument("Element is nullptr");
			}

			try
			{
				m_Vector.push_back(element);
			}
			catch (const std::exception&)
			{
				if (freeElementOnError)
				{
					Deleter()(element);
				}
				throw;
			}
		}

		/// Add a new element to the vector that has been managed by an unique pointer.
		/// @param[in] element A unique pointer holding an element.
		/// @throws std::invalid_argument The provided pointer is a nullptr.
		/// @remarks If pushBack throws the element is freed immediately.
		void pushBack(std::unique_ptr<T> element)
		{
			if (!element)
			{
				throw std::invalid_argument("Element is nullptr");
			}

			// Release is called after the raw pointer is already inserted into the vector to prevent
			// a memory leak if push_back throws.
			// cppcheck-suppress danglingLifetime
			m_Vector.push_back(element.get());
			element.release();
		}

		/// Get the first element of the vector
		/// @return An iterator object pointing to the first element of the vector
		VectorIterator begin()
		{
			return m_Vector.begin();
		}

		/// Get the first element of a constant vector
		/// @return A const iterator object pointing to the first element of the vector
		ConstVectorIterator begin() const
		{
			return m_Vector.begin();
		}

		/// Get the last element of the vector
		/// @return An iterator object pointing to the last element of the vector
		VectorIterator end()
		{
			return m_Vector.end();
		}

		/// Get the last element of a constant vector
		/// @return A const iterator object pointing to the last element of the vector
		ConstVectorIterator end() const
		{
			return m_Vector.end();
		}

		/// Get number of elements in the vector
		/// @return The number of elements in the vector
		size_t size() const
		{
			return m_Vector.size();
		}

		/// @return A pointer of the first element in the vector
		T* front()
		{
			return m_Vector.front();
		}

		/// @return A pointer to the first element in the vector
		T const* front() const
		{
			return m_Vector.front();
		}

		/// @return A pointer to the last element in the vector
		T* back()
		{
			return m_Vector.back();
		}

		/// @return A pointer to the last element in the vector.
		T const* back() const
		{
			return m_Vector.back();
		}

		/// Removes from the vector a single element (position). Once the element is erased, it's also freed
		/// @param[in] position The position of the element to erase
		/// @return An iterator pointing to the new location of the element that followed the last element erased by the
		/// function call
		VectorIterator erase(VectorIterator position)
		{
			Deleter()(*position);
			return m_Vector.erase(position);
		}

		/// Remove an element from the vector without freeing it
		/// @param[in, out] position The position of the element to remove from the vector.
		/// The iterator is shifted to the following element after the removal is completed.
		/// @return A pointer to the element which is no longer managed by the vector. It's user responsibility to free
		/// it
		/// @deprecated Deprecated in favor of 'getAndDetach' as that function provides memory safety.
		PCPP_DEPRECATED("Please use the memory safe 'getAndDetach' instead.")
		T* getAndRemoveFromVector(VectorIterator& position)
		{
			T* result = *position;
			position = m_Vector.erase(position);
			return result;
		}

		/// Removes an element from the vector and transfers ownership to the returned unique pointer.
		/// @param[in] index The index of the element to detach.
		/// @return An unique pointer that holds ownership of the detached element.
		std::unique_ptr<T> getAndDetach(size_t index)
		{
			return getAndDetach(m_Vector.begin() + index);
		}

		/// Removes an element from the vector and transfers ownership to the returned unique pointer.
		/// @param[in, out] position An iterator pointing to the element to detach.
		/// The iterator is shifted to the following element after the detach completes.
		/// @return An unique pointer that holds ownership of the detached element.
		std::unique_ptr<T> getAndDetach(VectorIterator& position)
		{
			std::unique_ptr<T> result(*position);
			position = m_Vector.erase(position);
			return result;
		}

		/// Removes an element from the vector and transfers ownership to the returned unique pointer.
		/// @param[in] position An iterator pointing to the element to detach.
		/// @return An unique pointer that holds ownership of the detached element.
		std::unique_ptr<T> getAndDetach(const VectorIterator& position)
		{
			std::unique_ptr<T> result(*position);
			m_Vector.erase(position);
			return result;
		}

		/// Return a pointer to the element in a certain index
		/// @param[in] index The index to retrieve the element from
		/// @return The element at the specified position in the vector
		T* at(int index)
		{
			return m_Vector.at(index);
		}

		/// Return a const pointer to the element in a certain index
		/// @param[in] index The index to retrieve the element from
		/// @return The element at the specified position in the vector
		const T* at(int index) const
		{
			return m_Vector.at(index);
		}

	private:
		/// Performs a copy of the vector along with its elements.
		/// The caller is responsible of freeing the copied elements.
		/// @return A vector of pointers to the newly copied elements.
		static std::vector<T*> deepCopyUnsafe(const std::vector<T*>& origin)
		{
			std::vector<T*> copyVec;
			// Allocate the vector initially to ensure no exceptions are thrown during push_back.
			copyVec.reserve(origin.size());

			try
			{
				for (const auto iter : origin)
				{
					std::unique_ptr<T> objCopy = internal::Copier<T>()(*iter);
					// There shouldn't be a memory leak as the vector is reserved.
					copyVec.push_back(objCopy.release());
				}
			}
			catch (const std::exception&)
			{
				freeVectorUnsafe(copyVec);
				throw;
			}

			return copyVec;
		}

		/// Frees all elements inside the vector.
		/// Calling this function with non-heap allocated pointers is UB.
		/// @param[in] origin The vector of elements to free.
		/// @remarks The vector's contents are not cleared and will point to invalid locations in memory.
		static void freeVectorUnsafe(const std::vector<T*>& origin)
		{
			for (auto& obj : origin)
			{
				Deleter()(obj);
			}
		}

		std::vector<T*> m_Vector;
	};

}  // namespace pcpp<|MERGE_RESOLUTION|>--- conflicted
+++ resolved
@@ -88,13 +88,6 @@
 		/// @return A reference to the current object.
 		PointerVector& operator=(const PointerVector& other)
 		{
-<<<<<<< HEAD
-			if (this == &other)
-				return *this;
-
-			// Moves the old values to a temporary to defer cleanup.
-			auto oldValues = std::move(m_Vector);
-=======
 			// Self-assignment check.
 			if (this == &other)
 			{
@@ -103,7 +96,6 @@
 
 			// Saves a copy of the old pointer to defer cleanup.
 			auto oldValues = m_Vector;
->>>>>>> d60c699c
 			try
 			{
 				m_Vector = deepCopyUnsafe(other.m_Vector);
