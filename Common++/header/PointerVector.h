--- conflicted
+++ resolved
@@ -41,32 +41,18 @@
 		};
 	}  // namespace internal
 
-<<<<<<< HEAD
-	/**
-	 * @class PointerVector
-	 * A template class for representing a std::vector of pointers. Once (a pointer to) an element is added to this
-	 * vector, the element responsibility moves to the vector, meaning the PointerVector will free the object once it's
-	 * removed from the vector This class wraps std::vector and adds the capability of freeing objects once they're
-	 * removed from it
-	 */
-	template <typename T, typename Deleter = std::default_delete<T>> class PointerVector
-	{
-	public:
-		using deleter_type = Deleter;
-		/**
-		 * Iterator object that is used for iterating all elements in the vector
-		 */
-=======
 	/// @class PointerVector
 	/// A template class for representing a std::vector of pointers. Once (a pointer to) an element is added to this
 	/// vector, the element responsibility moves to the vector, meaning the PointerVector will free the object once it's
 	/// removed from the vector This class wraps std::vector and adds the capability of freeing objects once they're
 	/// removed from it
-	template <typename T> class PointerVector
+	template <typename T, typename Deleter = std::default_delete<T>> class PointerVector
 	{
 	public:
+		/// Function object to be called when destroying an element in the vector
+		using deleter_type = Deleter;
+
 		/// Iterator object that is used for iterating all elements in the vector
->>>>>>> ab755348
 		using VectorIterator = typename std::vector<T*>::iterator;
 
 		/// Const iterator object that is used for iterating all elements in a constant vector
