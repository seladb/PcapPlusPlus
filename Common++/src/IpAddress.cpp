#define LOG_MODULE CommonLogModuleIpUtils

#include <algorithm>
#include <cmath>
#include <errno.h>
#include <sstream>
#include <stdexcept>
#include <stdint.h>
#include <bitset>
#include "Logger.h"
#include "IpUtils.h"
#include "IpAddress.h"
#include "EndianPortable.h"

// for AF_INET, AF_INET6
#if !defined(_WIN32)
#include <sys/socket.h>
#endif


namespace pcpp {

	const IPv4Address IPv4Address::Zero;
	const IPv6Address IPv6Address::Zero;

	const IPv4Address IPv4Address::MulticastRangeLowerBound("224.0.0.0");
	const IPv4Address IPv4Address::MulticastRangeUpperBound("239.255.255.255");
	const IPv6Address IPv6Address::MulticastRangeLowerBound("ff00:0000:0000:0000:0000:0000:0000:0000");

	std::string IPv4Address::toString() const {
		char addrBuffer[INET_ADDRSTRLEN];

		if (inet_ntop(AF_INET, toBytes(), addrBuffer, sizeof(addrBuffer)) != nullptr)
			return std::string(addrBuffer);

		return std::string();
	}

	bool IPv4Address::isMulticast() const {
		return !operator<(MulticastRangeLowerBound) &&
			   (operator<(MulticastRangeUpperBound) || operator==(MulticastRangeUpperBound));
	}

	IPv4Address::IPv4Address(const std::string &addrAsString) {
		if (inet_pton(AF_INET, addrAsString.data(), m_Bytes) <= 0)
			memset(m_Bytes, 0, sizeof(m_Bytes));
	}


	bool IPv4Address::matchSubnet(const IPv4Network &subnet) const {
		return subnet.includes(*this);
	}


	bool IPv4Address::matchSubnet(const std::string &subnet) const {
		try {
			auto ipv4Network = IPv4Network(subnet);
			return ipv4Network.includes(*this);
		}
		catch (const std::invalid_argument &e) {
			PCPP_LOG_ERROR(e.what());
			return false;
		}
	}


	bool IPv4Address::matchSubnet(const IPv4Address &subnet, const std::string &subnetMask) const {
		try {
			auto ipv4Network = IPv4Network(subnet, subnetMask);
			return ipv4Network.includes(*this);
		}
		catch (const std::invalid_argument &e) {
			PCPP_LOG_ERROR(e.what());
			return false;
		}
	}


	bool IPv4Address::matchSubnet(const IPv4Address &subnet, const IPv4Address &subnetMask) const {
		try {
			auto ipv4Network = IPv4Network(subnet, subnetMask.toString());
			return ipv4Network.includes(*this);
		}
		catch (const std::invalid_argument &e) {
			PCPP_LOG_ERROR(e.what());
			return false;
		}
	}


	std::string IPv6Address::toString() const {
		char addrBuffer[INET6_ADDRSTRLEN];

		if (inet_ntop(AF_INET6, toBytes(), addrBuffer, sizeof(addrBuffer)) != nullptr)
			return std::string(addrBuffer);

		return std::string();
	}

	bool IPv6Address::isMulticast() const {
		return !operator<(MulticastRangeLowerBound);
	}

	IPv6Address::IPv6Address(const std::string &addrAsString) {
		if (inet_pton(AF_INET6, addrAsString.data(), m_Bytes) <= 0)
			memset(m_Bytes, 0, sizeof(m_Bytes));
	}


	IPAddress::IPAddress(const std::string &addrAsString) : m_Type(IPv6AddressType), m_IPv6(addrAsString) {
		if (!m_IPv6.isValid()) // not IPv6
		{
			m_Type = IPv4AddressType;
			m_IPv4 = IPv4Address(addrAsString);
		}
	}


	void IPv6Address::copyTo(uint8_t **arr, size_t &length) const {
		const size_t addrLen = sizeof(m_Bytes);
		length = addrLen;
		*arr = new uint8_t[addrLen];
		memcpy(*arr, m_Bytes, addrLen);
	}

	bool IPv6Address::matchSubnet(const IPv6Address &subnet, uint8_t prefixLength) const {
		if (prefixLength == 0 || prefixLength > 128) {
			PCPP_LOG_ERROR("subnet prefixLength '" << (int) prefixLength << "' illegal");
			return false;
		}
		uint8_t compareByteCount = prefixLength / 8;
		uint8_t compareBitCount = prefixLength % 8;
		bool result = false;
		const uint8_t *subnetBytes = subnet.toBytes();
		if (compareByteCount > 0) {
			result = memcmp(subnetBytes, m_Bytes, compareByteCount) == 0;
		}
		if ((result || prefixLength < 8) && compareBitCount > 0) {
			uint8_t subSubnetByte = subnetBytes[compareByteCount] >> (8 - compareBitCount);
			uint8_t subThisByte = m_Bytes[compareByteCount] >> (8 - compareBitCount);
			result = subSubnetByte == subThisByte;
		}
		return result;
	}

	const uint32_t AllOnes = pow(2, 32) - 1;

	bool IPv4Network::isValidSubnetMask(const std::string &subnetMask) {
		if (subnetMask == "0.0.0.0") {
			return true;
		}

		auto mask = IPv4Address(subnetMask);
		if (!mask.isValid()) {
			return false;
		}

		uint32_t maskAsInt = be32toh(mask.toInt());
		std::bitset<32> bitset(maskAsInt);
		auto bitsetCount = bitset.count();

		if (bitsetCount == 32) {
			return true;
		} else {
			return maskAsInt << bitsetCount == 0;
		}
	}

	void IPv4Network::initFromAddressAndPrefixLength(const IPv4Address &address, uint8_t prefixLen) {
		m_Mask = be32toh(AllOnes ^ (prefixLen < 32 ? AllOnes >> prefixLen : 0));
		m_NetworkPrefix = address.toInt() & m_Mask;
	}

	void IPv4Network::initFromAddressAndSubnetMask(const IPv4Address &address, const std::string &subnetMask) {
		IPv4Address subnetMaskAddr(subnetMask);
		m_Mask = subnetMaskAddr.toInt();
		m_NetworkPrefix = address.toInt() & m_Mask;
	}

	IPv4Network::IPv4Network(const IPv4Address &address, uint8_t prefixLen) {
		if (!address.isValid()) {
			throw std::invalid_argument("address is not a valid IPv4 address");
		}

		if (prefixLen > 32) {
			throw std::invalid_argument("prefixLen must be an integer between 0 and 32");
		}

		initFromAddressAndPrefixLength(address, prefixLen);
	}

	IPv4Network::IPv4Network(const IPv4Address &address, const std::string &subnetMask) {
		if (!address.isValid()) {
			throw std::invalid_argument("address is not a valid IPv4 address");
		}

		if (!isValidSubnetMask(subnetMask)) {
			throw std::invalid_argument("subnetMask is not valid");
		}

		initFromAddressAndSubnetMask(address, subnetMask);
	}

	IPv4Network::IPv4Network(const std::string &addressAndSubnet) {
		std::stringstream stream(addressAndSubnet);
		std::string networkPrefixStr, subnetStr;
		std::getline(stream, networkPrefixStr, '/');
		std::getline(stream, subnetStr);

		if (subnetStr.empty()) {
			throw std::invalid_argument(
					"The input should be in the format of <address>/<subnetMask> or <address>/<prefixLength>");
		}

		auto networkPrefix = IPv4Address(networkPrefixStr);
		if (!networkPrefix.isValid()) {
			throw std::invalid_argument("The input doesn't contain a valid IPv4 network prefix");
		}

		if (std::all_of(subnetStr.begin(), subnetStr.end(), ::isdigit)) {
			uint32_t prefixLen = std::stoi(subnetStr);
			if (prefixLen > 32) {
				throw std::invalid_argument("Prefix length must be an integer between 0 and 32");
			}

			initFromAddressAndPrefixLength(networkPrefix, prefixLen);
		} else {
			if (!isValidSubnetMask(subnetStr)) {
				throw std::invalid_argument("Subnet mask is not valid");
			}

			initFromAddressAndSubnetMask(networkPrefix, subnetStr);
		}
	}

	uint8_t IPv4Network::getPrefixLen() const {
		std::bitset<32> bitset(m_Mask);
		return bitset.count();
	}

	IPv4Address IPv4Network::getLowestAddress() const {
		return m_NetworkPrefix;
	}

	IPv4Address IPv4Network::getHighestAddress() const {
		return m_NetworkPrefix | ~m_Mask;
	}

<<<<<<< HEAD
	int IPv4Network::getNumAddresses() const {
=======
	uint64_t IPv4Network::getTotalAddressCount() const
	{
>>>>>>> 7b5968c5
		std::bitset<32> bitset(static_cast<uint32_t>(~m_Mask));
		return 1ULL << bitset.count();
	}

	bool IPv4Network::includes(const IPv4Address &address) const {
		if (!address.isValid()) {
			return false;
		}
		return (address.toInt() & m_Mask) == m_NetworkPrefix;
	}

	bool IPv4Network::includes(const IPv4Network &network) const {
		uint32_t lowestAddress = network.m_NetworkPrefix;
		uint32_t highestAddress = network.m_NetworkPrefix | ~network.m_Mask;
		return ((lowestAddress & m_Mask) == m_NetworkPrefix && (highestAddress & m_Mask) == m_NetworkPrefix);
	}

	bool IPv6Network::isValidSubnetMask(const std::string &subnetMask) {
		bool isAllZeros = std::all_of(subnetMask.begin(), subnetMask.end(), [](const char &c) {
			return (c == '0' || c == ':');
		});

		if (isAllZeros) {
			return true;
		}

		auto mask = IPv6Address(subnetMask);
		if (!mask.isValid()) {
			return false;
		}

		const uint8_t *addressAsBytes = mask.toBytes();
		int expectingValue = 1;
		for (auto byteIndex = 0; byteIndex < 16; byteIndex++) {
			auto curByte = addressAsBytes[byteIndex];
			if (expectingValue == 1) {
				if (curByte == 0xff) {
					continue;
				}
				std::bitset<8> bitset(curByte);
				if (((curByte << bitset.count()) & 0xff) != 0) {
					return false;
				}
				expectingValue = 0;
			} else if (expectingValue == 0 && curByte != 0) {
				return false;
			}
		}

		return true;
	}

	void IPv6Network::initFromAddressAndPrefixLength(const IPv6Address &address, uint8_t prefixLen) {
		memset(m_Mask, 0, 16);
		int remainingPrefixLen = prefixLen;
		for (auto byteIndex = 0; byteIndex < 16; byteIndex++) {
			if (remainingPrefixLen >= 8) {
				m_Mask[byteIndex] = 0xff;
			} else if (remainingPrefixLen > 0) {
				m_Mask[byteIndex] = 0xff << (8 - remainingPrefixLen);
			} else {
				break;
			}

			remainingPrefixLen -= 8;
		}

		address.copyTo(m_NetworkPrefix);

		for (auto byteIndex = 0; byteIndex < 16; byteIndex++) {
			m_NetworkPrefix[byteIndex] &= m_Mask[byteIndex];
		}
	}

	void IPv6Network::initFromAddressAndSubnetMask(const IPv6Address &address, const std::string &subnetMask) {
		IPv6Address subnetMaskAddr(subnetMask);
		subnetMaskAddr.copyTo(m_Mask);

		address.copyTo(m_NetworkPrefix);

		for (auto byteIndex = 0; byteIndex < 16; byteIndex++) {
			m_NetworkPrefix[byteIndex] &= m_Mask[byteIndex];
		}
	}

	IPv6Network::IPv6Network(const IPv6Address &address, uint8_t prefixLen) {
		if (!address.isValid()) {
			throw std::invalid_argument("address is not a valid IPv6 address");
		}

		if (prefixLen > 128) {
			throw std::invalid_argument("prefixLen must be an integer between 0 and 128");
		}

		initFromAddressAndPrefixLength(address, prefixLen);
	}

	IPv6Network::IPv6Network(const IPv6Address &address, const std::string &subnetMask) {
		if (!address.isValid()) {
			throw std::invalid_argument("address is not a valid IPv6 address");
		}

		if (!isValidSubnetMask(subnetMask)) {
			throw std::invalid_argument("subnetMask is not valid");
		}

		initFromAddressAndSubnetMask(address, subnetMask);
	}

	IPv6Network::IPv6Network(const std::string &addressAndSubnet) {
		std::stringstream stream(addressAndSubnet);
		std::string networkPrefixStr, subnetStr;
		std::getline(stream, networkPrefixStr, '/');
		std::getline(stream, subnetStr);

		if (subnetStr.empty()) {
			throw std::invalid_argument(
					"The input should be in the format of <address>/<subnetMask> or <address>/<prefixLength>");
		}

		auto networkPrefix = IPv6Address(networkPrefixStr);
		if (!networkPrefix.isValid()) {
			throw std::invalid_argument("The input doesn't contain a valid IPv6 network prefix");
		}

		if (std::all_of(subnetStr.begin(), subnetStr.end(), ::isdigit)) {
			uint32_t prefixLen = std::stoi(subnetStr);
			if (prefixLen > 128) {
				throw std::invalid_argument("Prefix length must be an integer between 0 and 128");
			}

			initFromAddressAndPrefixLength(networkPrefix, prefixLen);
		} else {
			if (!isValidSubnetMask(subnetStr)) {
				throw std::invalid_argument("Subnet mask is not valid");
			}

			initFromAddressAndSubnetMask(networkPrefix, subnetStr);
		}
	}

	uint8_t IPv6Network::getPrefixLen() const {
		uint8_t result = 0;
		for (auto byteIndex = 0; byteIndex < 16; byteIndex++) {
			std::bitset<8> bs(m_Mask[byteIndex]);
			result += static_cast<uint8_t>(bs.count());
		}
		return result;
	}

	IPv6Address IPv6Network::getLowestAddress() const
	{
		return m_NetworkPrefix;

	}

	IPv6Address IPv6Network::getHighestAddress() const
	{
		uint8_t result[16];

		for (auto byteIndex = 0; byteIndex < 16; byteIndex++)
		{
			result[byteIndex] = m_NetworkPrefix[byteIndex] | ~m_Mask[byteIndex];
		}

		return result;
	}

	uint64_t IPv6Network::getNumAddresses() const
	{
		int numOfBitset = 0;
		for (auto byteIndex = 0; byteIndex < 16; byteIndex++)
		{
			std::bitset<8> bitset(static_cast<uint8_t>(~m_Mask[byteIndex]));
			numOfBitset += bitset.count();
		}

		if (numOfBitset >= 64)
		{
			throw std::out_of_range("Number of addresses exceeds uint64_t");
		}
		return 1ULL << numOfBitset;
	}

} // namespace pcpp<|MERGE_RESOLUTION|>--- conflicted
+++ resolved
@@ -18,7 +18,8 @@
 #endif
 
 
-namespace pcpp {
+namespace pcpp
+{
 
 	const IPv4Address IPv4Address::Zero;
 	const IPv6Address IPv6Address::Zero;
@@ -27,7 +28,8 @@
 	const IPv4Address IPv4Address::MulticastRangeUpperBound("239.255.255.255");
 	const IPv6Address IPv6Address::MulticastRangeLowerBound("ff00:0000:0000:0000:0000:0000:0000:0000");
 
-	std::string IPv4Address::toString() const {
+	std::string IPv4Address::toString() const
+	{
 		char addrBuffer[INET_ADDRSTRLEN];
 
 		if (inet_ntop(AF_INET, toBytes(), addrBuffer, sizeof(addrBuffer)) != nullptr)
@@ -36,59 +38,71 @@
 		return std::string();
 	}
 
-	bool IPv4Address::isMulticast() const {
-		return !operator<(MulticastRangeLowerBound) &&
-			   (operator<(MulticastRangeUpperBound) || operator==(MulticastRangeUpperBound));
-	}
-
-	IPv4Address::IPv4Address(const std::string &addrAsString) {
+	bool IPv4Address::isMulticast() const
+	{
+		return !operator<(MulticastRangeLowerBound) && (operator<(MulticastRangeUpperBound) || operator==(MulticastRangeUpperBound));
+	}
+
+	IPv4Address::IPv4Address(const std::string& addrAsString)
+	{
 		if (inet_pton(AF_INET, addrAsString.data(), m_Bytes) <= 0)
 			memset(m_Bytes, 0, sizeof(m_Bytes));
 	}
 
 
-	bool IPv4Address::matchSubnet(const IPv4Network &subnet) const {
+	bool IPv4Address::matchSubnet(const IPv4Network& subnet) const
+	{
 		return subnet.includes(*this);
 	}
 
 
-	bool IPv4Address::matchSubnet(const std::string &subnet) const {
-		try {
+	bool IPv4Address::matchSubnet(const std::string& subnet) const
+	{
+		try
+		{
 			auto ipv4Network = IPv4Network(subnet);
 			return ipv4Network.includes(*this);
 		}
-		catch (const std::invalid_argument &e) {
+		catch (const std::invalid_argument& e)
+		{
 			PCPP_LOG_ERROR(e.what());
 			return false;
 		}
 	}
 
 
-	bool IPv4Address::matchSubnet(const IPv4Address &subnet, const std::string &subnetMask) const {
-		try {
+	bool IPv4Address::matchSubnet(const IPv4Address& subnet, const std::string& subnetMask) const
+	{
+		try
+		{
 			auto ipv4Network = IPv4Network(subnet, subnetMask);
 			return ipv4Network.includes(*this);
 		}
-		catch (const std::invalid_argument &e) {
+		catch (const std::invalid_argument& e)
+		{
 			PCPP_LOG_ERROR(e.what());
 			return false;
 		}
 	}
 
 
-	bool IPv4Address::matchSubnet(const IPv4Address &subnet, const IPv4Address &subnetMask) const {
-		try {
+	bool IPv4Address::matchSubnet(const IPv4Address& subnet, const IPv4Address& subnetMask) const
+	{
+		try
+		{
 			auto ipv4Network = IPv4Network(subnet, subnetMask.toString());
 			return ipv4Network.includes(*this);
 		}
-		catch (const std::invalid_argument &e) {
+		catch (const std::invalid_argument& e)
+		{
 			PCPP_LOG_ERROR(e.what());
 			return false;
 		}
 	}
 
 
-	std::string IPv6Address::toString() const {
+	std::string IPv6Address::toString() const
+	{
 		char addrBuffer[INET6_ADDRSTRLEN];
 
 		if (inet_ntop(AF_INET6, toBytes(), addrBuffer, sizeof(addrBuffer)) != nullptr)
@@ -97,17 +111,20 @@
 		return std::string();
 	}
 
-	bool IPv6Address::isMulticast() const {
+	bool IPv6Address::isMulticast() const
+	{
 		return !operator<(MulticastRangeLowerBound);
 	}
 
-	IPv6Address::IPv6Address(const std::string &addrAsString) {
-		if (inet_pton(AF_INET6, addrAsString.data(), m_Bytes) <= 0)
+	IPv6Address::IPv6Address(const std::string& addrAsString)
+	{
+		if(inet_pton(AF_INET6, addrAsString.data(), m_Bytes) <= 0)
 			memset(m_Bytes, 0, sizeof(m_Bytes));
 	}
 
 
-	IPAddress::IPAddress(const std::string &addrAsString) : m_Type(IPv6AddressType), m_IPv6(addrAsString) {
+	IPAddress::IPAddress(const std::string& addrAsString) : m_Type(IPv6AddressType), m_IPv6(addrAsString)
+	{
 		if (!m_IPv6.isValid()) // not IPv6
 		{
 			m_Type = IPv4AddressType;
@@ -116,28 +133,33 @@
 	}
 
 
-	void IPv6Address::copyTo(uint8_t **arr, size_t &length) const {
+	void IPv6Address::copyTo(uint8_t** arr, size_t& length) const
+	{
 		const size_t addrLen = sizeof(m_Bytes);
 		length = addrLen;
 		*arr = new uint8_t[addrLen];
 		memcpy(*arr, m_Bytes, addrLen);
 	}
 
-	bool IPv6Address::matchSubnet(const IPv6Address &subnet, uint8_t prefixLength) const {
-		if (prefixLength == 0 || prefixLength > 128) {
-			PCPP_LOG_ERROR("subnet prefixLength '" << (int) prefixLength << "' illegal");
+	bool IPv6Address::matchSubnet(const IPv6Address& subnet, uint8_t prefixLength) const
+	{
+		if(prefixLength == 0 || prefixLength > 128)
+		{
+			PCPP_LOG_ERROR("subnet prefixLength '" << (int)prefixLength << "' illegal");
 			return false;
 		}
 		uint8_t compareByteCount = prefixLength / 8;
 		uint8_t compareBitCount = prefixLength % 8;
 		bool result = false;
-		const uint8_t *subnetBytes = subnet.toBytes();
-		if (compareByteCount > 0) {
+		const uint8_t* subnetBytes = subnet.toBytes();
+		if(compareByteCount > 0)
+		{
 			result = memcmp(subnetBytes, m_Bytes, compareByteCount) == 0;
 		}
-		if ((result || prefixLength < 8) && compareBitCount > 0) {
+		if((result || prefixLength < 8) && compareBitCount > 0)
+		{
 			uint8_t subSubnetByte = subnetBytes[compareByteCount] >> (8 - compareBitCount);
-			uint8_t subThisByte = m_Bytes[compareByteCount] >> (8 - compareBitCount);
+			uint8_t subThisByte =  m_Bytes[compareByteCount]  >> (8 - compareBitCount);
 			result = subSubnetByte == subThisByte;
 		}
 		return result;
@@ -145,13 +167,16 @@
 
 	const uint32_t AllOnes = pow(2, 32) - 1;
 
-	bool IPv4Network::isValidSubnetMask(const std::string &subnetMask) {
-		if (subnetMask == "0.0.0.0") {
+	bool IPv4Network::isValidSubnetMask(const std::string& subnetMask)
+	{
+		if (subnetMask == "0.0.0.0")
+		{
 			return true;
 		}
 
 		auto mask = IPv4Address(subnetMask);
-		if (!mask.isValid()) {
+		if (!mask.isValid())
+		{
 			return false;
 		}
 
@@ -159,73 +184,91 @@
 		std::bitset<32> bitset(maskAsInt);
 		auto bitsetCount = bitset.count();
 
-		if (bitsetCount == 32) {
+		if (bitsetCount == 32)
+		{
 			return true;
-		} else {
+		}
+		else
+		{
 			return maskAsInt << bitsetCount == 0;
 		}
 	}
 
-	void IPv4Network::initFromAddressAndPrefixLength(const IPv4Address &address, uint8_t prefixLen) {
-		m_Mask = be32toh(AllOnes ^ (prefixLen < 32 ? AllOnes >> prefixLen : 0));
+	void IPv4Network::initFromAddressAndPrefixLength(const IPv4Address& address, uint8_t prefixLen)
+	{
+		m_Mask = be32toh(AllOnes ^ (prefixLen < 32 ? AllOnes >> prefixLen: 0));
 		m_NetworkPrefix = address.toInt() & m_Mask;
 	}
 
-	void IPv4Network::initFromAddressAndSubnetMask(const IPv4Address &address, const std::string &subnetMask) {
+	void IPv4Network::initFromAddressAndSubnetMask(const IPv4Address& address, const std::string& subnetMask)
+	{
 		IPv4Address subnetMaskAddr(subnetMask);
 		m_Mask = subnetMaskAddr.toInt();
 		m_NetworkPrefix = address.toInt() & m_Mask;
 	}
 
-	IPv4Network::IPv4Network(const IPv4Address &address, uint8_t prefixLen) {
-		if (!address.isValid()) {
+	IPv4Network::IPv4Network(const IPv4Address& address, uint8_t prefixLen)
+	{
+		if (!address.isValid())
+		{
 			throw std::invalid_argument("address is not a valid IPv4 address");
 		}
 
-		if (prefixLen > 32) {
+		if (prefixLen > 32)
+		{
 			throw std::invalid_argument("prefixLen must be an integer between 0 and 32");
 		}
 
 		initFromAddressAndPrefixLength(address, prefixLen);
 	}
 
-	IPv4Network::IPv4Network(const IPv4Address &address, const std::string &subnetMask) {
-		if (!address.isValid()) {
+	IPv4Network::IPv4Network(const IPv4Address& address, const std::string& subnetMask)
+	{
+		if (!address.isValid())
+		{
 			throw std::invalid_argument("address is not a valid IPv4 address");
 		}
 
-		if (!isValidSubnetMask(subnetMask)) {
+		if (!isValidSubnetMask(subnetMask))
+		{
 			throw std::invalid_argument("subnetMask is not valid");
 		}
 
 		initFromAddressAndSubnetMask(address, subnetMask);
 	}
 
-	IPv4Network::IPv4Network(const std::string &addressAndSubnet) {
+	IPv4Network::IPv4Network(const std::string& addressAndSubnet)
+	{
 		std::stringstream stream(addressAndSubnet);
 		std::string networkPrefixStr, subnetStr;
 		std::getline(stream, networkPrefixStr, '/');
 		std::getline(stream, subnetStr);
 
-		if (subnetStr.empty()) {
-			throw std::invalid_argument(
-					"The input should be in the format of <address>/<subnetMask> or <address>/<prefixLength>");
+		if (subnetStr.empty())
+		{
+			throw std::invalid_argument("The input should be in the format of <address>/<subnetMask> or <address>/<prefixLength>");
 		}
 
 		auto networkPrefix = IPv4Address(networkPrefixStr);
-		if (!networkPrefix.isValid()) {
+		if (!networkPrefix.isValid())
+		{
 			throw std::invalid_argument("The input doesn't contain a valid IPv4 network prefix");
 		}
 
-		if (std::all_of(subnetStr.begin(), subnetStr.end(), ::isdigit)) {
+		if (std::all_of(subnetStr.begin(), subnetStr.end(), ::isdigit))
+		{
 			uint32_t prefixLen = std::stoi(subnetStr);
-			if (prefixLen > 32) {
+			if (prefixLen > 32)
+			{
 				throw std::invalid_argument("Prefix length must be an integer between 0 and 32");
 			}
 
 			initFromAddressAndPrefixLength(networkPrefix, prefixLen);
-		} else {
-			if (!isValidSubnetMask(subnetStr)) {
+		}
+		else
+		{
+			if (!isValidSubnetMask(subnetStr))
+			{
 				throw std::invalid_argument("Subnet mask is not valid");
 			}
 
@@ -233,70 +276,80 @@
 		}
 	}
 
-	uint8_t IPv4Network::getPrefixLen() const {
+	uint8_t IPv4Network::getPrefixLen() const
+	{
 		std::bitset<32> bitset(m_Mask);
 		return bitset.count();
 	}
 
-	IPv4Address IPv4Network::getLowestAddress() const {
+	IPv4Address IPv4Network::getLowestAddress() const
+	{
 		return m_NetworkPrefix;
 	}
 
-	IPv4Address IPv4Network::getHighestAddress() const {
+	IPv4Address IPv4Network::getHighestAddress() const
+	{
 		return m_NetworkPrefix | ~m_Mask;
 	}
 
-<<<<<<< HEAD
-	int IPv4Network::getNumAddresses() const {
-=======
 	uint64_t IPv4Network::getTotalAddressCount() const
 	{
->>>>>>> 7b5968c5
 		std::bitset<32> bitset(static_cast<uint32_t>(~m_Mask));
 		return 1ULL << bitset.count();
 	}
 
-	bool IPv4Network::includes(const IPv4Address &address) const {
-		if (!address.isValid()) {
+	bool IPv4Network::includes(const IPv4Address& address) const
+	{
+		if (!address.isValid())
+		{
 			return false;
 		}
 		return (address.toInt() & m_Mask) == m_NetworkPrefix;
 	}
 
-	bool IPv4Network::includes(const IPv4Network &network) const {
+	bool IPv4Network::includes(const IPv4Network& network) const
+	{
 		uint32_t lowestAddress = network.m_NetworkPrefix;
 		uint32_t highestAddress = network.m_NetworkPrefix | ~network.m_Mask;
 		return ((lowestAddress & m_Mask) == m_NetworkPrefix && (highestAddress & m_Mask) == m_NetworkPrefix);
 	}
 
-	bool IPv6Network::isValidSubnetMask(const std::string &subnetMask) {
-		bool isAllZeros = std::all_of(subnetMask.begin(), subnetMask.end(), [](const char &c) {
+	bool IPv6Network::isValidSubnetMask(const std::string &subnetMask)
+	{
+		bool isAllZeros = std::all_of(subnetMask.begin(), subnetMask.end(), [](const char &c){
 			return (c == '0' || c == ':');
 		});
 
-		if (isAllZeros) {
+		if (isAllZeros)
+		{
 			return true;
 		}
 
 		auto mask = IPv6Address(subnetMask);
-		if (!mask.isValid()) {
+		if (!mask.isValid())
+		{
 			return false;
 		}
 
 		const uint8_t *addressAsBytes = mask.toBytes();
 		int expectingValue = 1;
-		for (auto byteIndex = 0; byteIndex < 16; byteIndex++) {
+		for (auto byteIndex = 0; byteIndex < 16; byteIndex++)
+		{
 			auto curByte = addressAsBytes[byteIndex];
-			if (expectingValue == 1) {
-				if (curByte == 0xff) {
+			if (expectingValue == 1)
+			{
+				if (curByte == 0xff)
+				{
 					continue;
 				}
 				std::bitset<8> bitset(curByte);
-				if (((curByte << bitset.count()) & 0xff) != 0) {
+				if (((curByte << bitset.count()) & 0xff) != 0)
+				{
 					return false;
 				}
 				expectingValue = 0;
-			} else if (expectingValue == 0 && curByte != 0) {
+			} else if (expectingValue == 0 && curByte != 0)
+			{
 				return false;
 			}
 		}
@@ -304,15 +357,22 @@
 		return true;
 	}
 
-	void IPv6Network::initFromAddressAndPrefixLength(const IPv6Address &address, uint8_t prefixLen) {
+	void IPv6Network::initFromAddressAndPrefixLength(const IPv6Address &address, uint8_t prefixLen)
+	{
 		memset(m_Mask, 0, 16);
 		int remainingPrefixLen = prefixLen;
-		for (auto byteIndex = 0; byteIndex < 16; byteIndex++) {
-			if (remainingPrefixLen >= 8) {
+		for (auto byteIndex = 0; byteIndex < 16; byteIndex++)
+		{
+			if (remainingPrefixLen >= 8)
+			{
 				m_Mask[byteIndex] = 0xff;
-			} else if (remainingPrefixLen > 0) {
+			}
+			else if (remainingPrefixLen > 0)
+			{
 				m_Mask[byteIndex] = 0xff << (8 - remainingPrefixLen);
-			} else {
+			}
+			else
+			{
 				break;
 			}
 
@@ -321,71 +381,88 @@
 
 		address.copyTo(m_NetworkPrefix);
 
-		for (auto byteIndex = 0; byteIndex < 16; byteIndex++) {
+		for (auto byteIndex = 0; byteIndex < 16; byteIndex++)
+		{
 			m_NetworkPrefix[byteIndex] &= m_Mask[byteIndex];
 		}
 	}
 
-	void IPv6Network::initFromAddressAndSubnetMask(const IPv6Address &address, const std::string &subnetMask) {
+	void IPv6Network::initFromAddressAndSubnetMask(const IPv6Address &address, const std::string &subnetMask)
+	{
 		IPv6Address subnetMaskAddr(subnetMask);
 		subnetMaskAddr.copyTo(m_Mask);
 
 		address.copyTo(m_NetworkPrefix);
 
-		for (auto byteIndex = 0; byteIndex < 16; byteIndex++) {
+		for (auto byteIndex = 0; byteIndex < 16; byteIndex++)
+		{
 			m_NetworkPrefix[byteIndex] &= m_Mask[byteIndex];
 		}
 	}
 
-	IPv6Network::IPv6Network(const IPv6Address &address, uint8_t prefixLen) {
-		if (!address.isValid()) {
+	IPv6Network::IPv6Network(const IPv6Address &address, uint8_t prefixLen)
+	{
+		if (!address.isValid())
+		{
 			throw std::invalid_argument("address is not a valid IPv6 address");
 		}
 
-		if (prefixLen > 128) {
+		if (prefixLen > 128)
+		{
 			throw std::invalid_argument("prefixLen must be an integer between 0 and 128");
 		}
 
 		initFromAddressAndPrefixLength(address, prefixLen);
 	}
 
-	IPv6Network::IPv6Network(const IPv6Address &address, const std::string &subnetMask) {
-		if (!address.isValid()) {
+	IPv6Network::IPv6Network(const IPv6Address &address, const std::string &subnetMask)
+	{
+		if (!address.isValid())
+		{
 			throw std::invalid_argument("address is not a valid IPv6 address");
 		}
 
-		if (!isValidSubnetMask(subnetMask)) {
+		if (!isValidSubnetMask(subnetMask))
+		{
 			throw std::invalid_argument("subnetMask is not valid");
 		}
 
 		initFromAddressAndSubnetMask(address, subnetMask);
 	}
 
-	IPv6Network::IPv6Network(const std::string &addressAndSubnet) {
+	IPv6Network::IPv6Network(const std::string &addressAndSubnet)
+	{
 		std::stringstream stream(addressAndSubnet);
 		std::string networkPrefixStr, subnetStr;
 		std::getline(stream, networkPrefixStr, '/');
 		std::getline(stream, subnetStr);
 
-		if (subnetStr.empty()) {
+		if (subnetStr.empty())
+		{
 			throw std::invalid_argument(
 					"The input should be in the format of <address>/<subnetMask> or <address>/<prefixLength>");
 		}
 
 		auto networkPrefix = IPv6Address(networkPrefixStr);
-		if (!networkPrefix.isValid()) {
+		if (!networkPrefix.isValid())
+		{
 			throw std::invalid_argument("The input doesn't contain a valid IPv6 network prefix");
 		}
 
-		if (std::all_of(subnetStr.begin(), subnetStr.end(), ::isdigit)) {
+		if (std::all_of(subnetStr.begin(), subnetStr.end(), ::isdigit))
+		{
 			uint32_t prefixLen = std::stoi(subnetStr);
-			if (prefixLen > 128) {
+			if (prefixLen > 128)
+			{
 				throw std::invalid_argument("Prefix length must be an integer between 0 and 128");
 			}
 
 			initFromAddressAndPrefixLength(networkPrefix, prefixLen);
-		} else {
-			if (!isValidSubnetMask(subnetStr)) {
+		}
+		else
+		{
+			if (!isValidSubnetMask(subnetStr))
+			{
 				throw std::invalid_argument("Subnet mask is not valid");
 			}
 
@@ -393,9 +470,11 @@
 		}
 	}
 
-	uint8_t IPv6Network::getPrefixLen() const {
+	uint8_t IPv6Network::getPrefixLen() const
+	{
 		uint8_t result = 0;
-		for (auto byteIndex = 0; byteIndex < 16; byteIndex++) {
+		for (auto byteIndex = 0; byteIndex < 16; byteIndex++)
+		{
 			std::bitset<8> bs(m_Mask[byteIndex]);
 			result += static_cast<uint8_t>(bs.count());
 		}
@@ -405,7 +484,6 @@
 	IPv6Address IPv6Network::getLowestAddress() const
 	{
 		return m_NetworkPrefix;
-
 	}
 
 	IPv6Address IPv6Network::getHighestAddress() const
