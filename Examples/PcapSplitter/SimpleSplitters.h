--- conflicted
+++ resolved
@@ -1,214 +1,207 @@
-#pragma once
-
-#include "Splitters.h"
-#include "PcapDevice.h"
-#include "PcapFilter.h"
-
-/**
- * Splits a pcap file by number of packets
- */
-class PacketCountSplitter : public Splitter
-{
-private:
-	int m_PacketCount;
-	int m_MaxPacketsPerFile;
-
-public:
-
-	/**
-	 * A c'tor for this class which gets the packet count for each split file
-	 */
-	PacketCountSplitter(int maxPacketsPerFile)
-	{
-		m_PacketCount = 0;
-		m_MaxPacketsPerFile = maxPacketsPerFile;
-	}
-
-	/**
-	 * Return the current file number if its packet count didn't reach the limit, or else return the next
-	 * file number and close the current file
-	 */
-	int getFileNumber(pcpp::Packet& packet, std::vector<int>& filesToClose)
-	{
-		// check the current file number
-		int curFile = m_PacketCount / m_MaxPacketsPerFile;
-		// increment packet count
-		m_PacketCount++;
-		// check the new file number
-		int nextFile = m_PacketCount / m_MaxPacketsPerFile;
-		// if reached packet count limit, close the previous file and return the next file number
-		if (curFile != nextFile)
-			filesToClose.push_back(curFile);
-		return curFile;
-	}
-
-	/**
-	 * Make sure packet count is a positive number
-	 */
-	bool isSplitterParamLegal(std::string& errorString)
-	{
-		if (m_MaxPacketsPerFile < 1)
-		{
-			errorString = "max packets per file must be be a positive number greater than 0";
-			return false;
-		}
-
-		return true;
-	}
-};
-
-
-
-/**
- * Splits a pcap file by number of byte in each file
- */
-class FileSizeSplitter : public Splitter
-{
-private:
-	uint64_t m_TotalSize;
-	uint64_t m_MaxBytesPerFile;
-
-	static const int PCAP_FILE_HEADER_SIZE = 24;   // == sizeof(pcap_file_header)
-	static const int PCAP_PACKET_HEADER_SIZE = 16; // == sizeof(pcap_pkthdr)
-
-public:
-
-	/**
-	 * A c'tor for this class which gets the file size in bytes for each split file
-	 */
-	explicit FileSizeSplitter(uint64_t maxBytesPerFile)
-	{
-		m_TotalSize = 0;
-		// each file size contains a pcap header with size of PCAP_FILE_HEADER_SIZE
-		m_MaxBytesPerFile = maxBytesPerFile - PCAP_FILE_HEADER_SIZE;
-	}
-
-	/**
-	 * Return the current file number if its size didn't reach the file size limit, or else return the next
-	 * file number and close the current file
-	 */
-	int getFileNumber(pcpp::Packet& packet, std::vector<int>& filesToClose)
-	{
-		// check the current file
-		int prevFile = m_TotalSize / m_MaxBytesPerFile;
-		// add the current packet size and packet header
-		m_TotalSize += (uint64_t)packet.getRawPacket()->getRawDataLen() + PCAP_PACKET_HEADER_SIZE;
-		// calculate the new file number
-		int nextFile = m_TotalSize / m_MaxBytesPerFile;
-		// if reached the maximum size per file, close the previous file
-		if (prevFile != nextFile)
-			filesToClose.push_back(prevFile);
-		return nextFile;
-	}
-
-	/**
-	 * Each file size must be at least in size of PCAP_FILE_HEADER_SIZE + PCAP_PACKET_HEADER_SIZE
-	 */
-	bool isSplitterParamLegal(std::string& errorString)
-	{
-		if (m_MaxBytesPerFile < PCAP_PACKET_HEADER_SIZE + 1)
-		{
-			errorString = "max bytes per file must be be a positive number greater than 48";
-			return false;
-		}
-
-		return true;
-	}
-
-};
-
-
-/**
- * Splits a pcap file into two files: one that contains all packets matching a given BPF filter and one that contains the rest
- * of the packets
- */
-class BpfCriteriaSplitter : public Splitter
-{
-private:
-	std::string m_BpfFilter;
-	pcpp::BPFStringFilter filter;
-
-public:
-<<<<<<< HEAD
-	explicit BpfCriteriaSplitter(const std::string &bpfFilter) : filter(bpfFilter)
-	{
-		m_BpfFilter = bpfFilter;
-	}
-=======
-	BpfCriteriaSplitter(const std::string &bpfFilter) : filter(bpfFilter), m_BpfFilter(bpfFilter) {}
->>>>>>> d90d76a0
-
-	/**
-	 * Return file #0 if packet matches the BPF filer, and file #1 if it's not
-	 */
-	int getFileNumber(pcpp::Packet& packet, std::vector<int>& filesToClose)
-	{
-		if (pcpp::IPcapDevice::matchPacketWithFilter(filter, packet.getRawPacket()))
-			return 0;
-		return 1;
-	}
-
-	/**
-	 * Re-implement Splitter's getFileName() method, clarifying which file was matched by the BPF
-	 * filter and which didn't
-	 */
-	std::string getFileName(pcpp::Packet& packet, const std::string &outputPcapBasePath, int fileNumber)
-	{
-		if (fileNumber == 0)
-			return outputPcapBasePath + "match-bpf";
-		else
-			return outputPcapBasePath + "not-match-bpf";
-	}
-
-	/**
-	 * Verifies the BPF filter set in the c'tor is a valid BPF filter
-	 */
-	bool isSplitterParamLegal(std::string& errorString)
-	{
-		if (m_BpfFilter == "")
-		{
-			errorString = "No BPF filter was set or set an empty one";
-			return false;
-		}
-
-
-		pcpp::BPFStringFilter filter(m_BpfFilter);
-		bool filterValid = filter.verifyFilter();
-		if (!filterValid)
-			errorString = "BPF filter is not valid";
-
-		return filterValid;
-	}
-};
-
-
-/**
- * Split a pcap file to an arbitrary number of files in a round-robin manner, each read packet to the next file in line
- */
-class RoundRobinSplitter : public SplitterWithMaxFiles
-{
-public:
-	explicit RoundRobinSplitter(int numOfFiles) : SplitterWithMaxFiles(numOfFiles) { }
-
-	/**
-	 * Get the next file number, SplitterWithMaxFiles#getNextFileNumber() takes care of the round-robin method
-	 */
-	int getFileNumber(pcpp::Packet& packet, std::vector<int>& filesToClose)
-	{
-		return getNextFileNumber(filesToClose);
-	}
-
-	/**
-	 * Number of files must be a positive integer
-	 */
-	bool isSplitterParamLegal(std::string& errorString)
-	{
-		if (m_MaxFiles < 1)
-		{
-			errorString = "number of files must be a positive integer";
-			return false;
-		}
-
-		return true;
-	}
-};
+#pragma once
+
+#include "Splitters.h"
+#include "PcapDevice.h"
+#include "PcapFilter.h"
+
+/**
+ * Splits a pcap file by number of packets
+ */
+class PacketCountSplitter : public Splitter
+{
+private:
+	int m_PacketCount;
+	int m_MaxPacketsPerFile;
+
+public:
+
+	/**
+	 * A c'tor for this class which gets the packet count for each split file
+	 */
+	PacketCountSplitter(int maxPacketsPerFile)
+	{
+		m_PacketCount = 0;
+		m_MaxPacketsPerFile = maxPacketsPerFile;
+	}
+
+	/**
+	 * Return the current file number if its packet count didn't reach the limit, or else return the next
+	 * file number and close the current file
+	 */
+	int getFileNumber(pcpp::Packet& packet, std::vector<int>& filesToClose)
+	{
+		// check the current file number
+		int curFile = m_PacketCount / m_MaxPacketsPerFile;
+		// increment packet count
+		m_PacketCount++;
+		// check the new file number
+		int nextFile = m_PacketCount / m_MaxPacketsPerFile;
+		// if reached packet count limit, close the previous file and return the next file number
+		if (curFile != nextFile)
+			filesToClose.push_back(curFile);
+		return curFile;
+	}
+
+	/**
+	 * Make sure packet count is a positive number
+	 */
+	bool isSplitterParamLegal(std::string& errorString)
+	{
+		if (m_MaxPacketsPerFile < 1)
+		{
+			errorString = "max packets per file must be be a positive number greater than 0";
+			return false;
+		}
+
+		return true;
+	}
+};
+
+
+
+/**
+ * Splits a pcap file by number of byte in each file
+ */
+class FileSizeSplitter : public Splitter
+{
+private:
+	uint64_t m_TotalSize;
+	uint64_t m_MaxBytesPerFile;
+
+	static const int PCAP_FILE_HEADER_SIZE = 24;   // == sizeof(pcap_file_header)
+	static const int PCAP_PACKET_HEADER_SIZE = 16; // == sizeof(pcap_pkthdr)
+
+public:
+
+	/**
+	 * A c'tor for this class which gets the file size in bytes for each split file
+	 */
+	explicit FileSizeSplitter(uint64_t maxBytesPerFile)
+	{
+		m_TotalSize = 0;
+		// each file size contains a pcap header with size of PCAP_FILE_HEADER_SIZE
+		m_MaxBytesPerFile = maxBytesPerFile - PCAP_FILE_HEADER_SIZE;
+	}
+
+	/**
+	 * Return the current file number if its size didn't reach the file size limit, or else return the next
+	 * file number and close the current file
+	 */
+	int getFileNumber(pcpp::Packet& packet, std::vector<int>& filesToClose)
+	{
+		// check the current file
+		int prevFile = m_TotalSize / m_MaxBytesPerFile;
+		// add the current packet size and packet header
+		m_TotalSize += (uint64_t)packet.getRawPacket()->getRawDataLen() + PCAP_PACKET_HEADER_SIZE;
+		// calculate the new file number
+		int nextFile = m_TotalSize / m_MaxBytesPerFile;
+		// if reached the maximum size per file, close the previous file
+		if (prevFile != nextFile)
+			filesToClose.push_back(prevFile);
+		return nextFile;
+	}
+
+	/**
+	 * Each file size must be at least in size of PCAP_FILE_HEADER_SIZE + PCAP_PACKET_HEADER_SIZE
+	 */
+	bool isSplitterParamLegal(std::string& errorString)
+	{
+		if (m_MaxBytesPerFile < PCAP_PACKET_HEADER_SIZE + 1)
+		{
+			errorString = "max bytes per file must be be a positive number greater than 48";
+			return false;
+		}
+
+		return true;
+	}
+
+};
+
+
+/**
+ * Splits a pcap file into two files: one that contains all packets matching a given BPF filter and one that contains the rest
+ * of the packets
+ */
+class BpfCriteriaSplitter : public Splitter
+{
+private:
+	std::string m_BpfFilter;
+	pcpp::BPFStringFilter filter;
+
+public:
+	explicit BpfCriteriaSplitter(const std::string &bpfFilter) : filter(bpfFilter), m_BpfFilter(bpfFilter) {}
+
+	/**
+	 * Return file #0 if packet matches the BPF filer, and file #1 if it's not
+	 */
+	int getFileNumber(pcpp::Packet& packet, std::vector<int>& filesToClose)
+	{
+		if (pcpp::IPcapDevice::matchPacketWithFilter(filter, packet.getRawPacket()))
+			return 0;
+		return 1;
+	}
+
+	/**
+	 * Re-implement Splitter's getFileName() method, clarifying which file was matched by the BPF
+	 * filter and which didn't
+	 */
+	std::string getFileName(pcpp::Packet& packet, const std::string &outputPcapBasePath, int fileNumber)
+	{
+		if (fileNumber == 0)
+			return outputPcapBasePath + "match-bpf";
+		else
+			return outputPcapBasePath + "not-match-bpf";
+	}
+
+	/**
+	 * Verifies the BPF filter set in the c'tor is a valid BPF filter
+	 */
+	bool isSplitterParamLegal(std::string& errorString)
+	{
+		if (m_BpfFilter == "")
+		{
+			errorString = "No BPF filter was set or set an empty one";
+			return false;
+		}
+
+
+		pcpp::BPFStringFilter filter(m_BpfFilter);
+		bool filterValid = filter.verifyFilter();
+		if (!filterValid)
+			errorString = "BPF filter is not valid";
+
+		return filterValid;
+	}
+};
+
+
+/**
+ * Split a pcap file to an arbitrary number of files in a round-robin manner, each read packet to the next file in line
+ */
+class RoundRobinSplitter : public SplitterWithMaxFiles
+{
+public:
+	explicit RoundRobinSplitter(int numOfFiles) : SplitterWithMaxFiles(numOfFiles) { }
+
+	/**
+	 * Get the next file number, SplitterWithMaxFiles#getNextFileNumber() takes care of the round-robin method
+	 */
+	int getFileNumber(pcpp::Packet& packet, std::vector<int>& filesToClose)
+	{
+		return getNextFileNumber(filesToClose);
+	}
+
+	/**
+	 * Number of files must be a positive integer
+	 */
+	bool isSplitterParamLegal(std::string& errorString)
+	{
+		if (m_MaxFiles < 1)
+		{
+			errorString = "number of files must be a positive integer";
+			return false;
+		}
+
+		return true;
+	}
+};