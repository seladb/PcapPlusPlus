/**
 * Filter Traffic PF_RING example application
 * ==========================================
 * An application that listens to one or more PF_RING interface, captures all traffic
 * and matches packets by user-defined matching criteria. Matching criteria is given on startup and can contain one or
 * more of the following: source IP, destination IP, source TCP/UDP port, destination TCP/UDP port and TCP or UDP
 * protocol. Matching is done per flow, meaning the first packet received on a flow is matched against the matching
 * criteria and if it's matched then all packets of the same flow will be matched too. Packets that are matched can be
 * send to another PF_RING interface and/or be save to a pcap file. In addition the application collect statistics on
 * received and matched packets: number of packets per protocol, number of matched flows and number of matched packets.
 *
 * The application uses PfRingDevice's multi-threaded capturing. Number of capture threads can be set by the user (to
 * the maximum of machine's core number minus 1) or set to default (default is all machine cores minus one management
 * core the application runs on). Each core is assigned with one capture thread. PfRingDevice tries to assign one RX
 * channel for each capturing thread (to improve performance), but if NIC doesn't enough RX channels to provide one for
 * each thread, it will assign several thread with the same RX channel For example: if NIC supports 4 RX channels but
 * the user asks for 6 capturing threads than 4 cores will share 2 RX channels and the 2 remaining cores will use RX
 * channels of their own. Each capturing thread does exactly the same work: receiving packets, collecting packet
 * statistics, matching flows and sending/saving matched packets
 *
 * Another thing shown here is getting interface capabilities such as total RX channels available, MAC address, PF_RING
 * interface index, MTU, etc.
 *
 * __Important__:
 * 1. Before compiling this application make sure you set "Compile PcapPlusPlus with PF_RING" to "y" in
 * configure-linux.sh. Otherwise the application won't compile
 * 2. Before running the application make sure you load the PF_RING kernel module: sudo insmod
 * <PF_RING_LOCATION>/kernel/pf_ring.ko Otherwise the application will exit with an error log that instructs you to load
 * the kernel module
 * 3. This application (like all applications using PF_RING) should be run as 'sudo'
 */

#include "Common.h"
#include "PacketMatchingEngine.h"
#include <PfRingDeviceList.h>
#include <PcapFileDevice.h>
#include <PacketUtils.h>
#include <SystemUtils.h>
#include <PcapPlusPlusVersion.h>
#include <TablePrinter.h>
#include <Logger.h>
#include <stdlib.h>
#include <vector>
#include <getopt.h>
#include <unordered_map>
#include <sstream>
#include <unistd.h>

// clang-format off
static struct option PfFilterTrafficOptions[] = {
	{ "interface-name",       required_argument, 0, 'n' },
	{ "send-matched-packets", required_argument, 0, 's' },
	{ "save-matched-packets", required_argument, 0, 'f' },
	{ "match-source-ip",      required_argument, 0, 'i' },
	{ "match-dest-ip",        required_argument, 0, 'I' },
	{ "match-source-port",    required_argument, 0, 'p' },
	{ "match-dest-port",      required_argument, 0, 'P' },
	{ "match-protocol",       required_argument, 0, 'r' },
	{ "num-of-threads",       required_argument, 0, 't' },
	{ "help",                 no_argument,       0, 'h' },
	{ "version",              no_argument,       0, 'v' },
	{ "list",                 no_argument,       0, 'l' },
	{ 0,                      0,                 0, 0   }
};
// clang-format on

/**
 * A struct that holds all arguments passed to capture threads: packetArrived()
 */
struct CaptureThreadArgs
{
	PacketStats* packetStatArr;
	PacketMatchingEngine* matchingEngine;
	std::unordered_map<uint32_t, bool>* flowTables;
	pcpp::PfRingDevice* sendPacketsTo;
	pcpp::PcapFileWriterDevice** pcapWriters;

	CaptureThreadArgs()
	    : packetStatArr(NULL), matchingEngine(NULL), flowTables(NULL), sendPacketsTo(NULL), pcapWriters(NULL)
	{}
};

/**
 * Print application usage
 */
void printUsage()
{
	std::cout
	    << std::endl
	    << "Usage:" << std::endl
	    << "------" << std::endl
	    << pcpp::AppName::get()
	    << " [-hvl] [-s INTERFACE_NAME] [-f FILENAME] [-i IPV4_ADDR] [-I IPV4_ADDR] [-p PORT] [-P PORT] [-r PROTOCOL]"
	    << std::endl
	    << "                    [-c NUM_OF_THREADS] -n INTERFACE_NAME" << std::endl
	    << std::endl
	    << "Options:" << std::endl
	    << std::endl
	    << "    -h|--help                                  : Displays this help message and exits" << std::endl
	    << "    -v|--version                               : Displays the current version and exits" << std::endl
	    << "    -l|--list                                  : Print the list of PF_RING devices and exit" << std::endl
	    << "    -n|--interface-name       INTERFACE_NAME   : A PF_RING interface name to receive packets from."
	    << std::endl
	    << "                                                 To see all available interfaces use the -l switch"
	    << std::endl
	    << "    -s|--send-matched-packets INTERFACE_NAME   : PF_RING interface name to send matched packets to"
	    << std::endl
	    << "    -f|--save-matched-packets FILEPATH         : Save matched packets to pcap files under FILEPATH."
	    << std::endl
	    << "                                                 Packets matched by thread X will be saved under"
	    << std::endl
	    << "                                                 'FILEPATH/ThreadX.pcap'" << std::endl
	    << "    -i|--match-source-ip      IPV4_ADDR        : Match source IPv4 address" << std::endl
	    << "    -I|--match-dest-ip        IPV4_ADDR        : Match destination IPv4 address" << std::endl
	    << "    -p|--match-source-port    PORT             : Match source TCP/UDP port" << std::endl
	    << "    -P|--match-dest-port      PORT             : Match destination TCP/UDP port" << std::endl
	    << "    -r|--match-protocol       PROTOCOL         : Match protocol. Valid values are 'TCP' or 'UDP'"
	    << std::endl
	    << "    -t|--num-of-threads       NUM_OF_THREADS   : Number of capture threads to open. Should be in"
	    << std::endl
	    << "                                                 the range of 1 to NUM_OF_CORES_ON_MACHINE-1." << std::endl
	    << "                                                 Default is using all machine cores except the core"
	    << std::endl
	    << "                                                 the application is running on" << std::endl
	    << std::endl;
}

/**
 * Print application version
 */
void printAppVersion()
{
	std::cout << pcpp::AppName::get() << " " << pcpp::getPcapPlusPlusVersionFull() << std::endl
	          << "Built: " << pcpp::getBuildDateTime() << std::endl
	          << "Built from: " << pcpp::getGitInfo() << std::endl;
	exit(0);
}

/**
 * Print to console all available PF_RING devices. Used by the -l switch
 */
void listPfRingDevices()
{
	// suppress errors as there may be devices (like lo) that their MAC address can't be read, etc.
	pcpp::Logger::getInstance().suppressLogs();

<<<<<<< HEAD
	const auto& devList = pcpp::PfRingDeviceList::getInstance();
	for (const auto &dev : devList)
=======
	const std::vector<pcpp::PfRingDevice*>& devList = pcpp::PfRingDeviceList::getInstance().getPfRingDevicesList();
	for (const auto& dev : devList)
>>>>>>> 08615ee8
	{
		std::ostringstream interfaceIndex;
		if (dev->getInterfaceIndex() <= 9999)
		{
			interfaceIndex << dev->getInterfaceIndex();
		}
		else
		{
			interfaceIndex << "N/A";
		}

		std::cout << "    -> Name: " << std::left << std::setw(8) << dev->getDeviceName() << " Index: " << std::setw(5)
		          << interfaceIndex.str() << " MAC address: " << std::setw(19)
		          << (dev->getMacAddress() == pcpp::MacAddress::Zero ? "N/A" : dev->getMacAddress().toString())
		          << " Available RX channels: " << std::setw(3) << (int)dev->getTotalNumOfRxChannels()
		          << " MTU: " << dev->getMtu() << std::endl;
	}

	// re-enable errors
	pcpp::Logger::getInstance().enableLogs();
}

/**
 * The method that is called each time a packet is received on any of the threads. It collects all relevant stats for
 * the packet and matches it with the matching engine. If packet is matched it sends it to the TX interface (if needed)
 * or writes it to the thread's pcap file (if needed)
 */
void packetArrived(pcpp::RawPacket* packets, uint32_t numOfPackets, uint8_t threadId, pcpp::PfRingDevice* device,
                   void* userCookie)
{
	CaptureThreadArgs* args = (CaptureThreadArgs*)userCookie;
	for (uint32_t i = 0; i < numOfPackets; i++)
	{
		// parse packet
		pcpp::Packet packet(&packets[i]);

		// collect stats for packet
		args->packetStatArr[threadId].collectStats(packet);

		bool packetMatched = false;

		// hash the packet by 5-tuple and look in the flow table to see whether this packet belongs to an existing or
		// new flow
		uint32_t hash = pcpp::hash5Tuple(&packet);
		std::unordered_map<uint32_t, bool>::const_iterator iter = args->flowTables[threadId].find(hash);

		// if packet belongs to an already existing flow
		if (iter != args->flowTables[threadId].end() && iter->second)
		{
			packetMatched = true;
		}
		else  // packet belongs to a new flow
		{
			packetMatched = args->matchingEngine->isMatched(packet);
			if (packetMatched)
			{
				// put new flow in flow table
				args->flowTables[threadId][hash] = true;

				// collect stats
				if (packet.isPacketOfType(pcpp::TCP))
				{
					args->packetStatArr[threadId].MatchedTcpFlows++;
				}
				else if (packet.isPacketOfType(pcpp::UDP))
				{
					args->packetStatArr[threadId].MatchedUdpFlows++;
				}
			}
		}

		if (packetMatched)
		{
			// send packet to TX port if needed
			if (args->sendPacketsTo != NULL)
			{
				args->sendPacketsTo->sendPacket(packet);
			}

			// save packet to file if needed
			if (args->pcapWriters != NULL)
			{
				args->pcapWriters[threadId]->writePacket(packets[i]);
			}

			args->packetStatArr[threadId].MatchedPackets++;
		}
	}
}

/**
 * The callback to be called when application is terminated by ctrl-c. Do cleanup and print summary stats
 */
void onApplicationInterrupted(void* cookie)
{
	bool* shouldStop = (bool*)cookie;

	*shouldStop = true;
}

int main(int argc, char* argv[])
{
	pcpp::AppName::init(argc, argv);

	pcpp::PfRingDevice* dev = NULL;

	int totalNumOfCores = pcpp::getNumOfCores();
	int numOfCaptureThreads = totalNumOfCores - 1;

	pcpp::PfRingDevice* sendPacketsToIface = NULL;

	std::string packetFilePath = "";
	bool writePacketsToDisk = true;

	pcpp::IPv4Address srcIPToMatch = pcpp::IPv4Address::Zero;
	pcpp::IPv4Address dstIPToMatch = pcpp::IPv4Address::Zero;
	uint16_t srcPortToMatch = 0;
	uint16_t dstPortToMatch = 0;
	pcpp::ProtocolType protocolToMatch = pcpp::UnknownProtocol;

	int optionIndex = 0;
	int opt = 0;

	while ((opt = getopt_long(argc, argv, "n:s:t:f:i:I:p:P:r:hvl", PfFilterTrafficOptions, &optionIndex)) != -1)
	{
		switch (opt)
		{
		case 0:
		{
			break;
		}
		case 'n':
		{
			std::string ifaceName = std::string(optarg);
			dev = pcpp::PfRingDeviceList::getInstance().getPfRingDeviceByName(ifaceName);
			if (dev == NULL)
				EXIT_WITH_ERROR("Could not find PF_RING device '" << ifaceName << "'");
			break;
		}
		case 's':
		{
			std::string sendPacketsToIfaceName = std::string(optarg);
			sendPacketsToIface = pcpp::PfRingDeviceList::getInstance().getPfRingDeviceByName(sendPacketsToIfaceName);
			if (sendPacketsToIface == NULL)
				EXIT_WITH_ERROR("Could not find PF_RING device '" << sendPacketsToIfaceName << "'");

			break;
		}
		case 't':
		{
			numOfCaptureThreads = atoi(optarg);
			if (numOfCaptureThreads < 1 || numOfCaptureThreads > totalNumOfCores - 1)
				EXIT_WITH_ERROR("Number of capture threads must be in the range of 1 to " << totalNumOfCores - 1);
			break;
		}
		case 'f':
		{
			packetFilePath = std::string(optarg);
			// make sure the path ends with '/'
			if (packetFilePath.length() > 1 && (0 != packetFilePath.compare(packetFilePath.length() - 1, 1, "/")))
				packetFilePath += "/";

			writePacketsToDisk = true;
			break;
		}
		case 'i':
		{
			try
			{
				srcIPToMatch = pcpp::IPv4Address(optarg);
			}
			catch (const std::exception&)
			{
				EXIT_WITH_ERROR_AND_PRINT_USAGE("Source IP to match isn't a valid IP address");
			}
			break;
		}
		case 'I':
		{
			try
			{
				dstIPToMatch = pcpp::IPv4Address(optarg);
			}
			catch (const std::exception&)
			{
				EXIT_WITH_ERROR_AND_PRINT_USAGE("Destination IP to match isn't a valid IP address");
			}
			break;
		}
		case 'p':
		{
			int ret = atoi(optarg);
			if (ret <= 0 || ret > 65535)
			{
				EXIT_WITH_ERROR_AND_PRINT_USAGE("Source port to match isn't a valid TCP/UDP port");
			}
			srcPortToMatch = ret;
			break;
		}
		case 'P':
		{
			int ret = atoi(optarg);
			if (ret <= 0 || ret > 65535)
			{
				EXIT_WITH_ERROR_AND_PRINT_USAGE("Destination port to match isn't a valid TCP/UDP port");
			}
			dstPortToMatch = ret;
			break;
		}
		case 'r':
		{
			std::string protocol = std::string(optarg);
			if (protocol == "TCP")
				protocolToMatch = pcpp::TCP;
			else if (protocol == "UDP")
				protocolToMatch = pcpp::UDP;
			else
			{
				EXIT_WITH_ERROR_AND_PRINT_USAGE("Protocol to match isn't TCP or UDP");
			}
			break;
		}
		case 'h':
		{
			printUsage();
			exit(0);
		}
		case 'v':
		{
			printAppVersion();
			break;
		}
		case 'l':
		{
			listPfRingDevices();
			exit(0);
		}
		default:
		{
			printUsage();
			exit(0);
		}
		}
	}

	if (dev == NULL)
		EXIT_WITH_ERROR_AND_PRINT_USAGE("Interface name was not provided");

	// open the PF_RING device in multi-thread mode. Distribution of packets between threads will be done per-flow (as
	// opposed to round-robin)
	if (!dev->openMultiRxChannels(numOfCaptureThreads, pcpp::PfRingDevice::PerFlow))
		EXIT_WITH_ERROR("Couldn't open " << numOfCaptureThreads << " RX channels on interface '" << dev->getDeviceName()
		                                 << "'");

	if (sendPacketsToIface != NULL && !sendPacketsToIface->open())
		EXIT_WITH_ERROR("Couldn't open PF_RING device '" << sendPacketsToIface->getDeviceName()
		                                                 << "' for sending matched packets");

	pcpp::CoreMask coreMask = 0;
	int threadId = 0;
	int threadCount = 0;

	// create an array of packet stats with the size of all machine cores
	PacketStats packetStatsArr[totalNumOfCores];

	// init each packet stats instance with an illegal core ID
	for (int coreId = 0; coreId < totalNumOfCores; coreId++)
		packetStatsArr[coreId].ThreadId = MAX_NUM_OF_CORES + 1;

	// mark only relevant cores by adding them to core mask
	// mark only relevant packet stats instances by setting their core ID
	while (threadCount < numOfCaptureThreads)
	{
		if (pcpp::SystemCores::IdToSystemCore[threadId].Id != dev->getCurrentCoreId().Id)
		{
			coreMask |= pcpp::SystemCores::IdToSystemCore[threadId].Mask;
			packetStatsArr[threadId].ThreadId = pcpp::SystemCores::IdToSystemCore[threadId].Id;
			threadCount++;
		}

		threadId++;
	}

	// create the matching engine instance
	PacketMatchingEngine matchingEngine(srcIPToMatch, dstIPToMatch, srcPortToMatch, dstPortToMatch, protocolToMatch);

	// create a flow table for each core
	std::unordered_map<uint32_t, bool> flowTables[totalNumOfCores];

	pcpp::PcapFileWriterDevice** pcapWriters = NULL;

	// if needed, prepare pcap writers for all capturing threads
	if (writePacketsToDisk)
	{
		pcapWriters = new pcpp::PcapFileWriterDevice*[totalNumOfCores];

		for (int coreId = 0; coreId < totalNumOfCores; coreId++)
		{
			// if core doesn't participate in capturing, skip it
			if ((coreMask & pcpp::SystemCores::IdToSystemCore[coreId].Mask) == 0)
			{
				pcapWriters[coreId] = NULL;
				continue;
			}

			std::stringstream packetFileName;
			packetFileName << packetFilePath << "Thread" << coreId << ".pcap";
			pcapWriters[coreId] = new pcpp::PcapFileWriterDevice(packetFileName.str());
			if (!pcapWriters[coreId]->open())
			{
				EXIT_WITH_ERROR("Couldn't open pcap writer device for core " << coreId);
			}
		}
	}

	std::cout << "Start capturing on " << numOfCaptureThreads << " threads core mask = 0x" << std::hex << coreMask
	          << std::dec << std::endl;

	// prepare packet capture configuration
	CaptureThreadArgs args;
	args.packetStatArr = packetStatsArr;
	args.matchingEngine = &matchingEngine;
	args.flowTables = flowTables;
	args.sendPacketsTo = sendPacketsToIface;
	args.pcapWriters = pcapWriters;

	// start capturing packets on all threads
	if (!dev->startCaptureMultiThread(packetArrived, &args, coreMask))
	{
		EXIT_WITH_ERROR("Couldn't start capturing on core mask 0x" << std::hex << coreMask << " on interface '"
		                                                           << dev->getDeviceName() << "'");
	}

	bool shouldStop = false;

	// register the on app close event to print summary stats on app termination
	pcpp::ApplicationEventHandler::getInstance().onApplicationInterrupted(onApplicationInterrupted, &shouldStop);

	// infinite loop (until program is terminated)
	while (!shouldStop)
	{
		sleep(5);
	}

	// stop capturing packets, close the device
	dev->stopCapture();
	dev->close();

	// close and delete pcap writers
	if (writePacketsToDisk)
	{
		for (int coreId = 0; coreId < totalNumOfCores; coreId++)
		{
			if ((coreMask & pcpp::SystemCores::IdToSystemCore[coreId].Mask) == 0)
				continue;

			pcapWriters[coreId]->close();
			delete pcapWriters[coreId];
		}
	}

	std::cout << std::endl << std::endl << "Application stopped" << std::endl;

	// print final stats for every capture thread plus sum of all threads and free worker threads memory
	PacketStats aggregatedStats;

	// create table printer
	std::vector<std::string> columnNames;
	std::vector<int> columnWidths;
	PacketStats::getStatsColumns(columnNames, columnWidths);
	pcpp::TablePrinter printer(columnNames, columnWidths);

	for (int i = 0; i < totalNumOfCores; i++)
	{
		if (packetStatsArr[i].ThreadId == MAX_NUM_OF_CORES + 1)
			continue;

		aggregatedStats.collectStats(packetStatsArr[i]);
		printer.printRow(packetStatsArr[i].getStatValuesAsString("|"), '|');
	}
	printer.printRow(aggregatedStats.getStatValuesAsString("|"), '|');
}<|MERGE_RESOLUTION|>--- conflicted
+++ resolved
@@ -144,13 +144,8 @@
 	// suppress errors as there may be devices (like lo) that their MAC address can't be read, etc.
 	pcpp::Logger::getInstance().suppressLogs();
 
-<<<<<<< HEAD
 	const auto& devList = pcpp::PfRingDeviceList::getInstance();
-	for (const auto &dev : devList)
-=======
-	const std::vector<pcpp::PfRingDevice*>& devList = pcpp::PfRingDeviceList::getInstance().getPfRingDevicesList();
 	for (const auto& dev : devList)
->>>>>>> 08615ee8
 	{
 		std::ostringstream interfaceIndex;
 		if (dev->getInterfaceIndex() <= 9999)
