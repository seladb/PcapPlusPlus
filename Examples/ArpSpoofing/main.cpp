--- conflicted
+++ resolved
@@ -1,6 +1,5 @@
 #include <iostream>
 #include <fstream>
-<<<<<<< HEAD
 
 #include "pcapplusplus/MacAddress.h"
 #include "pcapplusplus/IpAddress.h"
@@ -8,21 +7,9 @@
 #include "pcapplusplus/SystemUtils.h"
 #include "pcapplusplus/PcapLiveDeviceList.h"
 #include "pcapplusplus/PcapLiveDevice.h"
+#include "pcapplusplus/Packet.h"
 #include "pcapplusplus/EthLayer.h"
 #include "pcapplusplus/ArpLayer.h"
-#include "pcapplusplus/Logger.h"
-
-=======
-#include "MacAddress.h"
-#include "IpAddress.h"
-#include "PcapPlusPlusVersion.h"
-#include "SystemUtils.h"
-#include "PcapLiveDeviceList.h"
-#include "PcapLiveDevice.h"
-#include "Packet.h"
-#include "EthLayer.h"
-#include "ArpLayer.h"
->>>>>>> 8f121931
 #include <getopt.h>
 
 #define EXIT_WITH_ERROR(reason)                                                                                        \
