--- conflicted
+++ resolved
@@ -20,26 +20,17 @@
 #include <iostream>
 #include <iomanip>
 #include <algorithm>
-<<<<<<< HEAD
+#include <memory>
+
 #include "pcapplusplus/PcapLiveDeviceList.h"
 #include "pcapplusplus/PcapFilter.h"
 #include "pcapplusplus/PcapFileDevice.h"
 #include "pcapplusplus/TablePrinter.h"
 #include "pcapplusplus/SystemUtils.h"
 #include "pcapplusplus/PcapPlusPlusVersion.h"
-=======
-#include <memory>
-#include "PcapLiveDeviceList.h"
-#include "PcapFilter.h"
-#include "PcapFileDevice.h"
+
 #include "SSLStatsCollector.h"
-#include "TablePrinter.h"
-#include "SystemUtils.h"
-#include "PcapPlusPlusVersion.h"
->>>>>>> 8f121931
 #include <getopt.h>
-
-#include "SSLStatsCollector.h"
 
 #define EXIT_WITH_ERROR(reason)                                                                                        \
 	do                                                                                                                 \
