name: Package and release

on:
  push:
    tags:
      - '*'
  pull_request:
    paths:
      # Also run this workflow when this package.yml is update by a PR
      - '.github/workflows/package.yml'
  schedule:
    - cron: '0 0 * * 0' # Run every Sunday at midnight

env:
  BUILD_DIR: Dist

permissions:
  contents: read

jobs:
  linux:
    runs-on: ubuntu-latest
    permissions:
      contents: write
      attestations: write
      id-token: write
    container: seladb/${{ matrix.image }}
    strategy:
      matrix:
        include:
          - image: ubuntu2404
            config-zstd: OFF
          - image: ubuntu2204
            config-zstd: OFF
          - image: ubuntu2204-icpx
            config-zstd: OFF
            additional-flags: -DCMAKE_C_COMPILER=icx -DCMAKE_CXX_COMPILER=icpx
          - image: ubuntu2004
            config-zstd: OFF
          - image: rhel94
            config-zstd: OFF
          - image: fedora39
            config-zstd: OFF
          - image: alpine317
            config-zstd: OFF

    steps:
      - name: Checkout code
        uses: actions/checkout@692973e3d937129bcbf40652eb9f2f61becf3332 # v4.1.7

      # Checkout is performed out of the container and doesn't match our user
      - name: Fix checkout ownership
        run: chown -R "$(id -u):$(id -g)" "$GITHUB_WORKSPACE"

      - name: Setup Intel Compiler variables
        if: contains(matrix.image, 'icpx')
        run: |
          . /opt/intel/oneapi/setvars.sh
          printenv >> $GITHUB_ENV

      - name: Debug Cmake
        run: cmake --system-information

      - name: Configure PcapPlusPlus
        run: cmake -DPCAPPP_PACKAGE=ON -DLIGHT_PCAPNG_ZSTD=${{ matrix.config-zstd }} ${{ matrix.additional-flags }} -S . -B "$BUILD_DIR"

      - name: Build PcapPlusPlus
        run: cmake --build "$BUILD_DIR" -j

      - name: Package
        run: cmake --build "$BUILD_DIR" --target package

      - name: Generate artifact attestation
<<<<<<< HEAD
        id: attestation
=======
>>>>>>> a600a708
        uses: actions/attest-build-provenance@bdd51370e0416ac948727f861e03c2f05d32d78e # v1.3.2
        with:
          subject-path: "${{ env.BUILD_DIR }}/*.tar.gz,${{ env.BUILD_DIR }}/*.deb,${{ env.BUILD_DIR }}/*.rpm"

      - name: Upload binaries to release
        if: github.ref_type == 'tag'
        uses: ncipollo/release-action@2c591bcc8ecdcd2db72b97d6147f871fcd833ba5 # v1.14.0
        with:
          draft: true
          allowUpdates: true
          updateOnlyUnreleased: true
          artifacts: "${{ env.BUILD_DIR }}/*.tar.gz,${{ env.BUILD_DIR }}/*.deb,${{ env.BUILD_DIR }}/*.rpm"

  freebsd:
    runs-on: ubuntu-latest
    permissions:
      contents: write
      attestations: write
      id-token: write
    strategy:
      matrix:
        include:
          - freebsd-version: "13.2"
          - freebsd-version: "14.0"
    steps:
      - name: Checkout code
        uses: actions/checkout@692973e3d937129bcbf40652eb9f2f61becf3332 # v4.1.7

      - name: Test in FreeBSD
        uses: vmactions/freebsd-vm@f8be330398166d1eb0601f01353839d4052367b2 # v1.0.7
        with:
          release: ${{ matrix.freebsd-version }}
          envs: 'BUILD_DIR'
          usesh: true
          prepare: |
            pkg install -y bash cmake git-tiny gmake gsed libpcap py311-pip
          run: |
            cmake -DPCAPPP_PACKAGE=ON -S . -B "$BUILD_DIR"
            cmake --build "$BUILD_DIR" -j 4
            cmake --build "$BUILD_DIR" --target package

      - name: Generate artifact attestation
<<<<<<< HEAD
        id: attestation
=======
>>>>>>> a600a708
        uses: actions/attest-build-provenance@bdd51370e0416ac948727f861e03c2f05d32d78e # v1.3.2
        with:
          subject-path: "${{ env.BUILD_DIR }}/*.tar.gz"

      - name: Upload binaries to release
        if: github.ref_type == 'tag'
        uses: ncipollo/release-action@2c591bcc8ecdcd2db72b97d6147f871fcd833ba5 # v1.14.0
        with:
          draft: true
          allowUpdates: true
          updateOnlyUnreleased: true
          artifacts: "${{ env.BUILD_DIR }}/*.tar.gz"

  macos:
    runs-on: macos-14
    permissions:
      contents: write
      attestations: write
      id-token: write
    strategy:
      matrix:
        xcode-version: [15.4, 14.3.1]
        arch: [x86_64, arm64]

    steps:
      - uses: maxim-lobanov/setup-xcode@60606e260d2fc5762a71e64e74b2174e8ea3c8bd # v1.6.0
        with:
          xcode-version: "${{ matrix.xcode-version }}"

      - name: Checkout code
        uses: actions/checkout@692973e3d937129bcbf40652eb9f2f61becf3332 # v4.1.7

      - name: Configure PcapPlusPlus
        run: |
          cmake -DPCAPPP_PACKAGE=ON -DLIGHT_PCAPNG_ZSTD=${{ matrix.config-zstd }} -DCMAKE_OSX_ARCHITECTURES=${{ matrix.arch }} -S . -B "$BUILD_DIR"

      - name: Build PcapPlusPlus
        run: cmake --build "$BUILD_DIR" -j

      - name: Package
        run: cmake --build "$BUILD_DIR" --target package

      - name: Generate artifact attestation
<<<<<<< HEAD
        id: attestation
=======
>>>>>>> a600a708
        uses: actions/attest-build-provenance@bdd51370e0416ac948727f861e03c2f05d32d78e # v1.3.2
        with:
          subject-path: "${{ env.BUILD_DIR }}/*.tar.gz,${{ env.BUILD_DIR }}/*.pkg"

      - name: Upload binaries to release
        if: github.ref_type == 'tag'
        uses: ncipollo/release-action@2c591bcc8ecdcd2db72b97d6147f871fcd833ba5 # v1.14.0
        with:
          draft: true
          allowUpdates: true
          updateOnlyUnreleased: true
          artifacts: "${{ env.BUILD_DIR }}/*.tar.gz,${{ env.BUILD_DIR }}/*.pkg"

  mingw-w64:
    runs-on: windows-latest
    permissions:
      contents: write
      attestations: write
      id-token: write
    strategy:
      matrix:
        include:
          - env: i686
            sys: mingw32
          - env: x86_64
            sys: mingw64

    steps:
      - name: Checkout code
        uses: actions/checkout@692973e3d937129bcbf40652eb9f2f61becf3332 # v4.1.7

      - name: Setup MSYS2
        uses: msys2/setup-msys2@d0e80f58dffbc64f6a3a1f43527d469b4fc7b6c8 # v2.23.0
        with:
          msystem: ${{matrix.sys}}
          update: true
          install: >-
            git
            mingw-w64-${{matrix.env}}-cmake
            mingw-w64-${{matrix.env}}-gcc
            mingw-w64-${{matrix.env}}-make

      - name: Install NPcap
        env:
          NPCAP_USERNAME: ${{ secrets.NPCAP_USERNAME }}
          NPCAP_PASSWORD: ${{ secrets.NPCAP_PASSWORD }}
        run: |
          ci\install_npcap.bat
          echo "PCAP_SDK_DIR=/C/Npcap-sdk" >> $env:GITHUB_ENV

      - name: Configure PcapPlusPlus
        shell: msys2 {0}
        run: |
          cmake -G "MinGW Makefiles" -DPCAP_ROOT=/C/Npcap-sdk -DLIGHT_PCAPNG_ZSTD=OFF -DPCAPPP_PACKAGE=ON -S . -B "$BUILD_DIR"

      - name: Debug Cmake
        shell: msys2 {0}
        run: cmake --system-information

      - name: Build PcapPlusPlus
        shell: msys2 {0}
        # More than 2 jobs would make the build crash with OOM
        # cc1plus.exe: out of memory allocating 65536 bytes
        run: cmake --build "$BUILD_DIR" -j 2

      - name: Package
        shell: msys2 {0}
        run: cmake --build "$BUILD_DIR" --target package

      - name: Generate artifact attestation
<<<<<<< HEAD
        id: attestation
=======
>>>>>>> a600a708
        uses: actions/attest-build-provenance@bdd51370e0416ac948727f861e03c2f05d32d78e # v1.3.2
        with:
          subject-path: "${{ env.BUILD_DIR }}/*.zip"

      - name: Upload binaries to release
        if: github.ref_type == 'tag'
        uses: ncipollo/release-action@2c591bcc8ecdcd2db72b97d6147f871fcd833ba5 # v1.14.0
        with:
          draft: true
          allowUpdates: true
          updateOnlyUnreleased: true
          artifacts: "${{ env.BUILD_DIR }}/*.zip"

  visual-studio:
    strategy:
      matrix:
        os: [ windows-2019, windows-2022 ]
        arch: [ Win32, x64 ]
        configuration: [ Debug, Release ]

    runs-on: ${{ matrix.os }}
    permissions:
      contents: write
      attestations: write
      id-token: write
    steps:
      - name: Checkout code
        uses: actions/checkout@692973e3d937129bcbf40652eb9f2f61becf3332 # v4.1.7

      - name: Add MSBuild to PATH
        uses: microsoft/setup-msbuild@6fb02220983dee41ce7ae257b6f4d8f9bf5ed4ce # v2.0.0

      - name: Install WinPcap
        run: |
          ci\install_winpcap.bat
          echo "PCAP_SDK_DIR=C:\WpdPack" >> $env:GITHUB_ENV

      - name: Configure PcapPlusPlus
        run: |
          $platform = if ("${{ matrix.os }}" -eq "windows-2019") { "Visual Studio 16 2019" } else { "Visual Studio 17 2022" }
          cmake -A ${{ matrix.arch }} -G "$platform" -DPCAP_ROOT=${{ env.PCAP_SDK_DIR }} -DCMAKE_BUILD_TYPE=${{ matrix.configuration }} -DPCAPPP_PACKAGE=ON -S . -B "$env:BUILD_DIR"

      - name: Build PcapPlusPlus
        run: cmake --build $env:BUILD_DIR --config ${{ matrix.configuration }} -j

      - name: Package
        run: cmake --build "$env:BUILD_DIR" --config ${{ matrix.configuration }} --target package

      - name: Generate artifact attestation
<<<<<<< HEAD
        id: attestation
=======
>>>>>>> a600a708
        uses: actions/attest-build-provenance@bdd51370e0416ac948727f861e03c2f05d32d78e # v1.3.2
        with:
          subject-path: "${{ env.BUILD_DIR }}/*.zip"

      - name: Upload binaries to release
        if: github.ref_type == 'tag'
        uses: ncipollo/release-action@2c591bcc8ecdcd2db72b97d6147f871fcd833ba5 # v1.14.0
        with:
          draft: true
          allowUpdates: true
          updateOnlyUnreleased: true
          artifacts: "${{ env.BUILD_DIR }}/*.zip"

  android-build:
    strategy:
      matrix:
        include:
          - target: "armeabi-v7a"
            api-version: 30
          - target: "x86"
            api-version: 30
          - target: "arm64-v8a"
            api-version: 30
          - target: "x86_64"
            api-version: 30

    runs-on: ubuntu-latest

    steps:
      - name: Checkout code
        uses: actions/checkout@692973e3d937129bcbf40652eb9f2f61becf3332 # v4.1.7

      - name: Checkout lipbcap for Android
        uses: actions/checkout@692973e3d937129bcbf40652eb9f2f61becf3332 # main
        with:
          repository: seladb/libpcap-android
          path: ./libpcap-android

      - name: Configure and Build PcapPlusPlus
        run: |
          LIBPCAP_PATH="$(pwd)/libpcap-android"
          export LIB_DIR="${{ matrix.target }}/${{ matrix.api-version }}"
          export LOCAL_BUILD_DIR="${BUILD_DIR}/${LIB_DIR}"
          cmake -DPCAPPP_BUILD_EXAMPLES=OFF -DCMAKE_INSTALL_LIBDIR="${LIB_DIR}" -DCMAKE_TOOLCHAIN_FILE="${ANDROID_NDK}/build/cmake/android.toolchain.cmake" -DANDROID_PLATFORM="${{ matrix.api-version }}" -DANDROID_ABI="${{ matrix.target }}" -DPCAP_INCLUDE_DIR="${LIBPCAP_PATH}/include/" -DPCAP_LIBRARY="${LIBPCAP_PATH}/${{ matrix.target }}/${{ matrix.api-version}}/libpcap.a" -DPCAPPP_PACKAGE=ON -S . -B "$LOCAL_BUILD_DIR"
          cmake --build "$LOCAL_BUILD_DIR" -j --target package

      - name: Prepare package
        run: |
          export LOCAL_BUILD_DIR="${BUILD_DIR}/${{ matrix.target }}/${{ matrix.api-version }}"
          export PACKAGE_FILE=$(ls ${LOCAL_BUILD_DIR} | grep pcapplusplus)
          export PACKAGE_DIR=$(basename ${PACKAGE_FILE%} .tar.gz)
          export COMBINED_PACKAGE_DIR=$(echo "$PACKAGE_DIR" | cut -f1,2,3 -d'-')

          tar -xvf "${LOCAL_BUILD_DIR}/${PACKAGE_FILE}"
          mv "${PACKAGE_DIR}" "${COMBINED_PACKAGE_DIR}"
          find . -name example-app -type d -exec rm -r {} +
          find . -name cmake -type d -exec rm -r {} +
          find . -name pkgconfig -type d -exec rm -r {} +
          mv ${COMBINED_PACKAGE_DIR}/include/pcapplusplus/* "${COMBINED_PACKAGE_DIR}/include/"
          rmdir "${COMBINED_PACKAGE_DIR}/include/pcapplusplus/"
          mkdir -p "android-package"
          mv "${COMBINED_PACKAGE_DIR}" "android-package"

      - uses: actions/upload-artifact@0b2256b8c012f0828dc542b3febcab082c67f72b # v4.3.4
        with:
          path: android-package
          name: android-package-${{ matrix.target }}-${{ matrix.api-version }}
          if-no-files-found: error

  android-package:
    needs: android-build
    runs-on: ubuntu-latest
    permissions:
      contents: write
      attestations: write
      id-token: write

    steps:
      - uses: actions/download-artifact@fa0a91b85d4f404e444e00e005971372dc801d16 # v4.1.8
        with:
          pattern: android-package-*
          merge-multiple: true

      - name: Package into archive
        run: |
          export PACKAGE_DIR=$(ls | grep pcapplusplus)
          echo "PACKAGE_DIR=$PACKAGE_DIR" >> $GITHUB_ENV
          tar cvf "${PACKAGE_DIR}.tar.gz" "${PACKAGE_DIR}"

      - name: Generate artifact attestation
<<<<<<< HEAD
        id: attestation
=======
>>>>>>> a600a708
        uses: actions/attest-build-provenance@bdd51370e0416ac948727f861e03c2f05d32d78e # v1.3.2
        with:
          subject-path: "${{ env.PACKAGE_DIR }}.tar.gz"

      - name: Upload binaries to release
        if: github.ref_type == 'tag'
        uses: ncipollo/release-action@2c591bcc8ecdcd2db72b97d6147f871fcd833ba5 # v1.14.0
        with:
          draft: true
          allowUpdates: true
          updateOnlyUnreleased: true
          artifacts: "${{ env.PACKAGE_DIR }}.tar.gz"<|MERGE_RESOLUTION|>--- conflicted
+++ resolved
@@ -71,10 +71,6 @@
         run: cmake --build "$BUILD_DIR" --target package
 
       - name: Generate artifact attestation
-<<<<<<< HEAD
-        id: attestation
-=======
->>>>>>> a600a708
         uses: actions/attest-build-provenance@bdd51370e0416ac948727f861e03c2f05d32d78e # v1.3.2
         with:
           subject-path: "${{ env.BUILD_DIR }}/*.tar.gz,${{ env.BUILD_DIR }}/*.deb,${{ env.BUILD_DIR }}/*.rpm"
@@ -117,10 +113,6 @@
             cmake --build "$BUILD_DIR" --target package
 
       - name: Generate artifact attestation
-<<<<<<< HEAD
-        id: attestation
-=======
->>>>>>> a600a708
         uses: actions/attest-build-provenance@bdd51370e0416ac948727f861e03c2f05d32d78e # v1.3.2
         with:
           subject-path: "${{ env.BUILD_DIR }}/*.tar.gz"
@@ -164,10 +156,6 @@
         run: cmake --build "$BUILD_DIR" --target package
 
       - name: Generate artifact attestation
-<<<<<<< HEAD
-        id: attestation
-=======
->>>>>>> a600a708
         uses: actions/attest-build-provenance@bdd51370e0416ac948727f861e03c2f05d32d78e # v1.3.2
         with:
           subject-path: "${{ env.BUILD_DIR }}/*.tar.gz,${{ env.BUILD_DIR }}/*.pkg"
@@ -238,10 +226,6 @@
         run: cmake --build "$BUILD_DIR" --target package
 
       - name: Generate artifact attestation
-<<<<<<< HEAD
-        id: attestation
-=======
->>>>>>> a600a708
         uses: actions/attest-build-provenance@bdd51370e0416ac948727f861e03c2f05d32d78e # v1.3.2
         with:
           subject-path: "${{ env.BUILD_DIR }}/*.zip"
@@ -291,10 +275,6 @@
         run: cmake --build "$env:BUILD_DIR" --config ${{ matrix.configuration }} --target package
 
       - name: Generate artifact attestation
-<<<<<<< HEAD
-        id: attestation
-=======
->>>>>>> a600a708
         uses: actions/attest-build-provenance@bdd51370e0416ac948727f861e03c2f05d32d78e # v1.3.2
         with:
           subject-path: "${{ env.BUILD_DIR }}/*.zip"
@@ -385,10 +365,6 @@
           tar cvf "${PACKAGE_DIR}.tar.gz" "${PACKAGE_DIR}"
 
       - name: Generate artifact attestation
-<<<<<<< HEAD
-        id: attestation
-=======
->>>>>>> a600a708
         uses: actions/attest-build-provenance@bdd51370e0416ac948727f861e03c2f05d32d78e # v1.3.2
         with:
           subject-path: "${{ env.PACKAGE_DIR }}.tar.gz"
