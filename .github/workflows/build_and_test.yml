--- conflicted
+++ resolved
@@ -134,7 +134,6 @@
           cd Tests/Pcap++Test
           if [ -n "$(grep avx512 /proc/cpuinfo)" ]; then Bin/Pcap++Test -n; else echo AVX-512 SUPPORT NOT FOUND, CANNOT RUN Pcap++Test; fi
 
-<<<<<<< HEAD
       - name: Create Cobertura Report
         run: |
           python3 -m pip install gcovr
@@ -147,7 +146,7 @@
           flags: ${{ matrix.image }},unittest
           fail_ci_if_error: false
           verbose: true
-=======
+
       - name: Check installation
         run: cmake --install $BUILD_DIR
 
@@ -158,7 +157,6 @@
 
       - name: Test Tutorials
         run: cd build_examples/tutorials_bin && ./Tutorial-HelloWorld
->>>>>>> 995cc901
 
   pfring:
     runs-on: ubuntu-20.04
@@ -188,7 +186,6 @@
           cd Tests/Pcap++Test
           Bin/Pcap++Test -n
 
-<<<<<<< HEAD
       - name: Create Cobertura Report
         run: |
           python3 -m pip install gcovr
@@ -201,7 +198,7 @@
           flags: pfring,unittest
           fail_ci_if_error: false
           verbose: true
-=======
+
       - name: Check installation
         run: cmake --install $BUILD_DIR
 
@@ -212,7 +209,6 @@
 
       - name: Test Tutorials
         run: cd build_examples/tutorials_bin && ./Tutorial-HelloWorld
->>>>>>> 995cc901
 
   macos:
     runs-on: ${{ matrix.os-version }}
