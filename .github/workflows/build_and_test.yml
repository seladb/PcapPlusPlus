--- conflicted
+++ resolved
@@ -85,19 +85,6 @@
       - name: Checkout code
         uses: actions/checkout@692973e3d937129bcbf40652eb9f2f61becf3332 # v4.1.7
 
-      - name: Set up Python
-        run: |
-          if [ "${{ matrix.image }}" = "alpine317" ]; then
-            apk add --no-cache python3 py3-virtualenv py3-virtualenv
-          elif [ "${{ matrix.image }}" = "rhel94" ]; then
-            yum install -y python3 python3-virtualenv python3-devel
-          elif [ "${{ matrix.image }}" = "fedora39" ]; then
-            dnf install -y python3 python3-virtualenv python3-devel
-          else
-            apt-get update
-            apt-get install -y python3 python3-venv python3-dev
-          fi
-
       # Checkout is performed out of the container and doesn't match our user
       - name: Fix checkout ownership
         run: chown -R "$(id -u):$(id -g)" "$GITHUB_WORKSPACE"
@@ -419,74 +406,8 @@
       - name: Save Ccache
         uses: actions/cache/save@0c45773b623bea8c8e75f6c82b208c3cf94ea4f9 # v4.0.2
         with:
-<<<<<<< HEAD
-          # support version: https://raw.githubusercontent.com/actions/python-versions/main/versions-manifest.json
-          python-version: "3.12"
-
-      - name: Configure PcapPlusPlus
-        # Ensure user have access to network devices instead of giving super-user right
-        # Seems macos-14 has more strict file permission
-        run: |
-          sudo chmod a+rw /dev/bpf*
-          sudo chmod a+rw /usr/local
-          cmake -DPCAPPP_BUILD_COVERAGE=ON -S . -B "$BUILD_DIR"
-
-      - name: Build PcapPlusPlus
-        run: cmake --build "$BUILD_DIR" -j
-
-      - name: Check architecture
-        run: lipo $BUILD_DIR/Pcap++/libPcap++.a -verify_arch arm64
-
-      - name: Install Tcpreplay
-        run: brew install tcpreplay
-
-      - name: Test PcapPlusPlus
-        run: |
-          python -m venv ./venv
-          source ./venv/bin/activate
-          python -m pip install pip
-          python -m pip install -r ci/run_tests/requirements.txt
-          python ci/run_tests/run_tests.py --interface en0
-
-      - name: Test Examples
-        run: |
-          cd Tests/ExamplesTest
-          python -m pip install -r requirements.txt
-          python -m pytest --interface en0 --use-sudo --root-path=../../Dist/examples_bin
-
-      - name: Check installation
-        run: |
-          cmake -DPCAPPP_BUILD_COVERAGE=OFF -S . -B "$BUILD_DIR"
-          cmake --build "$BUILD_DIR" -j
-          cmake --install "$BUILD_DIR"
-
-      - name: Build Tutorials
-        run: |
-          mkdir -p build_examples
-          cmake -DPCAPPP_BUILD_TUTORIALS=ON -S Examples -B build_examples
-          cmake --build build_examples -j
-
-      - name: Test Tutorials
-        run: cd build_examples/tutorials_bin && ./Tutorial-HelloWorld
-
-      - name: Create Cobertura Report
-        run: |
-          python3 -m pip install gcovr
-          gcovr -v -r . $GCOVR_FLAGS -o coverage.xml
-
-      - name: Upload Coverage Results
-        uses: codecov/codecov-action@ab904c41d6ece82784817410c45d8b8c02684457 # v3.1.6
-        with:
-          files: ./coverage.xml
-          flags: ${{ matrix.os-version }},unittest
-          fail_ci_if_error: false
-          verbose: true
-        env:
-          CODECOV_TOKEN: ${{ secrets.CODECOV_TOKEN }}
-=======
           path: ${{ env.CCACHE_DIR }}
           key: ${{ steps.ccache-restore.outputs.cache-primary-key }}
->>>>>>> b27e84f9
 
   mingw-w64:
     runs-on: windows-latest
@@ -800,13 +721,8 @@
 
       - name: Test PcapPlusPlus
         run: |
-<<<<<<< HEAD
           python -m venv ./venv
           source ./venv/bin/activate
-          python -m pip install pip
-=======
-          python -m pip install -U pip
->>>>>>> b27e84f9
           python -m pip install -r ci/run_tests/requirements.txt
           python ci/run_tests/run_tests.py --interface eth0 --use-sudo --pcap-test-args="-t xdp"
 
