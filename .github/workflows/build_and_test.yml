name: Build and test
on:
  push:
    branches: ["master", "dev"]
  pull_request:
    branches: ["dev"]

env:
  BUILD_DIR: Dist
  GCOVR_FLAGS: --gcov-ignore-parse-errors --exclude-throw-branches --filter Common --filter Pcap --filter Packet --xml

jobs:
  pre-commit:
    runs-on: ubuntu-latest
    container: seladb/alpine317
    steps:
      - name: Checkout code
        uses: actions/checkout@v3

      - name: Install dependencies
        run: |
          apk update && apk add cppcheck python3-dev
          python3 -m pip install cmake-format
          git config --global --add safe.directory "$GITHUB_WORKSPACE"

      - uses: pre-commit/action@v3.0.0

      - name: CMake format
        run: |
          ./ci/cmake-format-all.sh
          git diff --exit-code

      - name: Configure PcapPlusPlus for Static analysis
        run: CXX=clang++ CC=clang cmake -DLIGHT_PCAPNG_ZSTD=ON -DPCAPPP_ENABLE_CLANG_TIDY=ON -S . -B $BUILD_DIR

      - name: Build PcapPlusPlus and check any diff
        run: |
          cmake --build $BUILD_DIR -j
          git diff --exit-code

  linux:
    runs-on: ubuntu-20.04
    container: seladb/${{ matrix.image }}
    strategy:
      matrix:
        include:
          - image: ubuntu2204
            python: python3
            config-zstd: OFF
          - image: ubuntu2204-icpx
            python: python3
            config-zstd: OFF
          - image: ubuntu2004
            python: python3
            config-zstd: OFF
          - image: ubuntu1804
            python: python3.8
            config-zstd: OFF
          - image: centos7
            python: python3.8
            test-flags: --test-args="-s"
            config-zstd: OFF
          - image: fedora34
            python: python3
            config-zstd: OFF
          - image: alpine315
            python: python3
            config-zstd: OFF

    steps:
      - name: Checkout code
        uses: actions/checkout@v3

      - name: Configure PcapPlusPlus
<<<<<<< HEAD
        if: ${{ matrix.image }} != 'ubuntu2204-icpx'
        run: cmake -DLIGHT_PCAPNG_ZSTD=${{ matrix.config-zstd }} -S . -B $BUILD_DIR
=======
        run: cmake -DLIGHT_PCAPNG_ZSTD=${{ matrix.config-zstd }} -DPCAPPP_BUILD_COVERAGE=ON -S . -B $BUILD_DIR
>>>>>>> a3ff7101

      - name: Configure PcapPlusPlus
        if: ${{ matrix.image }} == 'ubuntu2204-icpx'
        run: cmake -DLIGHT_PCAPNG_ZSTD=${{ matrix.config-zstd }} -S . -B $BUILD_DIR -DCMAKE_CXX_COMPILER=icpx

      - name: Build PcapPlusPlus
        run: cmake --build $BUILD_DIR -j

      - name: Test PcapPlusPlus
        run: |
          ${{ matrix.python }} -m pip install -U pip
          ${{ matrix.python }} -m pip install -r ci/run_tests/requirements.txt
          ${{ matrix.python }} ci/run_tests/run_tests.py --interface eth0 ${{ matrix.test-flags }}

      - name: Test Examples
        run: |
          cd Tests/ExamplesTest
          ${{ matrix.python }} -m pip install -U pip
          ${{ matrix.python }} -m pip install -r requirements.txt
          ${{ matrix.python }} -m pytest --interface eth0 --root-path=../../Dist/examples_bin

      - name: Check installation
        run: cmake --install $BUILD_DIR

      - name: Build Tutorials
        if: ${{ matrix.image }} != 'ubuntu2204-icpx'
        run: |
          cmake -DPCAPPP_BUILD_TUTORIALS=ON -S Examples -B build_examples
          cmake --build build_examples -j
      
      - name: Build Tutorials
        if: ${{ matrix.image }} == 'ubuntu2204-icpx'
        run: |
          cmake -DPCAPPP_BUILD_TUTORIALS=ON -S Examples -B build_examples -DCMAKE_CXX_COMPILER=icpx
          cmake --build build_examples -j

      - name: Test Tutorials
        run: cd build_examples/tutorials_bin && ./Tutorial-HelloWorld

      - name: Create Cobertura Report
        run: |
          ${{ matrix.python }} -m pip install gcovr
          gcovr -v -r . $GCOVR_FLAGS -o coverage.xml

      - name: Upload Coverage Results
        uses: codecov/codecov-action@v3
        with:
          files: ./coverage.xml
          flags: ${{ matrix.image }},unittest
          fail_ci_if_error: false
          verbose: true

  dpdk:
    runs-on: ubuntu-20.04
    container: seladb/${{ matrix.image }}
    strategy:
      matrix:
        image:
          [
            ubuntu2004-dpdk2111,
            ubuntu2004-dpdk2011,
            ubuntu2004-dpdk1911,
            ubuntu2004-dpdk1811,
          ]

    steps:
      - name: Checkout code
        uses: actions/checkout@v3

      - name: Configure PcapPlusPlus
        run: cmake -DPCAPPP_USE_DPDK=ON -S . -B $BUILD_DIR

      - name: Build PcapPlusPlus
        run: cmake --build $BUILD_DIR -j

      - name: Check AVX
        run: grep avx /proc/cpuinfo

      - name: Test Packet++
        run: |
          cd Tests/Packet++Test
          if [ -n "$(grep avx512 /proc/cpuinfo)" ]; then Bin/Packet++Test; else echo AVX-512 SUPPORT NOT FOUND, CANNOT RUN Packet++Test; fi

      - name: Test Pcap++
        run: |
          cd Tests/Pcap++Test
          if [ -n "$(grep avx512 /proc/cpuinfo)" ]; then Bin/Pcap++Test -n; else echo AVX-512 SUPPORT NOT FOUND, CANNOT RUN Pcap++Test; fi

      - name: Check installation
        run: cmake --install $BUILD_DIR

      - name: Build Tutorials
        run: |
          cmake -DPCAPPP_BUILD_TUTORIALS=ON -S Examples -B build_examples
          cmake --build build_examples -j

      - name: Test Tutorials
        run: cd build_examples/tutorials_bin && ./Tutorial-HelloWorld

  pfring:
    runs-on: ubuntu-20.04
    container: seladb/ubuntu2004-pfring
    strategy:
      matrix:
        include:
          - configure: cmake -DPCAPPP_USE_PF_RING=ON -DPF_RING_ROOT="/PF_RING" -S . -B $BUILD_DIR

    steps:
      - name: Checkout code
        uses: actions/checkout@v3

      - name: Configure PcapPlusPlus
        run: ${{ matrix.configure }}

      - name: Build PcapPlusPlus
        run: cmake --build $BUILD_DIR -j

      - name: Test Packet++
        run: |
          cd Tests/Packet++Test
          Bin/Packet++Test

      - name: Test Pcap++
        run: |
          cd Tests/Pcap++Test
          Bin/Pcap++Test -n

      - name: Check installation
        run: cmake --install $BUILD_DIR

      - name: Build Tutorials
        run: |
          cmake -DPCAPPP_BUILD_TUTORIALS=ON -DPF_RING_ROOT="/PF_RING" -S Examples -B build_examples
          cmake --build build_examples -j

      - name: Test Tutorials
        run: cd build_examples/tutorials_bin && ./Tutorial-HelloWorld

  macos:
    runs-on: ${{ matrix.os-version }}
    strategy:
      matrix:
        os-version: [macos-11, macos-12]
        arch: [x86_64, arm64]
        # Handle ZSTD build by Cirrus CI
        # config-zstd: [ON, OFF]
        config-zstd: [OFF]
        exclude:
          # excludes ZSTD on Arm64
          - arch: arm64
            config-zstd: ON

    steps:
      - name: Checkout code
        uses: actions/checkout@v3

      - uses: actions/setup-python@v4
        with:
          python-version: "3.8.x"

      - name: Configure PcapPlusPlus
        # Ensure user have access to network devices instead of giving super-user right
        run: |
          sudo chmod a+rw /dev/bpf*
          cmake -DLIGHT_PCAPNG_ZSTD=${{ matrix.config-zstd }} -DCMAKE_OSX_ARCHITECTURES=${{ matrix.arch }} -DPCAPPP_BUILD_COVERAGE=ON -S . -B $BUILD_DIR

      - name: Build PcapPlusPlus
        run: cmake --build $BUILD_DIR -j

      - name: Check architecture
        run: lipo $BUILD_DIR/Pcap++/libPcap++.a -verify_arch ${{ matrix.arch }}

      - name: Install Tcpreplay
        run: brew install tcpreplay

      - name: Test PcapPlusPlus
        # We can't run cross compiled binaries
        if: ${{ matrix.arch == 'x86_64' }}
        run: |
          python -m pip install -U pip
          python -m pip install -r ci/run_tests/requirements.txt
          python ci/run_tests/run_tests.py --interface en0

      - name: Test Examples
        if: ${{ matrix.arch == 'x86_64' }}
        run: |
          cd Tests/ExamplesTest
          python -m pip install -U pip
          python -m pip install -r requirements.txt
          python -m pytest --interface en0 --use-sudo --root-path=../../Dist/examples_bin

      - name: Check installation
        run: cmake --install $BUILD_DIR

      - name: Build Tutorials
        run: |
          mkdir -p build_examples
          cmake -DPCAPPP_BUILD_TUTORIALS=ON -DCMAKE_OSX_ARCHITECTURES=${{ matrix.arch }} -S Examples -B build_examples
          cmake --build build_examples -j

      - name: Test Tutorials
        if: ${{ matrix.arch == 'x86_64' }}
        run: cd build_examples/tutorials_bin && ./Tutorial-HelloWorld

      - name: Create Cobertura Report
        run: |
          python3 -m pip install gcovr
          gcovr -v -r . $GCOVR_FLAGS -o coverage.xml

      - name: Upload Coverage Results
        uses: codecov/codecov-action@v3
        with:
          files: ./coverage.xml
          flags: ${{ matrix.os-version }},unittest
          fail_ci_if_error: false
          verbose: true

  mingw-w64:
    runs-on: windows-latest
    strategy:
      matrix:
        include:
          - env: i686
            sys: mingw32
          - env: x86_64
            sys: mingw64

    steps:
      - name: Checkout code
        uses: actions/checkout@v3

      - name: Setup MSYS2
        uses: msys2/setup-msys2@v2
        with:
          msystem: ${{matrix.sys}}
          install: >-
            git
            mingw-w64-${{matrix.env}}-cmake
            mingw-w64-${{matrix.env}}-gcc
            mingw-w64-${{matrix.env}}-make

      - name: Setup Python
        uses: actions/setup-python@v4
        with:
          python-version: "3.8.x"

      - name: Install NPcap
        env:
          NPCAP_USERNAME: ${{ secrets.NPCAP_USERNAME }}
          NPCAP_PASSWORD: ${{ secrets.NPCAP_PASSWORD }}
        run: |
          ci\install_npcap.bat
          echo "PCAP_SDK_DIR=/C/Npcap-sdk" >> $env:GITHUB_ENV

      - name: Configure PcapPlusPlus
        shell: msys2 {0}
        run: |
          cmake -G "MinGW Makefiles" -DPCAP_ROOT=/C/Npcap-sdk -DLIGHT_PCAPNG_ZSTD=OFF -DPCAPPP_BUILD_COVERAGE=ON -S . -B $BUILD_DIR

      - name: Build PcapPlusPlus
        shell: msys2 {0}
        # More than 2 jobs would make the build crash with OOM
        # cc1plus.exe: out of memory allocating 65536 bytes
        run: cmake --build $BUILD_DIR -j 2

      - name: Install tcpreplay
        run: ci\install_tcpreplay.bat

      - name: Test PcapPlusPlus
        run: |
          python -m pip install -r ci\run_tests\requirements.txt
          python ci\run_tests\run_tests_windows.py

      - name: Test Examples
        run: |
          cd Tests\ExamplesTest
          python -m pip install -r requirements.txt
          python -m pytest --root-path=../../Dist/examples_bin

      - name: Install Coverage Requirements
        run: python3 -m pip install gcovr

      - name: Process Coverage Files
        shell: msys2 {0}
        run: find . -name "*.gcno" -exec gcov -b -l -p -c {} +

      - name: Create Coberture Report
        run: gcovr -v -g -k -r . $env:GCOVR_FLAGS.split() -o coverage.xml

      - name: Upload Coverage Results
        uses: codecov/codecov-action@v3
        with:
          files: ./coverage.xml
          flags: ${{ matrix.sys }},unittest
          fail_ci_if_error: false
          verbose: true

  visual-studio:
    strategy:
      matrix:
        include:
          - os: "windows-2019"
            platform: "Visual Studio 16 2019"
            arch: "x64"
            pcap_lib: "npcap"
          - os: windows-2019
            platform: "Visual Studio 16 2019"
            arch: Win32
            pcap_lib: "winpcap"
          - os: windows-2022
            platform: "Visual Studio 17 2022"
            arch: "x64"
            pcap_lib: "winpcap"
          - os: windows-2022
            platform: "Visual Studio 17 2022"
            arch: "x64"
            pcap_lib: "npcap"

    runs-on: ${{ matrix.os }}
    steps:
      - name: Checkout code
        uses: actions/checkout@v3

      - uses: actions/setup-python@v4
        with:
          python-version: "3.8.x"

      - name: Add MSBuild to PATH
        uses: microsoft/setup-msbuild@v1

      - name: Setup OpenCppCoverage and add to PATH
        run: |
          choco install OpenCppCoverage -y
          echo "C:\Program Files\OpenCppCoverage" >> $env:GITHUB_PATH

      - name: Install WinPcap
        run: |
          ci\install_winpcap.bat
          echo "PCAP_SDK_DIR=C:\WpdPack" >> $env:GITHUB_ENV
        if: matrix.pcap_lib == 'winpcap'

      - name: Install NPcap
        env:
          NPCAP_USERNAME: ${{ secrets.NPCAP_USERNAME }}
          NPCAP_PASSWORD: ${{ secrets.NPCAP_PASSWORD }}
        run: |
          ci\install_npcap.bat
          echo "PCAP_SDK_DIR=C:\Npcap-sdk" >> $env:GITHUB_ENV
        if: matrix.pcap_lib == 'npcap'

      - name: Set Zstd
        run: |
          ci\install_zstd.bat
          echo "ZSTD_HOME_PARAM=-z C:\zstd" >> $env:GITHUB_ENV
        if: matrix.use_zstd == true

      - name: Configure PcapPlusPlus
        run: cmake -A ${{ matrix.arch }} -G "${{ matrix.platform }}" -DPCAP_ROOT=${{ env.PCAP_SDK_DIR }} -S . -B $env:BUILD_DIR

      - name: Build PcapPlusPlus
        run: cmake --build $env:BUILD_DIR -j

      - name: Install tcpreplay
        run: ci\install_tcpreplay.bat

      - name: Test PcapPlusPlus
        run: |
          python -m pip install -r ci\run_tests\requirements.txt
          python ci\run_tests\run_tests_windows.py --coverage

      - name: Test Examples
        run: |
          move ".\Dist\examples_bin\Debug\*" ".\Dist\examples_bin\"
          cd Tests\ExamplesTest
          python -m pip install -r requirements.txt
          python -m pytest --root-path=../../Dist/examples_bin

      - name: Upload Coverage Results
        uses: codecov/codecov-action@v3
        with:
          files: ./Tests/Pcap++Test/Pcap++Coverage.xml,./Tests/Packet++Test/Packet++Coverage.xml
          flags: ${{ matrix.os }},unittest,${{ matrix.pcap_lib }}
          fail_ci_if_error: false
          verbose: true

  android:
    strategy:
      matrix:
        include:
          - run-on-os: ubuntu-20.04
            target: armeabi-v7a
            api-version: 30
          - run-on-os: ubuntu-20.04
            target: x86
            api-version: 30
          - run-on-os: macos-11
            target: arm64-v8a
            cmake_configure: "-DCMAKE_OSX_ARCHITECTURES=arm64"
            api-version: 30
          - run-on-os: macos-11
            target: x86_64
            cmake_configure: "-DCMAKE_OSX_ARCHITECTURES=x86_64"
            api-version: 30

    runs-on: ${{ matrix.run-on-os }}

    steps:
      - name: Checkout code
        uses: actions/checkout@v3

      - name: Checkout lipbcap for Android
        uses: actions/checkout@main
        with:
          repository: seladb/libpcap-android
          path: ./libpcap-android

      - name: Configure PcapPlusPlus
        run: |
          LIBPCAP_PATH=$(pwd)/libpcap-android
          cmake -DCMAKE_TOOLCHAIN_FILE="${ANDROID_NDK}/build/cmake/android.toolchain.cmake" -DANDROID_PLATFORM="${{ matrix.api-version}}" -DANDROID_ABI="${{ matrix.target }}" -DPCAP_INCLUDE_DIR="${LIBPCAP_PATH}/include/" -DPCAP_LIBRARY="${LIBPCAP_PATH}/${{ matrix.target }}/${{ matrix.api-version}}/libpcap.a" -S . -B $BUILD_DIR

      - name: Build PcapPlusPlus
        run: cmake --build $BUILD_DIR -j

      - name: Checkout ToyVpn-PcapPlusPlus
        uses: actions/checkout@master
        with:
          repository: seladb/ToyVpn-PcapPlusPlus
          path: ./ToyVpn-PcapPlusPlus
          submodules: true

      - name: Install locally PcapPlusPlus
        # CMake install library in $prefix/lib ToyVpn want $prefix/$target/$api-version
        run: |
          TOYVPN_PCAPPLUSPLUS="./ToyVpn-PcapPlusPlus/app/libs/pcapplusplus"
          PCAPPLUSPLUS_LIBS_PATH="$TOYVPN_PCAPPLUSPLUS/${{ matrix.target }}/${{ matrix.api-version }}"
          PCAPPLUSPLUS_INCLUDE_PATH="$TOYVPN_PCAPPLUSPLUS/include"
          cmake --install $BUILD_DIR --prefix ${TOYVPN_PCAPPLUSPLUS}
          mkdir -p ${PCAPPLUSPLUS_LIBS_PATH} ${PCAPPLUSPLUS_INCLUDE_PATH}
          mv ${TOYVPN_PCAPPLUSPLUS}/lib/*.a ${PCAPPLUSPLUS_LIBS_PATH}/
          mv ${TOYVPN_PCAPPLUSPLUS}/include/pcapplusplus/*.h ${PCAPPLUSPLUS_INCLUDE_PATH}/

      - name: Build ToyVpn-PcapPlusPlus
        working-directory: ./ToyVpn-PcapPlusPlus
        run: |
          sed -i.bak "s|abiFilters.*$|abiFilters '${{ matrix.target }}'|g" app/build.gradle
          chmod +x gradlew
          ./gradlew assembleDebug<|MERGE_RESOLUTION|>--- conflicted
+++ resolved
@@ -72,12 +72,8 @@
         uses: actions/checkout@v3
 
       - name: Configure PcapPlusPlus
-<<<<<<< HEAD
         if: ${{ matrix.image }} != 'ubuntu2204-icpx'
-        run: cmake -DLIGHT_PCAPNG_ZSTD=${{ matrix.config-zstd }} -S . -B $BUILD_DIR
-=======
         run: cmake -DLIGHT_PCAPNG_ZSTD=${{ matrix.config-zstd }} -DPCAPPP_BUILD_COVERAGE=ON -S . -B $BUILD_DIR
->>>>>>> a3ff7101
 
       - name: Configure PcapPlusPlus
         if: ${{ matrix.image }} == 'ubuntu2204-icpx'
