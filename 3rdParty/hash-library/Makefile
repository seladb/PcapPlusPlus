ifeq ($(wildcard ../../mk/platform.mk),)
  $(error platform.mk not found! Please run configure script first)
endif

include ../../mk/platform.mk

SOURCES := $(wildcard *.cpp)
OBJS_FILENAMES := $(patsubst %.cpp,Obj/%.o,$(SOURCES))

INCLUDES := -I"../EndianPortable/include"

DEFS := -DUNIVERSAL -fPIC

Obj/%.o: %.cpp
	@echo Building file: $<
<<<<<<< HEAD
	@$(CC) $(INCLUDES) -Wall -O2 $(DEFS) $(MACOS_APPLE_SILICON_ARM64_BUILD_FLAGS) -g -c -o "$@" "$<"
=======
	@$(CXX) $(INCLUDES) -Wall -O2 $(GLOBAL_FLAGS) $(DEFS) -g -c -o "$@" "$<"
>>>>>>> 52d16b4d

CUR_TARGET := $(notdir $(shell pwd))

.SILENT:

create_directories:
	@$(MKDIR) -p Obj
	@$(MKDIR) -p Lib

start:
	@echo ==== Building target: $(CUR_TARGET) ====

# Sources only
hash_library_sources: create_directories $(OBJS_FILENAMES)

# Sources and static lib
hash_library_all: start hash_library_sources
	@$(AR) -r  "Lib/hash_library.a" $(OBJS_FILENAMES)
	@echo Finished successfully building: $(CUR_TARGET)
	@echo ' '

hash_library_clean:
	@$(RM) -rf ./Obj/*
	@$(RM) -rf ./Lib/*
	@echo Clean finished: $(CUR_TARGET)

# Clean target
clean: hash_library_clean<|MERGE_RESOLUTION|>--- conflicted
+++ resolved
@@ -13,11 +13,7 @@
 
 Obj/%.o: %.cpp
 	@echo Building file: $<
-<<<<<<< HEAD
-	@$(CC) $(INCLUDES) -Wall -O2 $(DEFS) $(MACOS_APPLE_SILICON_ARM64_BUILD_FLAGS) -g -c -o "$@" "$<"
-=======
 	@$(CXX) $(INCLUDES) -Wall -O2 $(GLOBAL_FLAGS) $(DEFS) -g -c -o "$@" "$<"
->>>>>>> 52d16b4d
 
 CUR_TARGET := $(notdir $(shell pwd))
 
