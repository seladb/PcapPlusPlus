ifeq ($(wildcard ../../mk/platform.mk),)
  $(error platform.mk not found! Please run configure script first)
endif

include ../../mk/platform.mk

include Makefile.defs

%.o: %.cpp
	@echo Building MemPlumber file: $<
<<<<<<< HEAD
	@$(CC) -Wall -O2 $(MACOS_APPLE_SILICON_ARM64_BUILD_FLAGS) -g -c -o "$@" "$<"
=======
	@$(CC) $(GLOBAL_FLAGS) -Wall -O2 -g -c -o "$@" "$<"
>>>>>>> 52d16b4d

CUR_TARGET := $(notdir $(shell pwd))

.SILENT:

all: start memplumber_sources
	@echo Finished successfully building: $(CUR_TARGET)
	@echo ' '

start:
	@echo ==== Building target: $(CUR_TARGET) ====

memplumber_sources: $(MEMPLUMBER_OBJS_FILENAMES)

clean:
	@$(RM) -rf $(MEMPLUMBER_HOME)/MemPlumber/*.o
	@echo Clean finished: $(CUR_TARGET)<|MERGE_RESOLUTION|>--- conflicted
+++ resolved
@@ -1,32 +1,28 @@
-ifeq ($(wildcard ../../mk/platform.mk),)
-  $(error platform.mk not found! Please run configure script first)
-endif
-
-include ../../mk/platform.mk
-
-include Makefile.defs
-
-%.o: %.cpp
-	@echo Building MemPlumber file: $<
-<<<<<<< HEAD
-	@$(CC) -Wall -O2 $(MACOS_APPLE_SILICON_ARM64_BUILD_FLAGS) -g -c -o "$@" "$<"
-=======
-	@$(CC) $(GLOBAL_FLAGS) -Wall -O2 -g -c -o "$@" "$<"
->>>>>>> 52d16b4d
-
-CUR_TARGET := $(notdir $(shell pwd))
-
-.SILENT:
-
-all: start memplumber_sources
-	@echo Finished successfully building: $(CUR_TARGET)
-	@echo ' '
-
-start:
-	@echo ==== Building target: $(CUR_TARGET) ====
-
-memplumber_sources: $(MEMPLUMBER_OBJS_FILENAMES)
-
-clean:
-	@$(RM) -rf $(MEMPLUMBER_HOME)/MemPlumber/*.o
+ifeq ($(wildcard ../../mk/platform.mk),)
+  $(error platform.mk not found! Please run configure script first)
+endif
+
+include ../../mk/platform.mk
+
+include Makefile.defs
+
+%.o: %.cpp
+	@echo Building MemPlumber file: $<
+	@$(CC) $(GLOBAL_FLAGS) -Wall -O2 -g -c -o "$@" "$<"
+
+CUR_TARGET := $(notdir $(shell pwd))
+
+.SILENT:
+
+all: start memplumber_sources
+	@echo Finished successfully building: $(CUR_TARGET)
+	@echo ' '
+
+start:
+	@echo ==== Building target: $(CUR_TARGET) ====
+
+memplumber_sources: $(MEMPLUMBER_OBJS_FILENAMES)
+
+clean:
+	@$(RM) -rf $(MEMPLUMBER_HOME)/MemPlumber/*.o
 	@echo Clean finished: $(CUR_TARGET)