--- conflicted
+++ resolved
@@ -1,37 +1,10 @@
 task:
-  name: Test FreeBSD
-  freebsd_instance:
-    matrix:
-      image_family: freebsd-12-3
-      image_family: freebsd-13-0
-  install_script:
-<<<<<<< HEAD
-=======
-    - pkg install -y libpcap bash gsed gmake tcpreplay
-  configure_script:
-    # Ensure user have access to network devices instead of giving super-user right
-    - chmod a+rw /dev/bpf*
-    - ./configure-freebsd.sh --default
-  build_script:
-    - gmake all
-  test_pcapplusplus_script:
-    - ifconfig vtnet0 promisc
-    - python -m ensurepip
-    - python -m pip install -r ci/run_tests/requirements.txt
-    - python ci/run_tests/run_tests.py --interface vtnet0
-  test_examples_script:
-    - cd Tests/ExamplesTest
-    - python -m ensurepip
-    - python -m pip install -r requirements.txt
-    - python -m pytest --interface vtnet0
-
   name: Test FreeBSD w/ CMake
   freebsd_instance:
     matrix:
       image_family: freebsd-12-3
       image_family: freebsd-13-0
   install_script:
->>>>>>> b1a28393
     - pkg install -y bash cmake git gmake gsed libpcap tcpreplay
   configure_script:
     # Ensure user have access to network devices instead of giving super-user right
