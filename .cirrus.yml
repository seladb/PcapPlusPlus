env:
  BUILD_DIR: "build"

task:
  name: Test FreeBSD
  freebsd_instance:
    matrix:
      image_family: freebsd-12-3
      image_family: freebsd-13-0
  install_script:
    - pkg install -y libpcap bash gsed gmake tcpreplay
  configure_script:
    # Ensure user have access to network devices instead of giving super-user right
    - chmod a+rw /dev/bpf*
    - ./configure-freebsd.sh --default
  build_script:
    - gmake all
  test_pcapplusplus_script:
    - ifconfig vtnet0 promisc
    - python -m ensurepip
    - python -m pip install -r ci/run_tests/requirements.txt
    - python ci/run_tests/run_tests.py --interface vtnet0
  test_examples_script:
    - cd Tests/ExamplesTest
    - python -m ensurepip
    - python -m pip install -r requirements.txt
    - python -m pytest --interface vtnet0

  name: Test FreeBSD w/ CMake
  freebsd_instance:
    matrix:
      image_family: freebsd-12-3
      image_family: freebsd-13-0
  install_script:
    - pkg install -y bash cmake git gmake gsed libpcap tcpreplay
  configure_script:
    # Ensure user have access to network devices instead of giving super-user right
    - chmod a+rw /dev/bpf*
    - cmake -S . -B Dist
  build_script:
    - cmake --build Dist -j 2
  test_pcapplusplus_script:
    - ifconfig vtnet0 promisc
    - python -m ensurepip
    - python -m pip install -r ci/run_tests/requirements.txt
    - python ci/run_tests/run_tests.py --interface vtnet0
  test_examples_script:
    - cd Tests/ExamplesTest
    - python -m ensurepip
    - python -m pip install -r requirements.txt
    - python -m pytest --interface vtnet0 --root-path=../../Dist/examples_bin

task:
  name: Test Zstd Linux
  container:
    image: seladb/ubuntu2004-zstd:latest
  configure_script:
    - ./configure-linux.sh --use-zstd
    - ldconfig
  build_script:
    - make all
  test_pcapplusplus_script:
    - python3 -m pip install -r ci/run_tests/requirements.txt
    - python3 ci/run_tests/run_tests.py --interface eth0

task:
  name: Test Zstd Linux w/ CMake
  container:
    image: seladb/ubuntu2004-zstd:latest
  configure_script:
    - cmake -DLIGHT_PCAPNG_ZSTD=ON -S . -B Dist
  build_script:
    - cmake --build Dist -j 2
  test_pcapplusplus_script:
    - python3 -m pip install gcovr
    - python3 -m pip install -r ci/run_tests/requirements.txt
    - python3 ci/run_tests/run_tests.py --interface eth0
  coverage_report_script:
    - gcovr -v -r . --gcov-ignore-parse-errors --exclude-throw-branches --filter Common --filter Pcap --filter Packet --xml -o coverage.xml
    - curl -Os https://uploader.codecov.io/latest/linux/codecov
    - chmod +x codecov
    - ./codecov -v -f coverage.xml -F zstd -F ubuntu2004 -F unittest

#task:
#  name: Test Zstd MacOS
#  macos_instance:
#    image: ghcr.io/cirruslabs/macos-ventura-xcode:14.1
#  configure_script:
#    - brew install zstd
#    - ./configure-mac_os_x.sh --use-zstd
#  build_script:
#    - make all
#  install_tcpreplay_script:
#    - brew install tcpreplay
#  test_pcapplusplus_script:
#    - python3 -m ensurepip
#    - python3 -m pip install -r ci/run_tests/requirements.txt
#    - python3 ci/run_tests/run_tests.py --interface en0 --use-sudo --test-args="-x TestPcapLiveDeviceSpecialCfg"

task:
  name: Test Zstd MacOS w/ CMake
  macos_instance:
    image: ghcr.io/cirruslabs/macos-ventura-xcode:14.1
  configure_script:
    - brew install zstd
    # Ensure user have access to network devices instead of giving super-user right
    - sudo chmod a+rw /dev/bpf*
    - cmake -DLIGHT_PCAPNG_ZSTD=ON -S . -B Dist
  build_script:
<<<<<<< HEAD
    - cmake --build Dist -j
  install_tcpreplay_gcovr_script:
    - brew install tcpreplay gcovr
  test_pcapplusplus_script:
    - python3 -m ensurepip
    - python3 -m pip install -r ci/run_tests/requirements.txt
    - python3 ci/run_tests/run_tests.py --interface en0 --use-sudo --test-args="-x TestPcapLiveDeviceSpecialCfg"
  coverage_report_script:
    - gcovr -v -r . --gcov-ignore-parse-errors --exclude-throw-branches --filter Common --filter Pcap --filter Packet --xml -o coverage.xml
    - curl -Os https://uploader.codecov.io/latest/macos/codecov
    - chmod +x codecov
    - ./codecov -v -f coverage.xml -F zstd -F macos-ventura -F unittest
=======
    - cmake --build Dist -j 2
  install_tcpreplay_script:
    - brew install tcpreplay
  test_pcapplusplus_script:
    - python3 -m ensurepip
    - python3 -m pip install -r ci/run_tests/requirements.txt
    - python3 ci/run_tests/run_tests.py --interface en0 --test-args="-x TestPcapLiveDeviceSpecialCfg"
>>>>>>> 2b1ce62e

task:
  name: Regression Tests Linux (Address Sanitizer)
  container:
    image: gcr.io/oss-fuzz-base/base-clang
  configure_script:
    - apt-get update && apt-get install -y cmake git libpcap-dev
    - cmake -S . -B $BUILD_DIR -DPCAPPP_USE_SANITIZER=AddressSanitizer -DPCAPPP_BUILD_FUZZERS=ON -DPCAPPP_BUILD_EXAMPLES=OFF
  build_script:
    - cmake --build $BUILD_DIR -j 2
  test_script:
    - export BINARY="$BUILD_DIR/Tests/Fuzzers/FuzzTarget"
    - export SAMPLES="Tests/Fuzzers/RegressionTests/regression_samples"
    - Tests/Fuzzers/RegressionTests/run_tests.sh

# Compilation failed due too issue w/ MemPlumber
# task:
#   name: Regression Tests Linux (Memory Sanitizer)
#   container:
#     image: gcr.io/oss-fuzz-base/base-clang
#   configure_script:
#     - apt-get update && apt-get install -y cmake git libpcap-dev
#     - cmake -S . -B $BUILD_DIR -DPCAPPP_USE_SANITIZER=MemorySanitizer -DPCAPPP_BUILD_FUZZERS=ON -DPCAPPP_BUILD_EXAMPLES=OFF
#   build_script:
#     - cmake --build $BUILD_DIR -j 2
#   test_script:
#     - export BINARY="$BUILD_DIR/Tests/Fuzzers/FuzzTarget"
#     - export SAMPLES="Tests/Fuzzers/RegressionTests/regression_samples"
#     - Tests/Fuzzers/RegressionTests/run_tests.sh

task:
  name: Regression Tests Linux (Undefined Behavior Sanitizer)
  container:
    image: gcr.io/oss-fuzz-base/base-clang
  configure_script:
    - apt-get update && apt-get install -y cmake git libpcap-dev
    - cmake -S . -B $BUILD_DIR -DPCAPPP_USE_SANITIZER=UndefinedBehaviorSanitizer -DPCAPPP_BUILD_FUZZERS=ON -DPCAPPP_BUILD_EXAMPLES=OFF
  build_script:
    - cmake --build $BUILD_DIR -j 2
  test_script:
    - export BINARY="$BUILD_DIR/Tests/Fuzzers/FuzzTarget"
    - export SAMPLES="Tests/Fuzzers/RegressionTests/regression_samples"
    - Tests/Fuzzers/RegressionTests/run_tests.sh

task:
  name: Build Doxygen Documentation
  container:
    image: seladb/ubuntu1804:latest
  env:
    - GITHUB_EMAIL: ENCRYPTED[ae4956ec74c9f329f7787cdfe3a6b5842870659275d0a9b513a0f6e64cd9c71cd2eb64219a9dc695f446fbd93c48fb04]
    - GITHUB_TOKEN: ENCRYPTED[ab88249da2005c70f25f5910b08e907139f73bc0efb31a19b33f832e9e3bffe3cfc8e81932f21d7734c7aceca2a77188]
  get_code_script:
    - git clone https://github.com/PcapPlusPlus/pcapplusplus.github.io.git
  configure_script:
    - cmake -DPCAPPP_BUILD_EXAMPLES=OFF -DPCAPPP_BUILD_TESTS=OFF -B build -S .
  build_script:
    - cmake --build build -j 2
  build_documentation_script:
    - cd pcapplusplus.github.io/static/api-docs/next/doxygen
    - doxygen Doxyfile-ci
  upload_documentation_script: |
    if [ "$CIRRUS_BRANCH" == "master" -a "$CIRRUS_REPO_OWNER" == "seladb" ]; then
      find pcapplusplus.github.io/static/api-docs/next/ -maxdepth 1 -type f -exec rm {} \;
      rm -rf pcapplusplus.github.io/static/api-docs/next/search/
      mv pcapplusplus.github.io/static/api-docs/next/html/* pcapplusplus.github.io/static/api-docs/next/
      cd pcapplusplus.github.io/static/api-docs/next/
      git config user.name "seladb"
      git config user.email "${GITHUB_EMAIL}"
      git add .
      git commit -m "Update API documentation for commit ${CIRRUS_CHANGE_IN_REPO}"
      git push --quiet "https://${GITHUB_TOKEN}@github.com/PcapPlusPlus/pcapplusplus.github.io" master
    fi<|MERGE_RESOLUTION|>--- conflicted
+++ resolved
@@ -107,28 +107,18 @@
     - sudo chmod a+rw /dev/bpf*
     - cmake -DLIGHT_PCAPNG_ZSTD=ON -S . -B Dist
   build_script:
-<<<<<<< HEAD
-    - cmake --build Dist -j
+    - cmake --build Dist -j 2
   install_tcpreplay_gcovr_script:
     - brew install tcpreplay gcovr
   test_pcapplusplus_script:
     - python3 -m ensurepip
     - python3 -m pip install -r ci/run_tests/requirements.txt
-    - python3 ci/run_tests/run_tests.py --interface en0 --use-sudo --test-args="-x TestPcapLiveDeviceSpecialCfg"
+    - python3 ci/run_tests/run_tests.py --interface en0 --test-args="-x TestPcapLiveDeviceSpecialCfg"
   coverage_report_script:
     - gcovr -v -r . --gcov-ignore-parse-errors --exclude-throw-branches --filter Common --filter Pcap --filter Packet --xml -o coverage.xml
     - curl -Os https://uploader.codecov.io/latest/macos/codecov
     - chmod +x codecov
     - ./codecov -v -f coverage.xml -F zstd -F macos-ventura -F unittest
-=======
-    - cmake --build Dist -j 2
-  install_tcpreplay_script:
-    - brew install tcpreplay
-  test_pcapplusplus_script:
-    - python3 -m ensurepip
-    - python3 -m pip install -r ci/run_tests/requirements.txt
-    - python3 ci/run_tests/run_tests.py --interface en0 --test-args="-x TestPcapLiveDeviceSpecialCfg"
->>>>>>> 2b1ce62e
 
 task:
   name: Regression Tests Linux (Address Sanitizer)
